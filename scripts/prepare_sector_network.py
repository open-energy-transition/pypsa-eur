--- conflicted
+++ resolved
@@ -2877,7 +2877,6 @@
         investment_year,
     )
 
-<<<<<<< HEAD
     if snakemake.config["industry"]["waste_to_energy"] and options["regional_oil_demand"]:
 
         n.madd(
@@ -2962,20 +2961,6 @@
             efficiency2=emitted_co2_per_naphtha*non_sequestered,
             efficiency3=process_co2_per_naphtha,
         )
-=======
-    n.madd(
-        "Link",
-        spatial.oil.naphtha,
-        bus0=spatial.oil.nodes,
-        bus1=spatial.oil.naphtha,
-        bus2="co2 atmosphere",
-        bus3=spatial.co2.process_emissions,
-        carrier="naphtha for industry",
-        p_nom_extendable=True,
-        efficiency2=emitted_co2_per_naphtha * non_sequestered,
-        efficiency3=process_co2_per_naphtha,
-    )
->>>>>>> 849a93d7
 
     # aviation
     demand_factor = options.get("aviation_demand_factor", 1)
