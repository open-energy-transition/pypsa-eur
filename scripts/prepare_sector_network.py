# -*- coding: utf-8 -*-
# SPDX-FileCopyrightText: : 2020-2024 The PyPSA-Eur Authors
#
# SPDX-License-Identifier: MIT
"""
Adds all sector-coupling components to the network, including demand and supply
technologies for the buildings, transport and industry sectors.
"""

import logging
import os
from itertools import product
from types import SimpleNamespace

import networkx as nx
import numpy as np
import pandas as pd
import pypsa
import xarray as xr
from _helpers import (
    configure_logging,
    generate_periodic_profiles,
    set_scenario_config,
    update_config_from_wildcards,
)
from add_electricity import calculate_annuity, sanitize_carriers, sanitize_locations
from build_energy_totals import (
    build_co2_totals,
    build_eea_co2,
    build_eurostat,
    build_eurostat_co2,
)
from networkx.algorithms import complement
from networkx.algorithms.connectivity.edge_augmentation import k_edge_augmentation
from prepare_network import maybe_adjust_costs_and_potentials
from pypsa.geo import haversine_pts
from pypsa.io import import_components_from_dataframe
from scipy.stats import beta

spatial = SimpleNamespace()
logger = logging.getLogger(__name__)


def define_spatial(nodes, options):
    """
    Namespace for spatial.

    Parameters
    ----------
    nodes : list-like
    """
    global spatial

    spatial.nodes = nodes

    # biomass

    spatial.biomass = SimpleNamespace()

    if options.get("biomass_spatial", options["biomass_transport"]):
        spatial.biomass.nodes = nodes + " solid biomass"
        spatial.biomass.locations = nodes
        spatial.biomass.industry = nodes + " solid biomass for industry"
        spatial.biomass.industry_cc = nodes + " solid biomass for industry CC"
    else:
        spatial.biomass.nodes = ["EU solid biomass"]
        spatial.biomass.locations = ["EU"]
        spatial.biomass.industry = ["solid biomass for industry"]
        spatial.biomass.industry_cc = ["solid biomass for industry CC"]

    spatial.biomass.df = pd.DataFrame(vars(spatial.biomass), index=nodes)

    # co2

    spatial.co2 = SimpleNamespace()

    if options["co2_spatial"]:
        spatial.co2.nodes = nodes + " co2 stored"
        spatial.co2.locations = nodes
        spatial.co2.vents = nodes + " co2 vent"
        spatial.co2.process_emissions = nodes + " process emissions"
    else:
        spatial.co2.nodes = ["co2 stored"]
        spatial.co2.locations = ["EU"]
        spatial.co2.vents = ["co2 vent"]
        spatial.co2.process_emissions = ["process emissions"]

    spatial.co2.df = pd.DataFrame(vars(spatial.co2), index=nodes)

    # gas

    spatial.gas = SimpleNamespace()

    if options["gas_network"]:
        spatial.gas.nodes = nodes + " gas"
        spatial.gas.locations = nodes
        spatial.gas.biogas = nodes + " biogas"
        spatial.gas.industry = nodes + " gas for industry"
        spatial.gas.industry_cc = nodes + " gas for industry CC"
        spatial.gas.biogas_to_gas = nodes + " biogas to gas"
        spatial.gas.biogas_to_gas_cc = nodes + "biogas to gas CC"
    else:
        spatial.gas.nodes = ["EU gas"]
        spatial.gas.locations = ["EU"]
        spatial.gas.biogas = ["EU biogas"]
        spatial.gas.industry = ["gas for industry"]
        spatial.gas.biogas_to_gas = ["EU biogas to gas"]
        if options.get("biomass_spatial", options["biomass_transport"]):
            spatial.gas.biogas_to_gas_cc = nodes + " biogas to gas CC"
        else:
            spatial.gas.biogas_to_gas_cc = ["EU biogas to gas CC"]
        if options.get("co2_spatial", options["co2network"]):
            spatial.gas.industry_cc = nodes + " gas for industry CC"
        else:
            spatial.gas.industry_cc = ["gas for industry CC"]

    spatial.gas.df = pd.DataFrame(vars(spatial.gas), index=nodes)

    # ammonia

    if options.get("ammonia"):
        spatial.ammonia = SimpleNamespace()
        if options.get("ammonia") == "regional":
            spatial.ammonia.nodes = nodes + " NH3"
            spatial.ammonia.locations = nodes
        else:
            spatial.ammonia.nodes = ["EU NH3"]
            spatial.ammonia.locations = ["EU"]

        spatial.ammonia.df = pd.DataFrame(vars(spatial.ammonia), index=nodes)

    # hydrogen
    spatial.h2 = SimpleNamespace()
    spatial.h2.nodes = nodes + " H2"
    spatial.h2.locations = nodes

    # methanol

    # beware: unlike other carriers, uses locations rather than locations+carriername
    # this allows to avoid separation between nodes and locations

    spatial.methanol = SimpleNamespace()

    spatial.methanol.nodes = ["EU methanol"]
    spatial.methanol.locations = ["EU"]

    if options["regional_methanol_demand"]:
        spatial.methanol.demand_locations = nodes
        spatial.methanol.shipping = nodes + " shipping methanol"
    else:
        spatial.methanol.demand_locations = ["EU"]
        spatial.methanol.shipping = ["EU shipping methanol"]

    # oil
    spatial.oil = SimpleNamespace()

    spatial.oil.nodes = ["EU oil"]
    spatial.oil.locations = ["EU"]

    if options["regional_oil_demand"]:
        spatial.oil.demand_locations = nodes
        spatial.oil.naphtha = nodes + " naphtha for industry"
        spatial.oil.kerosene = nodes + " kerosene for aviation"
        spatial.oil.shipping = nodes + " shipping oil"
        spatial.oil.agriculture_machinery = nodes + " agriculture machinery oil"
        spatial.oil.land_transport = nodes + " land transport oil"
    else:
        spatial.oil.demand_locations = ["EU"]
        spatial.oil.naphtha = ["EU naphtha for industry"]
        spatial.oil.kerosene = ["EU kerosene for aviation"]
        spatial.oil.shipping = ["EU shipping oil"]
        spatial.oil.agriculture_machinery = ["EU agriculture machinery oil"]
        spatial.oil.land_transport = ["EU land transport oil"]

    # uranium
    spatial.uranium = SimpleNamespace()
    spatial.uranium.nodes = ["EU uranium"]
    spatial.uranium.locations = ["EU"]

    # coal
    spatial.coal = SimpleNamespace()
    spatial.coal.nodes = ["EU coal"]
    spatial.coal.locations = ["EU"]

    if options["regional_coal_demand"]:
        spatial.coal.demand_locations = nodes
        spatial.coal.industry = nodes + " coal for industry"
    else:
        spatial.coal.demand_locations = ["EU"]
        spatial.coal.industry = ["EU coal for industry"]

    # lignite
    spatial.lignite = SimpleNamespace()
    spatial.lignite.nodes = ["EU lignite"]
    spatial.lignite.locations = ["EU"]

    return spatial


spatial = SimpleNamespace()


def determine_emission_sectors(options):
    sectors = ["electricity"]
    if options["transport"]:
        sectors += ["rail non-elec", "road non-elec"]
    if options["heating"]:
        sectors += ["residential non-elec", "services non-elec"]
    if options["industry"]:
        sectors += [
            "industrial non-elec",
            "industrial processes",
            "domestic aviation",
            "international aviation",
            "domestic navigation",
            "international navigation",
        ]
    if options["agriculture"]:
        sectors += ["agriculture"]

    return sectors


def get(item, investment_year=None):
    """
    Check whether item depends on investment year.
    """
    if not isinstance(item, dict):
        return item
    elif investment_year in item.keys():
        return item[investment_year]
    else:
        logger.warning(
            f"Investment key {investment_year} not found in dictionary {item}."
        )
        keys = sorted(item.keys())
        if investment_year < keys[0]:
            logger.warning(f"Lower than minimum key. Taking minimum key {keys[0]}")
            return item[keys[0]]
        elif investment_year > keys[-1]:
            logger.warning(f"Higher than maximum key. Taking maximum key {keys[0]}")
            return item[keys[-1]]
        else:
            logger.warning(
                "Interpolate linearly between the next lower and next higher year."
            )
            lower_key = max(k for k in keys if k < investment_year)
            higher_key = min(k for k in keys if k > investment_year)
            lower = item[lower_key]
            higher = item[higher_key]
            return lower + (higher - lower) * (investment_year - lower_key) / (
                higher_key - lower_key
            )


def co2_emissions_year(
    countries, input_eurostat, options, emissions_scope, input_co2, year
):
    """
    Calculate CO2 emissions in one specific year (e.g. 1990 or 2018).
    """
    eea_co2 = build_eea_co2(input_co2, year, emissions_scope)

    eurostat = build_eurostat(input_eurostat, countries)

    # this only affects the estimation of CO2 emissions for BA, RS, AL, ME, MK
<<<<<<< HEAD
    if year > 2014:
        eurostat_co2 = build_eurostat_co2(
            input_eurostat, countries, report_year, year=2014
        )

    else:
        eurostat_co2 = build_eurostat_co2(input_eurostat, countries, report_year, year)
=======
    eurostat_co2 = build_eurostat_co2(eurostat, year)
>>>>>>> 5ecd56d5

    co2_totals = build_co2_totals(countries, eea_co2, eurostat_co2)

    sectors = determine_emission_sectors(options)

    co2_emissions = co2_totals.loc[countries, sectors].sum().sum()

    # convert MtCO2 to GtCO2
    co2_emissions *= 0.001

    return co2_emissions


# TODO: move to own rule with sector-opts wildcard?
def build_carbon_budget(o, input_eurostat, fn, emissions_scope, input_co2, options):
    """
    Distribute carbon budget following beta or exponential transition path.
    """

    if "be" in o:
        # beta decay
        carbon_budget = float(o[o.find("cb") + 2 : o.find("be")])
        be = float(o[o.find("be") + 2 :])
    if "ex" in o:
        # exponential decay
        carbon_budget = float(o[o.find("cb") + 2 : o.find("ex")])
        r = float(o[o.find("ex") + 2 :])

    countries = snakemake.params.countries

    e_1990 = co2_emissions_year(
        countries,
        input_eurostat,
        options,
        emissions_scope,
        input_co2,
        year=1990,
    )

    # emissions at the beginning of the path (last year available 2018)
    e_0 = co2_emissions_year(
        countries,
        input_eurostat,
        options,
        emissions_scope,
        input_co2,
        year=2018,
    )

    planning_horizons = snakemake.params.planning_horizons
    if not isinstance(planning_horizons, list):
        planning_horizons = [planning_horizons]
    t_0 = planning_horizons[0]

    if "be" in o:
        # final year in the path
        t_f = t_0 + (2 * carbon_budget / e_0).round(0)

        def beta_decay(t):
            cdf_term = (t - t_0) / (t_f - t_0)
            return (e_0 / e_1990) * (1 - beta.cdf(cdf_term, be, be))

        # emissions (relative to 1990)
        co2_cap = pd.Series({t: beta_decay(t) for t in planning_horizons}, name=o)

    if "ex" in o:
        T = carbon_budget / e_0
        m = (1 + np.sqrt(1 + r * T)) / T

        def exponential_decay(t):
            return (e_0 / e_1990) * (1 + (m + r) * (t - t_0)) * np.exp(-m * (t - t_0))

        co2_cap = pd.Series(
            {t: exponential_decay(t) for t in planning_horizons}, name=o
        )

    # TODO log in Snakefile
    csvs_folder = fn.rsplit("/", 1)[0]
    if not os.path.exists(csvs_folder):
        os.makedirs(csvs_folder)
    co2_cap.to_csv(fn, float_format="%.3f")


def add_lifetime_wind_solar(n, costs):
    """
    Add lifetime for solar and wind generators.
    """
    for carrier in ["solar", "onwind", "offwind"]:
        gen_i = n.generators.index.str.contains(carrier)
        n.generators.loc[gen_i, "lifetime"] = costs.at[carrier, "lifetime"]


def haversine(p):
    coord0 = n.buses.loc[p.bus0, ["x", "y"]].values
    coord1 = n.buses.loc[p.bus1, ["x", "y"]].values
    return 1.5 * haversine_pts(coord0, coord1)


def create_network_topology(
    n, prefix, carriers=["DC"], connector=" -> ", bidirectional=True
):
    """
    Create a network topology from transmission lines and link carrier
    selection.

    Parameters
    ----------
    n : pypsa.Network
    prefix : str
    carriers : list-like
    connector : str
    bidirectional : bool, default True
        True: one link for each connection
        False: one link for each connection and direction (back and forth)

    Returns
    -------
    pd.DataFrame with columns bus0, bus1, length, underwater_fraction
    """

    ln_attrs = ["bus0", "bus1", "length"]
    lk_attrs = ["bus0", "bus1", "length", "underwater_fraction"]
    lk_attrs = n.links.columns.intersection(lk_attrs)

    candidates = pd.concat(
        [n.lines[ln_attrs], n.links.loc[n.links.carrier.isin(carriers), lk_attrs]]
    ).fillna(0)

    # base network topology purely on location not carrier
    candidates["bus0"] = candidates.bus0.map(n.buses.location)
    candidates["bus1"] = candidates.bus1.map(n.buses.location)

    positive_order = candidates.bus0 < candidates.bus1
    candidates_p = candidates[positive_order]
    swap_buses = {"bus0": "bus1", "bus1": "bus0"}
    candidates_n = candidates[~positive_order].rename(columns=swap_buses)
    candidates = pd.concat([candidates_p, candidates_n])

    def make_index(c):
        return prefix + c.bus0 + connector + c.bus1

    topo = candidates.groupby(["bus0", "bus1"], as_index=False).mean()
    topo.index = topo.apply(make_index, axis=1)

    if not bidirectional:
        topo_reverse = topo.copy()
        topo_reverse.rename(columns=swap_buses, inplace=True)
        topo_reverse.index = topo_reverse.apply(make_index, axis=1)
        topo = pd.concat([topo, topo_reverse])

    return topo


# TODO merge issue with PyPSA-Eur
def update_wind_solar_costs(n, costs):
    """
    Update costs for wind and solar generators added with pypsa-eur to those
    cost in the planning year.
    """
    # NB: solar costs are also manipulated for rooftop
    # when distribution grid is inserted
    n.generators.loc[n.generators.carrier == "solar", "capital_cost"] = costs.at[
        "solar-utility", "fixed"
    ]

    n.generators.loc[n.generators.carrier == "onwind", "capital_cost"] = costs.at[
        "onwind", "fixed"
    ]

    # for offshore wind, need to calculated connection costs

    # assign clustered bus
    # map initial network -> simplified network
    busmap_s = pd.read_csv(snakemake.input.busmap_s, index_col=0).squeeze()
    busmap_s.index = busmap_s.index.astype(str)
    busmap_s = busmap_s.astype(str)
    # map simplified network -> clustered network
    busmap = pd.read_csv(snakemake.input.busmap, index_col=0).squeeze()
    busmap.index = busmap.index.astype(str)
    busmap = busmap.astype(str)
    # map initial network -> clustered network
    clustermaps = busmap_s.map(busmap)

    # code adapted from pypsa-eur/scripts/add_electricity.py
    for connection in ["dc", "ac"]:
        tech = "offwind-" + connection
        if tech not in n.generators.carrier.values:
            continue
        profile = snakemake.input["profile_offwind-" + connection]
        with xr.open_dataset(profile) as ds:

            # if-statement for compatibility with old profiles
            if "year" in ds.indexes:
                ds = ds.sel(year=ds.year.min(), drop=True)

            underwater_fraction = ds["underwater_fraction"].to_pandas()
            connection_cost = (
                snakemake.params.length_factor
                * ds["average_distance"].to_pandas()
                * (
                    underwater_fraction
                    * costs.at[tech + "-connection-submarine", "fixed"]
                    + (1.0 - underwater_fraction)
                    * costs.at[tech + "-connection-underground", "fixed"]
                )
            )

            # convert to aggregated clusters with weighting
            weight = ds["weight"].to_pandas()

            # e.g. clusters == 37m means that VRE generators are left
            # at clustering of simplified network, but that they are
            # connected to 37-node network
            genmap = (
                busmap_s if snakemake.wildcards.clusters[-1:] == "m" else clustermaps
            )
            connection_cost = (connection_cost * weight).groupby(
                genmap
            ).sum() / weight.groupby(genmap).sum()

            capital_cost = (
                costs.at["offwind", "fixed"]
                + costs.at[tech + "-station", "fixed"]
                + connection_cost
            )

            logger.info(
                "Added connection cost of {:0.0f}-{:0.0f} Eur/MW/a to {}".format(
                    connection_cost.min(), connection_cost.max(), tech
                )
            )

            n.generators.loc[n.generators.carrier == tech, "capital_cost"] = (
                capital_cost.rename(index=lambda node: node + " " + tech)
            )


def add_carrier_buses(n, carrier, nodes=None):
    """
    Add buses to connect e.g. coal, nuclear and oil plants.
    """
    if nodes is None:
        nodes = vars(spatial)[carrier].nodes
    location = vars(spatial)[carrier].locations

    # skip if carrier already exists
    if carrier in n.carriers.index:
        return

    if not isinstance(nodes, pd.Index):
        nodes = pd.Index(nodes)

    n.add("Carrier", carrier)

    unit = "MWh_LHV" if carrier == "gas" else "MWh_th"
    # preliminary value for non-gas carriers to avoid zeros
    capital_cost = costs.at["gas storage", "fixed"] if carrier == "gas" else 0.02

    n.madd("Bus", nodes, location=location, carrier=carrier, unit=unit)

    n.madd(
        "Store",
        nodes + " Store",
        bus=nodes,
        e_nom_extendable=True,
        e_cyclic=True,
        carrier=carrier,
        capital_cost=capital_cost,
    )

    # omit gas generators
    if carrier == "gas":
        return

    n.madd(
        "Generator",
        nodes,
        bus=nodes,
        p_nom_extendable=True,
        carrier=carrier,
        marginal_cost=costs.at[carrier, "fuel"],
    )


# TODO: PyPSA-Eur merge issue
def remove_elec_base_techs(n):
    """
    Remove conventional generators (e.g. OCGT) and storage units (e.g.
    batteries and H2) from base electricity-only network, since they're added
    here differently using links.
    """
    for c in n.iterate_components(snakemake.params.pypsa_eur):
        to_keep = snakemake.params.pypsa_eur[c.name]
        to_remove = pd.Index(c.df.carrier.unique()).symmetric_difference(to_keep)
        if to_remove.empty:
            continue
        logger.info(f"Removing {c.list_name} with carrier {list(to_remove)}")
        names = c.df.index[c.df.carrier.isin(to_remove)]
        n.mremove(c.name, names)
        n.carriers.drop(to_remove, inplace=True, errors="ignore")


# TODO: PyPSA-Eur merge issue
def remove_non_electric_buses(n):
    """
    Remove buses from pypsa-eur with carriers which are not AC buses.
    """
    if to_drop := list(n.buses.query("carrier not in ['AC', 'DC']").carrier.unique()):
        logger.info(f"Drop buses from PyPSA-Eur with carrier: {to_drop}")
        n.buses = n.buses[n.buses.carrier.isin(["AC", "DC"])]


def patch_electricity_network(n):
    remove_elec_base_techs(n)
    remove_non_electric_buses(n)
    update_wind_solar_costs(n, costs)
    n.loads["carrier"] = "electricity"
    n.buses["location"] = n.buses.index
    n.buses["unit"] = "MWh_el"
    # remove trailing white space of load index until new PyPSA version after v0.18.
    n.loads.rename(lambda x: x.strip(), inplace=True)
    n.loads_t.p_set.rename(lambda x: x.strip(), axis=1, inplace=True)


def add_eu_bus(n, x=-5.5, y=46):
    """
    Add EU bus to the network.

    This cosmetic bus serves as a reference point for the location of
    the EU buses in the plots and summaries.
    """
    n.add("Bus", "EU", location="EU", x=x, y=y, carrier="none")
    n.add("Carrier", "none")


def add_co2_tracking(n, costs, options):
    # minus sign because opposite to how fossil fuels used:
    # CH4 burning puts CH4 down, atmosphere up
    n.add("Carrier", "co2", co2_emissions=-1.0)

    # this tracks CO2 in the atmosphere
    n.add("Bus", "co2 atmosphere", location="EU", carrier="co2", unit="t_co2")

    # can also be negative
    n.add(
        "Store",
        "co2 atmosphere",
        e_nom_extendable=True,
        e_min_pu=-1,
        carrier="co2",
        bus="co2 atmosphere",
    )

    # add CO2 tanks
    n.madd(
        "Bus",
        spatial.co2.nodes,
        location=spatial.co2.locations,
        carrier="co2 stored",
        unit="t_co2",
    )

    n.madd(
        "Store",
        spatial.co2.nodes,
        e_nom_extendable=True,
        capital_cost=costs.at["CO2 storage tank", "fixed"],
        carrier="co2 stored",
        e_cyclic=True,
        bus=spatial.co2.nodes,
    )
    n.add("Carrier", "co2 stored")

    # this tracks CO2 sequestered, e.g. underground
    sequestration_buses = pd.Index(spatial.co2.nodes).str.replace(
        " stored", " sequestered"
    )
    n.madd(
        "Bus",
        sequestration_buses,
        location=spatial.co2.locations,
        carrier="co2 sequestered",
        unit="t_co2",
    )

    n.madd(
        "Link",
        sequestration_buses,
        bus0=spatial.co2.nodes,
        bus1=sequestration_buses,
        carrier="co2 sequestered",
        efficiency=1.0,
        p_nom_extendable=True,
    )

    if options["regional_co2_sequestration_potential"]["enable"]:
        upper_limit = (
            options["regional_co2_sequestration_potential"]["max_size"] * 1e3
        )  # Mt
        annualiser = options["regional_co2_sequestration_potential"]["years_of_storage"]
        e_nom_max = pd.read_csv(
            snakemake.input.sequestration_potential, index_col=0
        ).squeeze()
        e_nom_max = (
            e_nom_max.reindex(spatial.co2.locations)
            .fillna(0.0)
            .clip(upper=upper_limit)
            .mul(1e6)
            / annualiser
        )  # t
        e_nom_max = e_nom_max.rename(index=lambda x: x + " co2 sequestered")
    else:
        e_nom_max = np.inf

    n.madd(
        "Store",
        sequestration_buses,
        e_nom_extendable=True,
        e_nom_max=e_nom_max,
        capital_cost=options["co2_sequestration_cost"],
        bus=sequestration_buses,
        lifetime=options["co2_sequestration_lifetime"],
        carrier="co2 sequestered",
    )

    n.add("Carrier", "co2 sequestered")

    if options["co2_vent"]:
        n.madd(
            "Link",
            spatial.co2.vents,
            bus0=spatial.co2.nodes,
            bus1="co2 atmosphere",
            carrier="co2 vent",
            efficiency=1.0,
            p_nom_extendable=True,
        )


def add_co2_network(n, costs):
    logger.info("Adding CO2 network.")
    co2_links = create_network_topology(n, "CO2 pipeline ")

    cost_onshore = (
        (1 - co2_links.underwater_fraction)
        * costs.at["CO2 pipeline", "fixed"]
        * co2_links.length
    )
    cost_submarine = (
        co2_links.underwater_fraction
        * costs.at["CO2 submarine pipeline", "fixed"]
        * co2_links.length
    )
    capital_cost = cost_onshore + cost_submarine
    cost_factor = snakemake.config["sector"]["co2_network_cost_factor"]
    capital_cost *= cost_factor

    n.madd(
        "Link",
        co2_links.index,
        bus0=co2_links.bus0.values + " co2 stored",
        bus1=co2_links.bus1.values + " co2 stored",
        p_min_pu=-1,
        p_nom_extendable=True,
        length=co2_links.length.values,
        capital_cost=capital_cost.values,
        carrier="CO2 pipeline",
        lifetime=costs.at["CO2 pipeline", "lifetime"],
    )


def add_allam(n, costs):
    logger.info("Adding Allam cycle gas power plants.")

    nodes = pop_layout.index

    n.madd(
        "Link",
        nodes,
        suffix=" allam",
        bus0=spatial.gas.df.loc[nodes, "nodes"].values,
        bus1=nodes,
        bus2=spatial.co2.df.loc[nodes, "nodes"].values,
        carrier="allam",
        p_nom_extendable=True,
        # TODO: add costs to technology-data
        capital_cost=0.6 * 1.5e6 * 0.1,  # efficiency * EUR/MW * annuity
        marginal_cost=2,
        efficiency=0.6,
        efficiency2=costs.at["gas", "CO2 intensity"],
        lifetime=30.0,
    )


def add_dac(n, costs):
    heat_carriers = ["urban central heat", "services urban decentral heat"]
    heat_buses = n.buses.index[n.buses.carrier.isin(heat_carriers)]
    locations = n.buses.location[heat_buses]

    electricity_input = (
        costs.at["direct air capture", "electricity-input"]
        + costs.at["direct air capture", "compression-electricity-input"]
    )  # MWh_el / tCO2
    heat_input = (
        costs.at["direct air capture", "heat-input"]
        - costs.at["direct air capture", "compression-heat-output"]
    )  # MWh_th / tCO2

    n.madd(
        "Link",
        heat_buses.str.replace(" heat", " DAC"),
        bus0=locations.values,
        bus1=heat_buses,
        bus2="co2 atmosphere",
        bus3=spatial.co2.df.loc[locations, "nodes"].values,
        carrier="DAC",
        capital_cost=costs.at["direct air capture", "fixed"] / electricity_input,
        efficiency=-heat_input / electricity_input,
        efficiency2=-1 / electricity_input,
        efficiency3=1 / electricity_input,
        p_nom_extendable=True,
        lifetime=costs.at["direct air capture", "lifetime"],
    )


def add_co2limit(n, options, nyears=1.0, limit=0.0):
    logger.info(f"Adding CO2 budget limit as per unit of 1990 levels of {limit}")

    countries = snakemake.params.countries

    sectors = determine_emission_sectors(options)

    # convert Mt to tCO2
    co2_totals = 1e6 * pd.read_csv(snakemake.input.co2_totals_name, index_col=0)

    co2_limit = co2_totals.loc[countries, sectors].sum().sum()

    co2_limit *= limit * nyears

    n.add(
        "GlobalConstraint",
        "CO2Limit",
        carrier_attribute="co2_emissions",
        sense="<=",
        type="co2_atmosphere",
        constant=co2_limit,
    )


# TODO PyPSA-Eur merge issue
def average_every_nhours(n, offset):
    logger.info(f"Resampling the network to {offset}")
    m = n.copy(with_time=False)

    snapshot_weightings = n.snapshot_weightings.resample(offset).sum()
    sns = snapshot_weightings.index
    if snakemake.params.drop_leap_day:
        sns = sns[~((sns.month == 2) & (sns.day == 29))]
    snapshot_weightings = snapshot_weightings.loc[sns]
    m.set_snapshots(snapshot_weightings.index)
    m.snapshot_weightings = snapshot_weightings

    for c in n.iterate_components():
        pnl = getattr(m, c.list_name + "_t")
        for k, df in c.pnl.items():
            if not df.empty:
                if c.list_name == "stores" and k == "e_max_pu":
                    pnl[k] = df.resample(offset).min()
                elif c.list_name == "stores" and k == "e_min_pu":
                    pnl[k] = df.resample(offset).max()
                else:
                    pnl[k] = df.resample(offset).mean()

    return m


def cycling_shift(df, steps=1):
    """
    Cyclic shift on index of pd.Series|pd.DataFrame by number of steps.
    """
    df = df.copy()
    new_index = np.roll(df.index, steps)
    df.values[:] = df.reindex(index=new_index).values
    return df


def prepare_costs(cost_file, params, nyears):
    # set all asset costs and other parameters
    costs = pd.read_csv(cost_file, index_col=[0, 1]).sort_index()

    # correct units to MW and EUR
    costs.loc[costs.unit.str.contains("/kW"), "value"] *= 1e3

    # min_count=1 is important to generate NaNs which are then filled by fillna
    costs = (
        costs.loc[:, "value"].unstack(level=1).groupby("technology").sum(min_count=1)
    )

    costs = costs.fillna(params["fill_values"])

    def annuity_factor(v):
        return calculate_annuity(v["lifetime"], v["discount rate"]) + v["FOM"] / 100

    costs["fixed"] = [
        annuity_factor(v) * v["investment"] * nyears for i, v in costs.iterrows()
    ]

    return costs


def add_generation(n, costs):
    logger.info("Adding electricity generation")

    nodes = pop_layout.index

    fallback = {"OCGT": "gas"}
    conventionals = options.get("conventional_generation", fallback)

    for generator, carrier in conventionals.items():
        carrier_nodes = vars(spatial)[carrier].nodes

        add_carrier_buses(n, carrier, carrier_nodes)

        n.madd(
            "Link",
            nodes + " " + generator,
            bus0=carrier_nodes,
            bus1=nodes,
            bus2="co2 atmosphere",
            marginal_cost=costs.at[generator, "efficiency"]
            * costs.at[generator, "VOM"],  # NB: VOM is per MWel
            capital_cost=costs.at[generator, "efficiency"]
            * costs.at[generator, "fixed"],  # NB: fixed cost is per MWel
            p_nom_extendable=True,
            carrier=generator,
            efficiency=costs.at[generator, "efficiency"],
            efficiency2=costs.at[carrier, "CO2 intensity"],
            lifetime=costs.at[generator, "lifetime"],
        )


def add_ammonia(n, costs):
    logger.info("Adding ammonia carrier with synthesis, cracking and storage")

    nodes = pop_layout.index

    cf_industry = snakemake.params.industry

    n.add("Carrier", "NH3")

    n.madd(
        "Bus", spatial.ammonia.nodes, location=spatial.ammonia.locations, carrier="NH3"
    )

    n.madd(
        "Link",
        nodes,
        suffix=" Haber-Bosch",
        bus0=nodes,
        bus1=spatial.ammonia.nodes,
        bus2=nodes + " H2",
        p_nom_extendable=True,
        carrier="Haber-Bosch",
        efficiency=1 / costs.at["Haber-Bosch", "electricity-input"],
        efficiency2=-costs.at["Haber-Bosch", "hydrogen-input"]
        / costs.at["Haber-Bosch", "electricity-input"],
        capital_cost=costs.at["Haber-Bosch", "fixed"]
        / costs.at["Haber-Bosch", "electricity-input"],
        marginal_cost=costs.at["Haber-Bosch", "VOM"]
        / costs.at["Haber-Bosch", "electricity-input"],
        lifetime=costs.at["Haber-Bosch", "lifetime"],
    )

    n.madd(
        "Link",
        nodes,
        suffix=" ammonia cracker",
        bus0=spatial.ammonia.nodes,
        bus1=nodes + " H2",
        p_nom_extendable=True,
        carrier="ammonia cracker",
        efficiency=1 / cf_industry["MWh_NH3_per_MWh_H2_cracker"],
        capital_cost=costs.at["Ammonia cracker", "fixed"]
        / cf_industry["MWh_NH3_per_MWh_H2_cracker"],  # given per MW_H2
        lifetime=costs.at["Ammonia cracker", "lifetime"],
    )

    # Ammonia Storage
    n.madd(
        "Store",
        spatial.ammonia.nodes,
        suffix=" ammonia store",
        bus=spatial.ammonia.nodes,
        e_nom_extendable=True,
        e_cyclic=True,
        carrier="ammonia store",
        capital_cost=costs.at["NH3 (l) storage tank incl. liquefaction", "fixed"],
        lifetime=costs.at["NH3 (l) storage tank incl. liquefaction", "lifetime"],
    )


def insert_electricity_distribution_grid(n, costs):
    # TODO pop_layout?
    # TODO options?

    cost_factor = options["electricity_distribution_grid_cost_factor"]

    logger.info(
        f"Inserting electricity distribution grid with investment cost factor of {cost_factor:.2f}"
    )

    nodes = pop_layout.index

    n.madd(
        "Bus",
        nodes + " low voltage",
        location=nodes,
        carrier="low voltage",
        unit="MWh_el",
    )

    n.madd(
        "Link",
        nodes + " electricity distribution grid",
        bus0=nodes,
        bus1=nodes + " low voltage",
        p_nom_extendable=True,
        p_min_pu=-1,
        carrier="electricity distribution grid",
        efficiency=1,
        lifetime=costs.at["electricity distribution grid", "lifetime"],
        capital_cost=costs.at["electricity distribution grid", "fixed"] * cost_factor,
    )

    # this catches regular electricity load and "industry electricity" and
    # "agriculture machinery electric" and "agriculture electricity"
    loads = n.loads.index[n.loads.carrier.str.contains("electric")]
    n.loads.loc[loads, "bus"] += " low voltage"

    bevs = n.links.index[n.links.carrier == "BEV charger"]
    n.links.loc[bevs, "bus0"] += " low voltage"

    v2gs = n.links.index[n.links.carrier == "V2G"]
    n.links.loc[v2gs, "bus1"] += " low voltage"

    hps = n.links.index[n.links.carrier.str.contains("heat pump")]
    n.links.loc[hps, "bus0"] += " low voltage"

    rh = n.links.index[n.links.carrier.str.contains("resistive heater")]
    n.links.loc[rh, "bus0"] += " low voltage"

    mchp = n.links.index[n.links.carrier.str.contains("micro gas")]
    n.links.loc[mchp, "bus1"] += " low voltage"

    # set existing solar to cost of utility cost rather the 50-50 rooftop-utility
    solar = n.generators.index[n.generators.carrier == "solar"]
    n.generators.loc[solar, "capital_cost"] = costs.at["solar-utility", "fixed"]
    if snakemake.wildcards.clusters[-1:] == "m":
        simplified_pop_layout = pd.read_csv(
            snakemake.input.simplified_pop_layout, index_col=0
        )
        pop_solar = simplified_pop_layout.total.rename(index=lambda x: x + " solar")
    else:
        pop_solar = pop_layout.total.rename(index=lambda x: x + " solar")

    # add max solar rooftop potential assuming 0.1 kW/m2 and 10 m2/person,
    # i.e. 1 kW/person (population data is in thousands of people) so we get MW
    potential = 0.1 * 10 * pop_solar

    n.madd(
        "Generator",
        solar,
        suffix=" rooftop",
        bus=n.generators.loc[solar, "bus"] + " low voltage",
        carrier="solar rooftop",
        p_nom_extendable=True,
        p_nom_max=potential,
        marginal_cost=n.generators.loc[solar, "marginal_cost"],
        capital_cost=costs.at["solar-rooftop", "fixed"],
        efficiency=n.generators.loc[solar, "efficiency"],
        p_max_pu=n.generators_t.p_max_pu[solar],
        lifetime=costs.at["solar-rooftop", "lifetime"],
    )

    n.add("Carrier", "home battery")

    n.madd(
        "Bus",
        nodes + " home battery",
        location=nodes,
        carrier="home battery",
        unit="MWh_el",
    )

    n.madd(
        "Store",
        nodes + " home battery",
        bus=nodes + " home battery",
        location=nodes,
        e_cyclic=True,
        e_nom_extendable=True,
        carrier="home battery",
        capital_cost=costs.at["home battery storage", "fixed"],
        lifetime=costs.at["battery storage", "lifetime"],
    )

    n.madd(
        "Link",
        nodes + " home battery charger",
        bus0=nodes + " low voltage",
        bus1=nodes + " home battery",
        carrier="home battery charger",
        efficiency=costs.at["battery inverter", "efficiency"] ** 0.5,
        capital_cost=costs.at["home battery inverter", "fixed"],
        p_nom_extendable=True,
        lifetime=costs.at["battery inverter", "lifetime"],
    )

    n.madd(
        "Link",
        nodes + " home battery discharger",
        bus0=nodes + " home battery",
        bus1=nodes + " low voltage",
        carrier="home battery discharger",
        efficiency=costs.at["battery inverter", "efficiency"] ** 0.5,
        marginal_cost=options["marginal_cost_storage"],
        p_nom_extendable=True,
        lifetime=costs.at["battery inverter", "lifetime"],
    )


def insert_gas_distribution_costs(n, costs):
    # TODO options?

    f_costs = options["gas_distribution_grid_cost_factor"]

    logger.info(
        f"Inserting gas distribution grid with investment cost factor of {f_costs}"
    )

    capital_cost = costs.at["electricity distribution grid", "fixed"] * f_costs

    # gas boilers
    gas_b = n.links.index[
        n.links.carrier.str.contains("gas boiler")
        & (~n.links.carrier.str.contains("urban central"))
    ]
    n.links.loc[gas_b, "capital_cost"] += capital_cost

    # micro CHPs
    mchp = n.links.index[n.links.carrier.str.contains("micro gas")]
    n.links.loc[mchp, "capital_cost"] += capital_cost


def add_electricity_grid_connection(n, costs):
    carriers = ["onwind", "solar"]

    gens = n.generators.index[n.generators.carrier.isin(carriers)]

    n.generators.loc[gens, "capital_cost"] += costs.at[
        "electricity grid connection", "fixed"
    ]


def add_storage_and_grids(n, costs):
    logger.info("Add hydrogen storage")

    nodes = pop_layout.index

    n.add("Carrier", "H2")

    n.madd("Bus", nodes + " H2", location=nodes, carrier="H2", unit="MWh_LHV")

    n.madd(
        "Link",
        nodes + " H2 Electrolysis",
        bus1=nodes + " H2",
        bus0=nodes,
        p_nom_extendable=True,
        carrier="H2 Electrolysis",
        efficiency=costs.at["electrolysis", "efficiency"],
        capital_cost=costs.at["electrolysis", "fixed"],
        lifetime=costs.at["electrolysis", "lifetime"],
    )

    if options["hydrogen_fuel_cell"]:
        logger.info("Adding hydrogen fuel cell for re-electrification.")

        n.madd(
            "Link",
            nodes + " H2 Fuel Cell",
            bus0=nodes + " H2",
            bus1=nodes,
            p_nom_extendable=True,
            carrier="H2 Fuel Cell",
            efficiency=costs.at["fuel cell", "efficiency"],
            capital_cost=costs.at["fuel cell", "fixed"]
            * costs.at["fuel cell", "efficiency"],  # NB: fixed cost is per MWel
            lifetime=costs.at["fuel cell", "lifetime"],
        )

    if options["hydrogen_turbine"]:
        logger.info(
            "Adding hydrogen turbine for re-electrification. Assuming OCGT technology costs."
        )
        # TODO: perhaps replace with hydrogen-specific technology assumptions.

        n.madd(
            "Link",
            nodes + " H2 turbine",
            bus0=nodes + " H2",
            bus1=nodes,
            p_nom_extendable=True,
            carrier="H2 turbine",
            efficiency=costs.at["OCGT", "efficiency"],
            capital_cost=costs.at["OCGT", "fixed"]
            * costs.at["OCGT", "efficiency"],  # NB: fixed cost is per MWel
            marginal_cost=costs.at["OCGT", "VOM"],
            lifetime=costs.at["OCGT", "lifetime"],
        )

    cavern_types = snakemake.params.sector["hydrogen_underground_storage_locations"]
    h2_caverns = pd.read_csv(snakemake.input.h2_cavern, index_col=0)

    if (
        not h2_caverns.empty
        and options["hydrogen_underground_storage"]
        and set(cavern_types).intersection(h2_caverns.columns)
    ):
        h2_caverns = h2_caverns[cavern_types].sum(axis=1)

        # only use sites with at least 2 TWh potential
        h2_caverns = h2_caverns[h2_caverns > 2]

        # convert TWh to MWh
        h2_caverns = h2_caverns * 1e6

        # clip at 1000 TWh for one location
        h2_caverns.clip(upper=1e9, inplace=True)

        logger.info("Add hydrogen underground storage")

        h2_capital_cost = costs.at["hydrogen storage underground", "fixed"]

        n.madd(
            "Store",
            h2_caverns.index + " H2 Store",
            bus=h2_caverns.index + " H2",
            e_nom_extendable=True,
            e_nom_max=h2_caverns.values,
            e_cyclic=True,
            carrier="H2 Store",
            capital_cost=h2_capital_cost,
            lifetime=costs.at["hydrogen storage underground", "lifetime"],
        )

    # hydrogen stored overground (where not already underground)
    h2_capital_cost = costs.at[
        "hydrogen storage tank type 1 including compressor", "fixed"
    ]
    nodes_overground = h2_caverns.index.symmetric_difference(nodes)

    n.madd(
        "Store",
        nodes_overground + " H2 Store",
        bus=nodes_overground + " H2",
        e_nom_extendable=True,
        e_cyclic=True,
        carrier="H2 Store",
        capital_cost=h2_capital_cost,
    )

    if options["gas_network"] or options["H2_retrofit"]:
        fn = snakemake.input.clustered_gas_network
        gas_pipes = pd.read_csv(fn, index_col=0)

    if options["gas_network"]:
        logger.info(
            "Add natural gas infrastructure, incl. LNG terminals, production, storage and entry-points."
        )

        if options["H2_retrofit"]:
            gas_pipes["p_nom_max"] = gas_pipes.p_nom
            gas_pipes["p_nom_min"] = 0.0
            # 0.1 EUR/MWkm/a to prefer decommissioning to address degeneracy
            gas_pipes["capital_cost"] = 0.1 * gas_pipes.length
        else:
            gas_pipes["p_nom_max"] = np.inf
            gas_pipes["p_nom_min"] = gas_pipes.p_nom
            gas_pipes["capital_cost"] = (
                gas_pipes.length * costs.at["CH4 (g) pipeline", "fixed"]
            )

        n.madd(
            "Link",
            gas_pipes.index,
            bus0=gas_pipes.bus0 + " gas",
            bus1=gas_pipes.bus1 + " gas",
            p_min_pu=gas_pipes.p_min_pu,
            p_nom=gas_pipes.p_nom,
            p_nom_extendable=True,
            p_nom_max=gas_pipes.p_nom_max,
            p_nom_min=gas_pipes.p_nom_min,
            length=gas_pipes.length,
            capital_cost=gas_pipes.capital_cost,
            tags=gas_pipes.name,
            carrier="gas pipeline",
            lifetime=costs.at["CH4 (g) pipeline", "lifetime"],
        )

        # remove fossil generators where there is neither
        # production, LNG terminal, nor entry-point beyond system scope

        fn = snakemake.input.gas_input_nodes_simplified
        gas_input_nodes = pd.read_csv(fn, index_col=0)

        unique = gas_input_nodes.index.unique()
        gas_i = n.generators.carrier == "gas"
        internal_i = ~n.generators.bus.map(n.buses.location).isin(unique)

        remove_i = n.generators[gas_i & internal_i].index
        n.generators.drop(remove_i, inplace=True)

        input_types = ["lng", "pipeline", "production"]
        p_nom = gas_input_nodes[input_types].sum(axis=1).rename(lambda x: x + " gas")
        n.generators.loc[gas_i, "p_nom_extendable"] = False
        n.generators.loc[gas_i, "p_nom"] = p_nom

        # add existing gas storage capacity
        gas_i = n.stores.carrier == "gas"
        e_nom = (
            gas_input_nodes["storage"]
            .rename(lambda x: x + " gas Store")
            .reindex(n.stores.index)
            .fillna(0.0)
            * 1e3
        )  # MWh_LHV
        e_nom.clip(
            upper=e_nom.quantile(0.98), inplace=True
        )  # limit extremely large storage
        n.stores.loc[gas_i, "e_nom_min"] = e_nom

        # add candidates for new gas pipelines to achieve full connectivity

        G = nx.Graph()

        gas_buses = n.buses.loc[n.buses.carrier == "gas", "location"]
        G.add_nodes_from(np.unique(gas_buses.values))

        sel = gas_pipes.p_nom > 1500
        attrs = ["bus0", "bus1", "length"]
        G.add_weighted_edges_from(gas_pipes.loc[sel, attrs].values)

        # find all complement edges
        complement_edges = pd.DataFrame(complement(G).edges, columns=["bus0", "bus1"])
        complement_edges["length"] = complement_edges.apply(haversine, axis=1)

        # apply k_edge_augmentation weighted by length of complement edges
        k_edge = options.get("gas_network_connectivity_upgrade", 3)
        if augmentation := list(
            k_edge_augmentation(G, k_edge, avail=complement_edges.values)
        ):
            new_gas_pipes = pd.DataFrame(augmentation, columns=["bus0", "bus1"])
            new_gas_pipes["length"] = new_gas_pipes.apply(haversine, axis=1)

            new_gas_pipes.index = new_gas_pipes.apply(
                lambda x: f"gas pipeline new {x.bus0} <-> {x.bus1}", axis=1
            )

            n.madd(
                "Link",
                new_gas_pipes.index,
                bus0=new_gas_pipes.bus0 + " gas",
                bus1=new_gas_pipes.bus1 + " gas",
                p_min_pu=-1,  # new gas pipes are bidirectional
                p_nom_extendable=True,
                length=new_gas_pipes.length,
                capital_cost=new_gas_pipes.length
                * costs.at["CH4 (g) pipeline", "fixed"],
                carrier="gas pipeline new",
                lifetime=costs.at["CH4 (g) pipeline", "lifetime"],
            )

    if options["H2_retrofit"]:
        logger.info("Add retrofitting options of existing CH4 pipes to H2 pipes.")

        fr = "gas pipeline"
        to = "H2 pipeline retrofitted"
        h2_pipes = gas_pipes.rename(index=lambda x: x.replace(fr, to))

        n.madd(
            "Link",
            h2_pipes.index,
            bus0=h2_pipes.bus0 + " H2",
            bus1=h2_pipes.bus1 + " H2",
            p_min_pu=-1.0,  # allow that all H2 retrofit pipelines can be used in both directions
            p_nom_max=h2_pipes.p_nom * options["H2_retrofit_capacity_per_CH4"],
            p_nom_extendable=True,
            length=h2_pipes.length,
            capital_cost=costs.at["H2 (g) pipeline repurposed", "fixed"]
            * h2_pipes.length,
            tags=h2_pipes.name,
            carrier="H2 pipeline retrofitted",
            lifetime=costs.at["H2 (g) pipeline repurposed", "lifetime"],
        )

    if options.get("H2_network", True):
        logger.info("Add options for new hydrogen pipelines.")

        h2_pipes = create_network_topology(
            n, "H2 pipeline ", carriers=["DC", "gas pipeline"]
        )

        # TODO Add efficiency losses
        n.madd(
            "Link",
            h2_pipes.index,
            bus0=h2_pipes.bus0.values + " H2",
            bus1=h2_pipes.bus1.values + " H2",
            p_min_pu=-1,
            p_nom_extendable=True,
            length=h2_pipes.length.values,
            capital_cost=costs.at["H2 (g) pipeline", "fixed"] * h2_pipes.length.values,
            carrier="H2 pipeline",
            lifetime=costs.at["H2 (g) pipeline", "lifetime"],
        )

    n.add("Carrier", "battery")

    n.madd("Bus", nodes + " battery", location=nodes, carrier="battery", unit="MWh_el")

    n.madd(
        "Store",
        nodes + " battery",
        bus=nodes + " battery",
        e_cyclic=True,
        e_nom_extendable=True,
        carrier="battery",
        capital_cost=costs.at["battery storage", "fixed"],
        lifetime=costs.at["battery storage", "lifetime"],
    )

    n.madd(
        "Link",
        nodes + " battery charger",
        bus0=nodes,
        bus1=nodes + " battery",
        carrier="battery charger",
        efficiency=costs.at["battery inverter", "efficiency"] ** 0.5,
        capital_cost=costs.at["battery inverter", "fixed"],
        p_nom_extendable=True,
        lifetime=costs.at["battery inverter", "lifetime"],
    )

    n.madd(
        "Link",
        nodes + " battery discharger",
        bus0=nodes + " battery",
        bus1=nodes,
        carrier="battery discharger",
        efficiency=costs.at["battery inverter", "efficiency"] ** 0.5,
        marginal_cost=options["marginal_cost_storage"],
        p_nom_extendable=True,
        lifetime=costs.at["battery inverter", "lifetime"],
    )

    if options["methanation"]:
        n.madd(
            "Link",
            spatial.nodes,
            suffix=" Sabatier",
            bus0=nodes + " H2",
            bus1=spatial.gas.nodes,
            bus2=spatial.co2.nodes,
            p_nom_extendable=True,
            carrier="Sabatier",
            p_min_pu=options.get("min_part_load_methanation", 0),
            efficiency=costs.at["methanation", "efficiency"],
            efficiency2=-costs.at["methanation", "efficiency"]
            * costs.at["gas", "CO2 intensity"],
            capital_cost=costs.at["methanation", "fixed"]
            * costs.at["methanation", "efficiency"],  # costs given per kW_gas
            lifetime=costs.at["methanation", "lifetime"],
        )

    if options.get("coal_cc"):
        n.madd(
            "Link",
            spatial.nodes,
            suffix=" coal CC",
            bus0=spatial.coal.nodes,
            bus1=spatial.nodes,
            bus2="co2 atmosphere",
            bus3=spatial.co2.nodes,
            marginal_cost=costs.at["coal", "efficiency"]
            * costs.at["coal", "VOM"],  # NB: VOM is per MWel
            capital_cost=costs.at["coal", "efficiency"] * costs.at["coal", "fixed"]
            + costs.at["biomass CHP capture", "fixed"]
            * costs.at["coal", "CO2 intensity"],  # NB: fixed cost is per MWel
            p_nom_extendable=True,
            carrier="coal",
            efficiency=costs.at["coal", "efficiency"],
            efficiency2=costs.at["coal", "CO2 intensity"]
            * (1 - costs.at["biomass CHP capture", "capture_rate"]),
            efficiency3=costs.at["coal", "CO2 intensity"]
            * costs.at["biomass CHP capture", "capture_rate"],
            lifetime=costs.at["coal", "lifetime"],
        )

    if options["SMR_cc"]:
        n.madd(
            "Link",
            spatial.nodes,
            suffix=" SMR CC",
            bus0=spatial.gas.nodes,
            bus1=nodes + " H2",
            bus2="co2 atmosphere",
            bus3=spatial.co2.nodes,
            p_nom_extendable=True,
            carrier="SMR CC",
            efficiency=costs.at["SMR CC", "efficiency"],
            efficiency2=costs.at["gas", "CO2 intensity"] * (1 - options["cc_fraction"]),
            efficiency3=costs.at["gas", "CO2 intensity"] * options["cc_fraction"],
            capital_cost=costs.at["SMR CC", "fixed"],
            lifetime=costs.at["SMR CC", "lifetime"],
        )

    if options["SMR"]:
        n.madd(
            "Link",
            nodes + " SMR",
            bus0=spatial.gas.nodes,
            bus1=nodes + " H2",
            bus2="co2 atmosphere",
            p_nom_extendable=True,
            carrier="SMR",
            efficiency=costs.at["SMR", "efficiency"],
            efficiency2=costs.at["gas", "CO2 intensity"],
            capital_cost=costs.at["SMR", "fixed"],
            lifetime=costs.at["SMR", "lifetime"],
        )


def add_land_transport(n, costs):
    # TODO options?

    logger.info("Add land transport")

    transport = pd.read_csv(
        snakemake.input.transport_demand, index_col=0, parse_dates=True
    )
    number_cars = pd.read_csv(snakemake.input.transport_data, index_col=0)[
        "number cars"
    ]
    avail_profile = pd.read_csv(
        snakemake.input.avail_profile, index_col=0, parse_dates=True
    )
    dsm_profile = pd.read_csv(
        snakemake.input.dsm_profile, index_col=0, parse_dates=True
    )

    fuel_cell_share = get(options["land_transport_fuel_cell_share"], investment_year)
    electric_share = get(options["land_transport_electric_share"], investment_year)
    ice_share = get(options["land_transport_ice_share"], investment_year)

    total_share = fuel_cell_share + electric_share + ice_share
    if total_share != 1:
        logger.warning(
            f"Total land transport shares sum up to {total_share:.2%}, corresponding to increased or decreased demand assumptions."
        )

    logger.info(f"FCEV share: {fuel_cell_share*100}%")
    logger.info(f"EV share: {electric_share*100}%")
    logger.info(f"ICEV share: {ice_share*100}%")

    nodes = pop_layout.index

    if electric_share > 0:
        n.add("Carrier", "Li ion")

        n.madd(
            "Bus",
            nodes,
            suffix=" EV battery",
            location=nodes,
            carrier="Li ion",
            unit="MWh_el",
        )

        p_set = (
            electric_share
            * (
                transport[nodes]
                + cycling_shift(transport[nodes], 1)
                + cycling_shift(transport[nodes], 2)
            )
            / 3
        )

        n.madd(
            "Load",
            nodes,
            suffix=" land transport EV",
            bus=nodes + " EV battery",
            carrier="land transport EV",
            p_set=p_set,
        )

        p_nom = number_cars * options.get("bev_charge_rate", 0.011) * electric_share

        n.madd(
            "Link",
            nodes,
            suffix=" BEV charger",
            bus0=nodes,
            bus1=nodes + " EV battery",
            p_nom=p_nom,
            carrier="BEV charger",
            p_max_pu=avail_profile[nodes],
            efficiency=options.get("bev_charge_efficiency", 0.9),
            # These were set non-zero to find LU infeasibility when availability = 0.25
            # p_nom_extendable=True,
            # p_nom_min=p_nom,
            # capital_cost=1e6,  #i.e. so high it only gets built where necessary
        )

    if electric_share > 0 and options["v2g"]:
        n.madd(
            "Link",
            nodes,
            suffix=" V2G",
            bus1=nodes,
            bus0=nodes + " EV battery",
            p_nom=p_nom,
            carrier="V2G",
            p_max_pu=avail_profile[nodes],
            efficiency=options.get("bev_charge_efficiency", 0.9),
        )

    if electric_share > 0 and options["bev_dsm"]:
        e_nom = (
            number_cars
            * options.get("bev_energy", 0.05)
            * options["bev_availability"]
            * electric_share
        )

        n.madd(
            "Store",
            nodes,
            suffix=" battery storage",
            bus=nodes + " EV battery",
            carrier="battery storage",
            e_cyclic=True,
            e_nom=e_nom,
            e_max_pu=1,
            e_min_pu=dsm_profile[nodes],
        )

    if fuel_cell_share > 0:
        n.madd(
            "Load",
            nodes,
            suffix=" land transport fuel cell",
            bus=nodes + " H2",
            carrier="land transport fuel cell",
            p_set=fuel_cell_share
            / options["transport_fuel_cell_efficiency"]
            * transport[nodes],
        )

    if ice_share > 0:
        add_carrier_buses(n, "oil")

        ice_efficiency = options["transport_internal_combustion_efficiency"]

        p_set_land_transport_oil = (
            ice_share
            / ice_efficiency
            * transport[nodes].rename(columns=lambda x: x + " land transport oil")
        )

        if not options["regional_oil_demand"]:
            p_set_land_transport_oil = p_set_land_transport_oil.sum(axis=1).to_frame(
                name="EU land transport oil"
            )

        n.madd(
            "Bus",
            spatial.oil.land_transport,
            location=spatial.oil.demand_locations,
            carrier="land transport oil",
            unit="land transport",
        )

        n.madd(
            "Load",
            spatial.oil.land_transport,
            bus=spatial.oil.land_transport,
            carrier="land transport oil",
            p_set=p_set_land_transport_oil,
        )

        n.madd(
            "Link",
            spatial.oil.land_transport,
            bus0=spatial.oil.nodes,
            bus1=spatial.oil.land_transport,
            bus2="co2 atmosphere",
            carrier="land transport oil",
            efficiency2=costs.at["oil", "CO2 intensity"],
            p_nom_extendable=True,
        )


def build_heat_demand(n):
    heat_demand_shape = (
        xr.open_dataset(snakemake.input.hourly_heat_demand_total)
        .to_dataframe()
        .unstack(level=1)
    )

    sectors = ["residential", "services"]
    uses = ["water", "space"]

    heat_demand = {}
    electric_heat_supply = {}
    for sector, use in product(sectors, uses):
        name = f"{sector} {use}"

        heat_demand[name] = (
            heat_demand_shape[name] / heat_demand_shape[name].sum()
        ).multiply(pop_weighted_energy_totals[f"total {sector} {use}"]) * 1e6
        electric_heat_supply[name] = (
            heat_demand_shape[name] / heat_demand_shape[name].sum()
        ).multiply(pop_weighted_energy_totals[f"electricity {sector} {use}"]) * 1e6

    heat_demand = pd.concat(heat_demand, axis=1)
    electric_heat_supply = pd.concat(electric_heat_supply, axis=1)

    # subtract from electricity load since heat demand already in heat_demand
    electric_nodes = n.loads.index[n.loads.carrier == "electricity"]
    n.loads_t.p_set[electric_nodes] = (
        n.loads_t.p_set[electric_nodes]
        - electric_heat_supply.T.groupby(level=1).sum().T[electric_nodes]
    )

    return heat_demand


def add_heat(n, costs):
    logger.info("Add heat sector")

    sectors = ["residential", "services"]

    heat_demand = build_heat_demand(n)

    overdim_factor = options["overdimension_individual_heating"]

    district_heat_info = pd.read_csv(snakemake.input.district_heat_share, index_col=0)
    dist_fraction = district_heat_info["district fraction of node"]
    urban_fraction = district_heat_info["urban fraction"]

    # NB: must add costs of central heating afterwards (EUR 400 / kWpeak, 50a, 1% FOM from Fraunhofer ISE)

    # exogenously reduce space heat demand
    if options["reduce_space_heat_exogenously"]:
        dE = get(options["reduce_space_heat_exogenously_factor"], investment_year)
        logger.info(f"Assumed space heat reduction of {dE:.2%}")
        for sector in sectors:
            heat_demand[sector + " space"] = (1 - dE) * heat_demand[sector + " space"]

    heat_systems = [
        "residential rural",
        "services rural",
        "residential urban decentral",
        "services urban decentral",
        "urban central",
    ]

    cop = {
        "air": xr.open_dataarray(snakemake.input.cop_air_total)
        .to_pandas()
        .reindex(index=n.snapshots),
        "ground": xr.open_dataarray(snakemake.input.cop_soil_total)
        .to_pandas()
        .reindex(index=n.snapshots),
    }

    if options["solar_thermal"]:
        solar_thermal = (
            xr.open_dataarray(snakemake.input.solar_thermal_total)
            .to_pandas()
            .reindex(index=n.snapshots)
        )
        # 1e3 converts from W/m^2 to MW/(1000m^2) = kW/m^2
        solar_thermal = options["solar_cf_correction"] * solar_thermal / 1e3

    for name in heat_systems:
        name_type = "central" if name == "urban central" else "decentral"

        if name == "urban central":
            nodes = dist_fraction.index[dist_fraction > 0]
        else:
            nodes = pop_layout.index

        n.add("Carrier", name + " heat")

        n.madd(
            "Bus",
            nodes + f" {name} heat",
            location=nodes,
            carrier=name + " heat",
            unit="MWh_th",
        )

        if name == "urban central" and options.get("central_heat_vent"):
            n.madd(
                "Generator",
                nodes + f" {name} heat vent",
                bus=nodes + f" {name} heat",
                location=nodes,
                carrier=name + " heat vent",
                p_nom_extendable=True,
                p_max_pu=0,
                p_min_pu=-1,
                unit="MWh_th",
            )

        ## Add heat load

        for sector in sectors:
            # heat demand weighting
            if "rural" in name:
                factor = 1 - urban_fraction[nodes]
            elif "urban central" in name:
                factor = dist_fraction[nodes]
            elif "urban decentral" in name:
                factor = urban_fraction[nodes] - dist_fraction[nodes]
            else:
                raise NotImplementedError(
                    f" {name} not in " f"heat systems: {heat_systems}"
                )

            if sector in name:
                heat_load = (
                    heat_demand[[sector + " water", sector + " space"]]
                    .T.groupby(level=1)
                    .sum()
                    .T[nodes]
                    .multiply(factor)
                )

        if name == "urban central":
            heat_load = (
                heat_demand.T.groupby(level=1)
                .sum()
                .T[nodes]
                .multiply(
                    factor * (1 + options["district_heating"]["district_heating_loss"])
                )
            )

        n.madd(
            "Load",
            nodes,
            suffix=f" {name} heat",
            bus=nodes + f" {name} heat",
            carrier=name + " heat",
            p_set=heat_load,
        )

        if options["residential_heat_dsm"] and name in [
            "residential rural",
            "residential urban decentral",
            "urban central",
        ]:
            if "rural" in name:
                factor = 1 - urban_fraction[nodes]
            elif "urban central" in name:
                factor = dist_fraction[nodes]
            elif "urban decentral" in name:
                factor = urban_fraction[nodes] - dist_fraction[nodes]

            heat_dsm_profile = pd.read_csv(
                snakemake.input.heat_dsm_profile, header=[1], index_col=[0]
            )[nodes]
            heat_dsm_profile.index = n.snapshots

            e_nom = (
                heat_demand[["residential space"]]
                .T.groupby(level=1)
                .sum()
                .T[nodes]
                .multiply(factor)
            ).max() * options["residential_heat_restriction_value"]

            e_nom = (
                heat_demand[["residential space"]]
                .T.groupby(level=1)
                .sum()
                .T[nodes]
                .multiply(factor)
            ) * options["residential_heat_restriction_value"]

            heat_dsm_profile = heat_dsm_profile * e_nom / e_nom.max()
            e_nom = e_nom.max()

            n.madd(
                "Store",
                nodes,
                suffix=f" {name} heat flexibility",
                bus=nodes + f" {name} heat",
                carrier="residential heating flexibility",
                e_cyclic=True,
                e_nom=e_nom,
                e_max_pu=heat_dsm_profile,
            )

            logger.info(f"adding heat dsm in {name} heating.")

        ## Add heat pumps

        heat_pump_types = ["air"] if "urban" in name else ["ground", "air"]

        for heat_pump_type in heat_pump_types:
            costs_name = f"{name_type} {heat_pump_type}-sourced heat pump"
            efficiency = (
                cop[heat_pump_type][nodes]
                if options["time_dep_hp_cop"]
                else costs.at[costs_name, "efficiency"]
            )

            n.madd(
                "Link",
                nodes,
                suffix=f" {name} {heat_pump_type} heat pump",
                bus0=nodes,
                bus1=nodes + f" {name} heat",
                carrier=f"{name} {heat_pump_type} heat pump",
                efficiency=efficiency,
                capital_cost=costs.at[costs_name, "efficiency"]
                * costs.at[costs_name, "fixed"]
                * overdim_factor,
                p_nom_extendable=True,
                lifetime=costs.at[costs_name, "lifetime"],
            )

        if options["tes"]:
            n.add("Carrier", name + " water tanks")

            n.madd(
                "Bus",
                nodes + f" {name} water tanks",
                location=nodes,
                carrier=name + " water tanks",
                unit="MWh_th",
            )

            n.madd(
                "Link",
                nodes + f" {name} water tanks charger",
                bus0=nodes + f" {name} heat",
                bus1=nodes + f" {name} water tanks",
                efficiency=costs.at["water tank charger", "efficiency"],
                carrier=name + " water tanks charger",
                p_nom_extendable=True,
            )

            n.madd(
                "Link",
                nodes + f" {name} water tanks discharger",
                bus0=nodes + f" {name} water tanks",
                bus1=nodes + f" {name} heat",
                carrier=name + " water tanks discharger",
                efficiency=costs.at["water tank discharger", "efficiency"],
                p_nom_extendable=True,
            )

            tes_time_constant_days = options["tes_tau"][name_type]

            n.madd(
                "Store",
                nodes + f" {name} water tanks",
                bus=nodes + f" {name} water tanks",
                e_cyclic=True,
                e_nom_extendable=True,
                carrier=name + " water tanks",
                standing_loss=1 - np.exp(-1 / 24 / tes_time_constant_days),
                capital_cost=costs.at[name_type + " water tank storage", "fixed"],
                lifetime=costs.at[name_type + " water tank storage", "lifetime"],
            )

        if options["resistive_heaters"]:
            key = f"{name_type} resistive heater"

            n.madd(
                "Link",
                nodes + f" {name} resistive heater",
                bus0=nodes,
                bus1=nodes + f" {name} heat",
                carrier=name + " resistive heater",
                efficiency=costs.at[key, "efficiency"],
                capital_cost=costs.at[key, "efficiency"]
                * costs.at[key, "fixed"]
                * overdim_factor,
                p_nom_extendable=True,
                lifetime=costs.at[key, "lifetime"],
            )

        if options["boilers"]:
            key = f"{name_type} gas boiler"

            n.madd(
                "Link",
                nodes + f" {name} gas boiler",
                p_nom_extendable=True,
                bus0=spatial.gas.df.loc[nodes, "nodes"].values,
                bus1=nodes + f" {name} heat",
                bus2="co2 atmosphere",
                carrier=name + " gas boiler",
                efficiency=costs.at[key, "efficiency"],
                efficiency2=costs.at["gas", "CO2 intensity"],
                capital_cost=costs.at[key, "efficiency"]
                * costs.at[key, "fixed"]
                * overdim_factor,
                lifetime=costs.at[key, "lifetime"],
            )

        if options["solar_thermal"]:
            n.add("Carrier", name + " solar thermal")

            n.madd(
                "Generator",
                nodes,
                suffix=f" {name} solar thermal collector",
                bus=nodes + f" {name} heat",
                carrier=name + " solar thermal",
                p_nom_extendable=True,
                capital_cost=costs.at[name_type + " solar thermal", "fixed"]
                * overdim_factor,
                p_max_pu=solar_thermal[nodes],
                lifetime=costs.at[name_type + " solar thermal", "lifetime"],
            )

        if options["chp"] and name == "urban central":
            # add gas CHP; biomass CHP is added in biomass section
            n.madd(
                "Link",
                nodes + " urban central gas CHP",
                bus0=spatial.gas.df.loc[nodes, "nodes"].values,
                bus1=nodes,
                bus2=nodes + " urban central heat",
                bus3="co2 atmosphere",
                carrier="urban central gas CHP",
                p_nom_extendable=True,
                capital_cost=costs.at["central gas CHP", "fixed"]
                * costs.at["central gas CHP", "efficiency"],
                marginal_cost=costs.at["central gas CHP", "VOM"],
                efficiency=costs.at["central gas CHP", "efficiency"],
                efficiency2=costs.at["central gas CHP", "efficiency"]
                / costs.at["central gas CHP", "c_b"],
                efficiency3=costs.at["gas", "CO2 intensity"],
                lifetime=costs.at["central gas CHP", "lifetime"],
            )

        if options["chp"] and options["chp_cc"] and name == "urban central":
            n.madd(
                "Link",
                nodes + " urban central gas CHP CC",
                bus0=spatial.gas.df.loc[nodes, "nodes"].values,
                bus1=nodes,
                bus2=nodes + " urban central heat",
                bus3="co2 atmosphere",
                bus4=spatial.co2.df.loc[nodes, "nodes"].values,
                carrier="urban central gas CHP CC",
                p_nom_extendable=True,
                capital_cost=costs.at["central gas CHP", "fixed"]
                * costs.at["central gas CHP", "efficiency"]
                + costs.at["biomass CHP capture", "fixed"]
                * costs.at["gas", "CO2 intensity"],
                marginal_cost=costs.at["central gas CHP", "VOM"],
                efficiency=costs.at["central gas CHP", "efficiency"]
                - costs.at["gas", "CO2 intensity"]
                * (
                    costs.at["biomass CHP capture", "electricity-input"]
                    + costs.at["biomass CHP capture", "compression-electricity-input"]
                ),
                efficiency2=costs.at["central gas CHP", "efficiency"]
                / costs.at["central gas CHP", "c_b"]
                + costs.at["gas", "CO2 intensity"]
                * (
                    costs.at["biomass CHP capture", "heat-output"]
                    + costs.at["biomass CHP capture", "compression-heat-output"]
                    - costs.at["biomass CHP capture", "heat-input"]
                ),
                efficiency3=costs.at["gas", "CO2 intensity"]
                * (1 - costs.at["biomass CHP capture", "capture_rate"]),
                efficiency4=costs.at["gas", "CO2 intensity"]
                * costs.at["biomass CHP capture", "capture_rate"],
                lifetime=costs.at["central gas CHP", "lifetime"],
            )

        if options["chp"] and options["micro_chp"] and name != "urban central":
            n.madd(
                "Link",
                nodes + f" {name} micro gas CHP",
                p_nom_extendable=True,
                bus0=spatial.gas.df.loc[nodes, "nodes"].values,
                bus1=nodes,
                bus2=nodes + f" {name} heat",
                bus3="co2 atmosphere",
                carrier=name + " micro gas CHP",
                efficiency=costs.at["micro CHP", "efficiency"],
                efficiency2=costs.at["micro CHP", "efficiency-heat"],
                efficiency3=costs.at["gas", "CO2 intensity"],
                capital_cost=costs.at["micro CHP", "fixed"],
                lifetime=costs.at["micro CHP", "lifetime"],
            )

    if options["retrofitting"]["retro_endogen"]:
        logger.info("Add retrofitting endogenously")

        # retrofitting data 'retro_data' with 'costs' [EUR/m^2] and heat
        # demand 'dE' [per unit of original heat demand] for each country and
        # different retrofitting strengths [additional insulation thickness in m]
        retro_data = pd.read_csv(
            snakemake.input.retro_cost,
            index_col=[0, 1],
            skipinitialspace=True,
            header=[0, 1],
        )
        # heated floor area [10^6 * m^2] per country
        floor_area = pd.read_csv(snakemake.input.floor_area, index_col=[0, 1])

        n.add("Carrier", "retrofitting")

        # share of space heat demand 'w_space' of total heat demand
        w_space = {}
        for sector in sectors:
            w_space[sector] = heat_demand[sector + " space"] / (
                heat_demand[sector + " space"] + heat_demand[sector + " water"]
            )
        w_space["tot"] = (
            heat_demand["services space"] + heat_demand["residential space"]
        ) / heat_demand.T.groupby(level=[1]).sum().T

        for name in n.loads[
            n.loads.carrier.isin([x + " heat" for x in heat_systems])
        ].index:
            node = n.buses.loc[name, "location"]
            ct = pop_layout.loc[node, "ct"]

            # weighting 'f' depending on the size of the population at the node
            if "urban central" in name:
                f = dist_fraction[node]
            elif "urban decentral" in name:
                f = urban_fraction[node] - dist_fraction[node]
            else:
                f = 1 - urban_fraction[node]
            if f == 0:
                continue
            # get sector name ("residential"/"services"/or both "tot" for urban central)
            if "urban central" in name:
                sec = "tot"
            if "residential" in name:
                sec = "residential"
            if "services" in name:
                sec = "services"

            # get floor aread at node and region (urban/rural) in m^2
            floor_area_node = (
                pop_layout.loc[node].fraction * floor_area.loc[ct, "value"] * 10**6
            ).loc[sec] * f
            # total heat demand at node [MWh]
            demand = n.loads_t.p_set[name]

            # space heat demand at node [MWh]
            space_heat_demand = demand * w_space[sec][node]
            # normed time profile of space heat demand 'space_pu' (values between 0-1),
            # p_max_pu/p_min_pu of retrofitting generators
            space_pu = (
                (space_heat_demand / space_heat_demand.max())
                .to_frame(name=node)
                .fillna(0)
            )

            # minimum heat demand 'dE' after retrofitting in units of original heat demand (values between 0-1)
            dE = retro_data.loc[(ct, sec), ("dE")]
            # get additional energy savings 'dE_diff' between the different retrofitting strengths/generators at one node
            dE_diff = abs(dE.diff()).fillna(1 - dE.iloc[0])
            # convert costs Euro/m^2 -> Euro/MWh
            capital_cost = (
                retro_data.loc[(ct, sec), ("cost")]
                * floor_area_node
                / ((1 - dE) * space_heat_demand.max())
            )
            if space_heat_demand.max() == 0:
                capital_cost = capital_cost.apply(lambda b: 0 if b == np.inf else b)

            # number of possible retrofitting measures 'strengths' (set in list at config.yaml 'l_strength')
            # given in additional insulation thickness [m]
            # for each measure, a retrofitting generator is added at the node
            strengths = retro_data.columns.levels[1]

            # check that ambitious retrofitting has higher costs per MWh than moderate retrofitting
            if (capital_cost.diff() < 0).sum():
                logger.warning(f"Costs are not linear for {ct} {sec}")
                s = capital_cost[(capital_cost.diff() < 0)].index
                strengths = strengths.drop(s)

            # reindex normed time profile of space heat demand back to hourly resolution
            space_pu = space_pu.reindex(index=heat_demand.index).ffill()

            # add for each retrofitting strength a generator with heat generation profile following the profile of the heat demand
            for strength in strengths:
                node_name = " ".join(name.split(" ")[2::])
                n.madd(
                    "Generator",
                    [node],
                    suffix=" retrofitting " + strength + " " + node_name,
                    bus=name,
                    carrier="retrofitting",
                    p_nom_extendable=True,
                    p_nom_max=dE_diff[strength]
                    * space_heat_demand.max(),  # maximum energy savings for this renovation strength
                    p_max_pu=space_pu,
                    p_min_pu=space_pu,
                    country=ct,
                    capital_cost=capital_cost[strength]
                    * options["retrofitting"]["cost_factor"],
                )

    if options["retrofitting"]["WWHR_endogen"]:
        name = f"residential water"

        # n.add("Carrier", name + " WWHRS")

        WWHR_costs = pd.read_csv(snakemake.input.WWHR_cost, index_col=0)
        heat_demand_shape = (
            xr.open_dataset(snakemake.input.hourly_heat_demand_total)
            .to_dataframe()
            .unstack(level=1)
        )

        hotwaterprofile = (
            heat_demand_shape[name] / heat_demand_shape[name].sum()
        ).multiply(pop_weighted_energy_totals[f"total {name}"]) * 1e6

        # 80% of hot water is used for showers
        # 35% is the assumed reduction of demand due to WWHR technology
        WWHR_profile = generate_periodic_profiles(
            dt_index=pd.date_range(freq="h", **snakemake.params.snapshots, tz="UTC"),
            nodes=hotwaterprofile.columns,
            weekly_profile=0.8 * 0.35 * np.ones((24 * 7,)),
        )

        limit_WWHRS = get(options["reduce_hot_water_factor"], investment_year)
        logger.info(
            f"Assumed hot water heat reduction in up to {limit_WWHRS:.2%} of households"
        )

        heat_systems_residential_water = [
            "residential rural",
            "residential urban decentral",
            "urban central",
        ]

        for name in n.loads[
            n.loads.carrier.isin([x + " heat" for x in heat_systems_residential_water])
        ].index:

            node = n.buses.loc[name, "location"]
            ct = pop_layout.loc[node, "ct"]

            if "urban central" in name:
                f = dist_fraction[node]
            elif "urban decentral" in name:
                f = urban_fraction[node] - dist_fraction[node]
            else:
                f = 1 - urban_fraction[node]

            node_name = " ".join(name.split(" ")[2::])
            n.madd(
                "Generator",
                [node],
                suffix=" WWHRS " + node_name,
                bus=name,
                carrier="WWHRS",
                p_nom_extendable=True,
                p_nom_max=limit_WWHRS
                * f
                * hotwaterprofile[node].max(),  # maximum energy savings
                p_max_pu=pd.DataFrame(WWHR_profile[node]),
                p_min_pu=pd.DataFrame(WWHR_profile[node]),
                country=ct,
                # convert costs Euro -> Euro/MW
                capital_cost=WWHR_costs.loc[node].max() / hotwaterprofile[node].max(),
            )


def add_biomass(n, costs):
    logger.info("Add biomass")

    biomass_potentials = pd.read_csv(snakemake.input.biomass_potentials, index_col=0)

    # need to aggregate potentials if gas not nodally resolved
    if options["gas_network"]:
        biogas_potentials_spatial = biomass_potentials["biogas"].rename(
            index=lambda x: x + " biogas"
        )
    else:
        biogas_potentials_spatial = biomass_potentials["biogas"].sum()

    if options["industry"]:
        # if the industry is not modelled, remove industrial demand from biomass potentials
        industrial_demand = (
            pd.read_csv(snakemake.input.industrial_demand, index_col=0) * 1e6
        ) * nyears
        if options.get("biomass_spatial", options["biomass_transport"]):
            e_set = industrial_demand.loc[
                spatial.biomass.locations, "solid biomass"
            ].rename(index=lambda x: x + " solid biomass")
        else:
            e_set = industrial_demand["solid biomass"].sum()
    else:
        # if the industry is modelled, keep full biomass potentials
        e_set = 0

    if options.get("biomass_spatial", options["biomass_transport"]):
        solid_biomass_potentials_spatial = (
            biomass_potentials["solid biomass"].rename(
                index=lambda x: x + " solid biomass"
            )
            - e_set
        ).clip(0)
    else:
        solid_biomass_potentials_spatial = (
            biomass_potentials["solid biomass"].sum() - e_set
        ).clip(0)

    n.add("Carrier", "biogas")
    n.add("Carrier", "solid biomass")

    n.madd(
        "Bus",
        spatial.gas.biogas,
        location=spatial.gas.locations,
        carrier="biogas",
        unit="MWh_LHV",
    )

    n.madd(
        "Bus",
        spatial.biomass.nodes,
        location=spatial.biomass.locations,
        carrier="solid biomass",
        unit="MWh_LHV",
    )

    n.madd(
        "Store",
        spatial.gas.biogas,
        bus=spatial.gas.biogas,
        carrier="biogas",
        e_nom=biogas_potentials_spatial,
        marginal_cost=costs.at["biogas", "fuel"],
        e_initial=biogas_potentials_spatial,
    )

    n.madd(
        "Store",
        spatial.biomass.nodes,
        bus=spatial.biomass.nodes,
        carrier="solid biomass",
        e_nom=solid_biomass_potentials_spatial,
        marginal_cost=costs.at["solid biomass", "fuel"],
        e_initial=solid_biomass_potentials_spatial,
    )

    n.madd(
        "Link",
        spatial.gas.biogas_to_gas,
        bus0=spatial.gas.biogas,
        bus1=spatial.gas.nodes,
        bus2="co2 atmosphere",
        carrier="biogas to gas",
        capital_cost=costs.at["biogas", "fixed"]
        + costs.at["biogas upgrading", "fixed"],
        marginal_cost=costs.at["biogas upgrading", "VOM"],
        efficiency=costs.at["biogas", "efficiency"],
        efficiency2=-costs.at["gas", "CO2 intensity"],
        p_nom_extendable=True,
    )

    if options.get("biogas_upgrading_cc"):
        # Assuming for costs that the CO2 from upgrading is pure, such as in amine scrubbing. I.e., with and without CC is
        # equivalent. Adding biomass CHP capture because biogas is often small-scale and decentral so further
        # from e.g. CO2 grid or buyers. This is a proxy for the added cost for e.g. a raw biogas pipeline to a central upgrading facility
        n.madd(
            "Link",
            spatial.gas.biogas_to_gas_cc,
            bus0=spatial.gas.biogas,
            bus1=spatial.gas.nodes,
            bus2=spatial.co2.nodes,
            bus3="co2 atmosphere",
            carrier="biogas to gas CC",
            capital_cost=costs.at["biogas CC", "fixed"]
            + costs.at["biogas upgrading", "fixed"]
            + costs.at["biomass CHP capture", "fixed"]
            * costs.at["biogas CC", "CO2 stored"],
            marginal_cost=costs.at["biogas CC", "VOM"]
            + costs.at["biogas upgrading", "VOM"],
            efficiency=costs.at["biogas CC", "efficiency"],
            efficiency2=costs.at["biogas CC", "CO2 stored"]
            * costs.at["biogas CC", "capture rate"],
            efficiency3=-costs.at["gas", "CO2 intensity"]
            - costs.at["biogas CC", "CO2 stored"]
            * costs.at["biogas CC", "capture rate"],
            p_nom_extendable=True,
        )

    if options["biomass_transport"]:
        # add biomass transport
        transport_costs = pd.read_csv(
            snakemake.input.biomass_transport_costs, index_col=0
        )
        transport_costs = transport_costs.squeeze()
        biomass_transport = create_network_topology(
            n, "biomass transport ", bidirectional=False
        )

        # costs
        bus0_costs = biomass_transport.bus0.apply(lambda x: transport_costs[x[:2]])
        bus1_costs = biomass_transport.bus1.apply(lambda x: transport_costs[x[:2]])
        biomass_transport["costs"] = pd.concat([bus0_costs, bus1_costs], axis=1).mean(
            axis=1
        )

        n.madd(
            "Link",
            biomass_transport.index,
            bus0=biomass_transport.bus0 + " solid biomass",
            bus1=biomass_transport.bus1 + " solid biomass",
            p_nom_extendable=False,
            p_nom=5e4,
            length=biomass_transport.length.values,
            marginal_cost=biomass_transport.costs * biomass_transport.length.values,
            carrier="solid biomass transport",
        )

    elif options["biomass_spatial"]:
        # add artificial biomass generators at nodes which include transport costs
        transport_costs = pd.read_csv(
            snakemake.input.biomass_transport_costs, index_col=0
        )
        transport_costs = transport_costs.squeeze()
        bus_transport_costs = spatial.biomass.nodes.to_series().apply(
            lambda x: transport_costs[x[:2]]
        )
        average_distance = 200  # km #TODO: validate this assumption

        n.madd(
            "Generator",
            spatial.biomass.nodes,
            bus=spatial.biomass.nodes,
            carrier="solid biomass",
            p_nom=10000,
            marginal_cost=costs.at["solid biomass", "fuel"]
            + bus_transport_costs * average_distance,
        )
        n.add(
            "GlobalConstraint",
            "biomass limit",
            carrier_attribute="solid biomass",
            sense="<=",
            constant=biomass_potentials["solid biomass"].sum(),
            type="operational_limit",
        )

    # AC buses with district heating
    urban_central = n.buses.index[n.buses.carrier == "urban central heat"]
    if not urban_central.empty and options["chp"]:
        urban_central = urban_central.str[: -len(" urban central heat")]

        key = "central solid biomass CHP"

        n.madd(
            "Link",
            urban_central + " urban central solid biomass CHP",
            bus0=spatial.biomass.df.loc[urban_central, "nodes"].values,
            bus1=urban_central,
            bus2=urban_central + " urban central heat",
            carrier="urban central solid biomass CHP",
            p_nom_extendable=True,
            capital_cost=costs.at[key, "fixed"] * costs.at[key, "efficiency"],
            marginal_cost=costs.at[key, "VOM"],
            efficiency=costs.at[key, "efficiency"],
            efficiency2=costs.at[key, "efficiency-heat"],
            lifetime=costs.at[key, "lifetime"],
        )

    if not urban_central.empty and options["chp"] and options["chp_cc"]:
        n.madd(
            "Link",
            urban_central + " urban central solid biomass CHP CC",
            bus0=spatial.biomass.df.loc[urban_central, "nodes"].values,
            bus1=urban_central,
            bus2=urban_central + " urban central heat",
            bus3="co2 atmosphere",
            bus4=spatial.co2.df.loc[urban_central, "nodes"].values,
            carrier="urban central solid biomass CHP CC",
            p_nom_extendable=True,
            capital_cost=costs.at[key, "fixed"] * costs.at[key, "efficiency"]
            + costs.at["biomass CHP capture", "fixed"]
            * costs.at["solid biomass", "CO2 intensity"],
            marginal_cost=costs.at[key, "VOM"],
            efficiency=costs.at[key, "efficiency"]
            - costs.at["solid biomass", "CO2 intensity"]
            * (
                costs.at["biomass CHP capture", "electricity-input"]
                + costs.at["biomass CHP capture", "compression-electricity-input"]
            ),
            efficiency2=costs.at[key, "efficiency-heat"]
            + costs.at["solid biomass", "CO2 intensity"]
            * (
                costs.at["biomass CHP capture", "heat-output"]
                + costs.at["biomass CHP capture", "compression-heat-output"]
                - costs.at["biomass CHP capture", "heat-input"]
            ),
            efficiency3=-costs.at["solid biomass", "CO2 intensity"]
            * costs.at["biomass CHP capture", "capture_rate"],
            efficiency4=costs.at["solid biomass", "CO2 intensity"]
            * costs.at["biomass CHP capture", "capture_rate"],
            lifetime=costs.at[key, "lifetime"],
        )

    if options["biomass_boiler"]:
        # TODO: Add surcharge for pellets
        nodes = pop_layout.index
        for name in [
            "residential rural",
            "services rural",
            "residential urban decentral",
            "services urban decentral",
        ]:
            n.madd(
                "Link",
                nodes + f" {name} biomass boiler",
                p_nom_extendable=True,
                bus0=spatial.biomass.df.loc[nodes, "nodes"].values,
                bus1=nodes + f" {name} heat",
                carrier=name + " biomass boiler",
                efficiency=costs.at["biomass boiler", "efficiency"],
                capital_cost=costs.at["biomass boiler", "efficiency"]
                * costs.at["biomass boiler", "fixed"]
                * options["overdimension_individual_heating"],
                marginal_cost=costs.at["biomass boiler", "pelletizing cost"],
                lifetime=costs.at["biomass boiler", "lifetime"],
            )

    # Solid biomass to liquid fuel
    if options["biomass_to_liquid"]:
        n.madd(
            "Link",
            spatial.biomass.nodes,
            suffix=" biomass to liquid",
            bus0=spatial.biomass.nodes,
            bus1=spatial.oil.nodes,
            bus2="co2 atmosphere",
            carrier="biomass to liquid",
            lifetime=costs.at["BtL", "lifetime"],
            efficiency=costs.at["BtL", "efficiency"],
            efficiency2=-costs.at["solid biomass", "CO2 intensity"]
            + costs.at["BtL", "CO2 stored"],
            p_nom_extendable=True,
            capital_cost=costs.at["BtL", "fixed"],
            marginal_cost=costs.at["BtL", "efficiency"] * costs.at["BtL", "VOM"],
        )

        # TODO: Update with energy penalty
        n.madd(
            "Link",
            spatial.biomass.nodes,
            suffix=" biomass to liquid CC",
            bus0=spatial.biomass.nodes,
            bus1=spatial.oil.nodes,
            bus2="co2 atmosphere",
            bus3=spatial.co2.nodes,
            carrier="biomass to liquid",
            lifetime=costs.at["BtL", "lifetime"],
            efficiency=costs.at["BtL", "efficiency"],
            efficiency2=-costs.at["solid biomass", "CO2 intensity"]
            + costs.at["BtL", "CO2 stored"] * (1 - costs.at["BtL", "capture rate"]),
            efficiency3=costs.at["BtL", "CO2 stored"] * costs.at["BtL", "capture rate"],
            p_nom_extendable=True,
            capital_cost=costs.at["BtL", "fixed"]
            + costs.at["biomass CHP capture", "fixed"] * costs.at["BtL", "CO2 stored"],
            marginal_cost=costs.at["BtL", "efficiency"] * costs.at["BtL", "VOM"],
        )

    # BioSNG from solid biomass
    if options["biosng"]:
        n.madd(
            "Link",
            spatial.biomass.nodes,
            suffix=" solid biomass to gas",
            bus0=spatial.biomass.nodes,
            bus1=spatial.gas.nodes,
            bus3="co2 atmosphere",
            carrier="BioSNG",
            lifetime=costs.at["BioSNG", "lifetime"],
            efficiency=costs.at["BioSNG", "efficiency"],
            efficiency3=-costs.at["solid biomass", "CO2 intensity"]
            + costs.at["BioSNG", "CO2 stored"],
            p_nom_extendable=True,
            capital_cost=costs.at["BioSNG", "fixed"],
            marginal_cost=costs.at["BioSNG", "efficiency"] * costs.at["BioSNG", "VOM"],
        )

        # TODO: Update with energy penalty for CC
        n.madd(
            "Link",
            spatial.biomass.nodes,
            suffix=" solid biomass to gas CC",
            bus0=spatial.biomass.nodes,
            bus1=spatial.gas.nodes,
            bus2=spatial.co2.nodes,
            bus3="co2 atmosphere",
            carrier="BioSNG",
            lifetime=costs.at["BioSNG", "lifetime"],
            efficiency=costs.at["BioSNG", "efficiency"],
            efficiency2=costs.at["BioSNG", "CO2 stored"]
            * costs.at["BioSNG", "capture rate"],
            efficiency3=-costs.at["solid biomass", "CO2 intensity"]
            + costs.at["BioSNG", "CO2 stored"]
            * (1 - costs.at["BioSNG", "capture rate"]),
            p_nom_extendable=True,
            capital_cost=costs.at["BioSNG", "fixed"]
            + costs.at["biomass CHP capture", "fixed"]
            * costs.at["BioSNG", "CO2 stored"],
            marginal_cost=costs.at["BioSNG", "efficiency"] * costs.at["BioSNG", "VOM"],
        )


def add_industry(n, costs):
    logger.info("Add industrial demand")

    nodes = pop_layout.index
    nhours = n.snapshot_weightings.generators.sum()
    nyears = nhours / 8760

    # 1e6 to convert TWh to MWh
    industrial_demand = (
        pd.read_csv(snakemake.input.industrial_demand, index_col=0) * 1e6
    ) * nyears

    n.madd(
        "Bus",
        spatial.biomass.industry,
        location=spatial.biomass.locations,
        carrier="solid biomass for industry",
        unit="MWh_LHV",
    )

    if options.get("biomass_spatial", options["biomass_transport"]):
        p_set = (
            industrial_demand.loc[spatial.biomass.locations, "solid biomass"].rename(
                index=lambda x: x + " solid biomass for industry"
            )
            / nhours
        )
    else:
        p_set = industrial_demand["solid biomass"].sum() / nhours

    n.madd(
        "Load",
        spatial.biomass.industry,
        bus=spatial.biomass.industry,
        carrier="solid biomass for industry",
        p_set=p_set,
    )

    n.madd(
        "Link",
        spatial.biomass.industry,
        bus0=spatial.biomass.nodes,
        bus1=spatial.biomass.industry,
        carrier="solid biomass for industry",
        p_nom_extendable=True,
        efficiency=1.0,
    )

    if len(spatial.biomass.industry_cc) <= 1 and len(spatial.co2.nodes) > 1:
        link_names = nodes + " " + spatial.biomass.industry_cc
    else:
        link_names = spatial.biomass.industry_cc

    n.madd(
        "Link",
        link_names,
        bus0=spatial.biomass.nodes,
        bus1=spatial.biomass.industry,
        bus2="co2 atmosphere",
        bus3=spatial.co2.nodes,
        carrier="solid biomass for industry CC",
        p_nom_extendable=True,
        capital_cost=costs.at["cement capture", "fixed"]
        * costs.at["solid biomass", "CO2 intensity"],
        efficiency=0.9,  # TODO: make config option
        efficiency2=-costs.at["solid biomass", "CO2 intensity"]
        * costs.at["cement capture", "capture_rate"],
        efficiency3=costs.at["solid biomass", "CO2 intensity"]
        * costs.at["cement capture", "capture_rate"],
        lifetime=costs.at["cement capture", "lifetime"],
    )

    n.madd(
        "Bus",
        spatial.gas.industry,
        location=spatial.gas.locations,
        carrier="gas for industry",
        unit="MWh_LHV",
    )

    gas_demand = industrial_demand.loc[nodes, "methane"] / nhours

    if options["gas_network"]:
        spatial_gas_demand = gas_demand.rename(index=lambda x: x + " gas for industry")
    else:
        spatial_gas_demand = gas_demand.sum()

    n.madd(
        "Load",
        spatial.gas.industry,
        bus=spatial.gas.industry,
        carrier="gas for industry",
        p_set=spatial_gas_demand,
    )

    n.madd(
        "Link",
        spatial.gas.industry,
        bus0=spatial.gas.nodes,
        bus1=spatial.gas.industry,
        bus2="co2 atmosphere",
        carrier="gas for industry",
        p_nom_extendable=True,
        efficiency=1.0,
        efficiency2=costs.at["gas", "CO2 intensity"],
    )

    n.madd(
        "Link",
        spatial.gas.industry_cc,
        bus0=spatial.gas.nodes,
        bus1=spatial.gas.industry,
        bus2="co2 atmosphere",
        bus3=spatial.co2.nodes,
        carrier="gas for industry CC",
        p_nom_extendable=True,
        capital_cost=costs.at["cement capture", "fixed"]
        * costs.at["gas", "CO2 intensity"],
        efficiency=0.9,
        efficiency2=costs.at["gas", "CO2 intensity"]
        * (1 - costs.at["cement capture", "capture_rate"]),
        efficiency3=costs.at["gas", "CO2 intensity"]
        * costs.at["cement capture", "capture_rate"],
        lifetime=costs.at["cement capture", "lifetime"],
    )

    n.madd(
        "Load",
        nodes,
        suffix=" H2 for industry",
        bus=nodes + " H2",
        carrier="H2 for industry",
        p_set=industrial_demand.loc[nodes, "hydrogen"] / nhours,
    )

    shipping_hydrogen_share = get(options["shipping_hydrogen_share"], investment_year)
    shipping_methanol_share = get(options["shipping_methanol_share"], investment_year)
    shipping_oil_share = get(options["shipping_oil_share"], investment_year)

    total_share = shipping_hydrogen_share + shipping_methanol_share + shipping_oil_share
    if total_share != 1:
        logger.warning(
            f"Total shipping shares sum up to {total_share:.2%}, corresponding to increased or decreased demand assumptions."
        )

    domestic_navigation = pop_weighted_energy_totals.loc[
        nodes, "total domestic navigation"
    ].squeeze()
    international_navigation = (
        pd.read_csv(snakemake.input.shipping_demand, index_col=0).squeeze() * nyears
    )
    all_navigation = domestic_navigation + international_navigation
    p_set = all_navigation * 1e6 / nhours

    if shipping_hydrogen_share:
        oil_efficiency = options.get(
            "shipping_oil_efficiency", options.get("shipping_average_efficiency", 0.4)
        )
        efficiency = oil_efficiency / costs.at["fuel cell", "efficiency"]
        shipping_hydrogen_share = get(
            options["shipping_hydrogen_share"], investment_year
        )

        if options["shipping_hydrogen_liquefaction"]:
            n.madd(
                "Bus",
                nodes,
                suffix=" H2 liquid",
                carrier="H2 liquid",
                location=nodes,
                unit="MWh_LHV",
            )

            n.madd(
                "Link",
                nodes + " H2 liquefaction",
                bus0=nodes + " H2",
                bus1=nodes + " H2 liquid",
                carrier="H2 liquefaction",
                efficiency=costs.at["H2 liquefaction", "efficiency"],
                capital_cost=costs.at["H2 liquefaction", "fixed"],
                p_nom_extendable=True,
                lifetime=costs.at["H2 liquefaction", "lifetime"],
            )

            shipping_bus = nodes + " H2 liquid"
        else:
            shipping_bus = nodes + " H2"

        efficiency = (
            options["shipping_oil_efficiency"] / costs.at["fuel cell", "efficiency"]
        )
        p_set_hydrogen = shipping_hydrogen_share * p_set * efficiency

        n.madd(
            "Load",
            nodes,
            suffix=" H2 for shipping",
            bus=shipping_bus,
            carrier="H2 for shipping",
            p_set=p_set_hydrogen,
        )

    if shipping_methanol_share:
        n.madd(
            "Bus",
            spatial.methanol.nodes,
            carrier="methanol",
            location=spatial.methanol.locations,
            unit="MWh_LHV",
        )

        n.madd(
            "Store",
            spatial.methanol.nodes,
            suffix=" Store",
            bus=spatial.methanol.nodes,
            e_nom_extendable=True,
            e_cyclic=True,
            carrier="methanol",
        )

        n.madd(
            "Link",
            spatial.h2.locations + " methanolisation",
            bus0=spatial.h2.nodes,
            bus1=spatial.methanol.nodes,
            bus2=nodes,
            bus3=spatial.co2.nodes,
            carrier="methanolisation",
            p_nom_extendable=True,
            p_min_pu=options.get("min_part_load_methanolisation", 0),
            capital_cost=costs.at["methanolisation", "fixed"]
            * options["MWh_MeOH_per_MWh_H2"],  # EUR/MW_H2/a
            marginal_cost=options["MWh_MeOH_per_MWh_H2"]
            * costs.at["methanolisation", "VOM"],
            lifetime=costs.at["methanolisation", "lifetime"],
            efficiency=options["MWh_MeOH_per_MWh_H2"],
            efficiency2=-options["MWh_MeOH_per_MWh_H2"] / options["MWh_MeOH_per_MWh_e"],
            efficiency3=-options["MWh_MeOH_per_MWh_H2"] / options["MWh_MeOH_per_tCO2"],
        )

        efficiency = (
            options["shipping_oil_efficiency"] / options["shipping_methanol_efficiency"]
        )

        p_set_methanol = (
            shipping_methanol_share
            * p_set.rename(lambda x: x + " shipping methanol")
            * efficiency
        )

        if not options["regional_methanol_demand"]:
            p_set_methanol = p_set_methanol.sum()

        n.madd(
            "Bus",
            spatial.methanol.shipping,
            location=spatial.methanol.demand_locations,
            carrier="shipping methanol",
            unit="MWh_LHV",
        )

        n.madd(
            "Load",
            spatial.methanol.shipping,
            bus=spatial.methanol.shipping,
            carrier="shipping methanol",
            p_set=p_set_methanol,
        )

        n.madd(
            "Link",
            spatial.methanol.shipping,
            bus0=spatial.methanol.nodes,
            bus1=spatial.methanol.shipping,
            bus2="co2 atmosphere",
            carrier="shipping methanol",
            p_nom_extendable=True,
            efficiency2=1
            / options[
                "MWh_MeOH_per_tCO2"
            ],  # CO2 intensity methanol based on stoichiometric calculation with 22.7 GJ/t methanol (32 g/mol), CO2 (44 g/mol), 277.78 MWh/TJ = 0.218 t/MWh
        )

    if "oil" not in n.buses.carrier.unique():
        n.madd(
            "Bus",
            spatial.oil.nodes,
            location=spatial.oil.locations,
            carrier="oil",
            unit="MWh_LHV",
        )

    if "oil" not in n.stores.carrier.unique():
        # could correct to e.g. 0.001 EUR/kWh * annuity and O&M
        n.madd(
            "Store",
            spatial.oil.nodes,
            suffix=" Store",
            bus=spatial.oil.nodes,
            e_nom_extendable=True,
            e_cyclic=True,
            carrier="oil",
        )

    if "oil" not in n.generators.carrier.unique():
        n.madd(
            "Generator",
            spatial.oil.nodes,
            bus=spatial.oil.nodes,
            p_nom_extendable=True,
            carrier="oil",
            marginal_cost=costs.at["oil", "fuel"],
        )

    if shipping_oil_share:
        p_set_oil = shipping_oil_share * p_set.rename(lambda x: x + " shipping oil")

        if not options["regional_oil_demand"]:
            p_set_oil = p_set_oil.sum()

        n.madd(
            "Bus",
            spatial.oil.shipping,
            location=spatial.oil.demand_locations,
            carrier="shipping oil",
            unit="MWh_LHV",
        )

        n.madd(
            "Load",
            spatial.oil.shipping,
            bus=spatial.oil.shipping,
            carrier="shipping oil",
            p_set=p_set_oil,
        )

        n.madd(
            "Link",
            spatial.oil.shipping,
            bus0=spatial.oil.nodes,
            bus1=spatial.oil.shipping,
            bus2="co2 atmosphere",
            carrier="shipping oil",
            p_nom_extendable=True,
            efficiency2=costs.at["oil", "CO2 intensity"],
        )

    if options["oil_boilers"]:
        nodes = pop_layout.index

        for name in [
            "residential rural",
            "services rural",
            "residential urban decentral",
            "services urban decentral",
        ]:
            n.madd(
                "Link",
                nodes + f" {name} oil boiler",
                p_nom_extendable=True,
                bus0=spatial.oil.nodes,
                bus1=nodes + f" {name} heat",
                bus2="co2 atmosphere",
                carrier=f"{name} oil boiler",
                efficiency=costs.at["decentral oil boiler", "efficiency"],
                efficiency2=costs.at["oil", "CO2 intensity"],
                capital_cost=costs.at["decentral oil boiler", "efficiency"]
                * costs.at["decentral oil boiler", "fixed"]
                * options["overdimension_individual_heating"],
                lifetime=costs.at["decentral oil boiler", "lifetime"],
            )

    n.madd(
        "Link",
        nodes + " Fischer-Tropsch",
        bus0=nodes + " H2",
        bus1=spatial.oil.nodes,
        bus2=spatial.co2.nodes,
        carrier="Fischer-Tropsch",
        efficiency=costs.at["Fischer-Tropsch", "efficiency"],
        capital_cost=costs.at["Fischer-Tropsch", "fixed"]
        * costs.at["Fischer-Tropsch", "efficiency"],  # EUR/MW_H2/a
        marginal_cost=costs.at["Fischer-Tropsch", "efficiency"]
        * costs.at["Fischer-Tropsch", "VOM"],
        efficiency2=-costs.at["oil", "CO2 intensity"]
        * costs.at["Fischer-Tropsch", "efficiency"],
        p_nom_extendable=True,
        p_min_pu=options.get("min_part_load_fischer_tropsch", 0),
        lifetime=costs.at["Fischer-Tropsch", "lifetime"],
    )

    # naphtha
    demand_factor = options.get("HVC_demand_factor", 1)
    if demand_factor != 1:
        logger.warning(f"Changing HVC demand by {demand_factor*100-100:+.2f}%.")

    p_set_plastics = (
        demand_factor
        * industrial_demand.loc[nodes, "naphtha"].rename(
            lambda x: x + " naphtha for industry"
        )
        / nhours
    )

    if not options["regional_oil_demand"]:
        p_set_plastics = p_set_plastics.sum()

    n.madd(
        "Bus",
        spatial.oil.naphtha,
        location=spatial.oil.demand_locations,
        carrier="naphtha for industry",
        unit="MWh_LHV",
    )

    n.madd(
        "Load",
        spatial.oil.naphtha,
        bus=spatial.oil.naphtha,
        carrier="naphtha for industry",
        p_set=p_set_plastics,
    )

    # some CO2 from naphtha are process emissions from steam cracker
    # rest of CO2 released to atmosphere either in waste-to-energy or decay
    process_co2_per_naphtha = (
        industrial_demand.loc[nodes, "process emission from feedstock"].sum()
        / industrial_demand.loc[nodes, "naphtha"].sum()
    )
    emitted_co2_per_naphtha = costs.at["oil", "CO2 intensity"] - process_co2_per_naphtha

    n.madd(
        "Link",
        spatial.oil.naphtha,
        bus0=spatial.oil.nodes,
        bus1=spatial.oil.naphtha,
        bus2="co2 atmosphere",
        bus3=spatial.co2.process_emissions,
        carrier="naphtha for industry",
        p_nom_extendable=True,
        efficiency2=emitted_co2_per_naphtha,
        efficiency3=process_co2_per_naphtha,
    )

    # aviation
    demand_factor = options.get("aviation_demand_factor", 1)
    if demand_factor != 1:
        logger.warning(f"Changing aviation demand by {demand_factor*100-100:+.2f}%.")

    all_aviation = ["total international aviation", "total domestic aviation"]

    p_set = (
        demand_factor
        * pop_weighted_energy_totals.loc[nodes, all_aviation].sum(axis=1)
        * 1e6
        / nhours
    ).rename(lambda x: x + " kerosene for aviation")

    if not options["regional_oil_demand"]:
        p_set = p_set.sum()

    n.madd(
        "Bus",
        spatial.oil.kerosene,
        location=spatial.oil.demand_locations,
        carrier="kerosene for aviation",
        unit="MWh_LHV",
    )

    n.madd(
        "Load",
        spatial.oil.kerosene,
        bus=spatial.oil.kerosene,
        carrier="kerosene for aviation",
        p_set=p_set,
    )

    n.madd(
        "Link",
        spatial.oil.kerosene,
        bus0=spatial.oil.nodes,
        bus1=spatial.oil.kerosene,
        bus2="co2 atmosphere",
        carrier="kerosene for aviation",
        p_nom_extendable=True,
        efficiency2=costs.at["oil", "CO2 intensity"],
    )

    # TODO simplify bus expression
    n.madd(
        "Load",
        nodes,
        suffix=" low-temperature heat for industry",
        bus=[
            (
                node + " urban central heat"
                if node + " urban central heat" in n.buses.index
                else node + " services urban decentral heat"
            )
            for node in nodes
        ],
        carrier="low-temperature heat for industry",
        p_set=industrial_demand.loc[nodes, "low-temperature heat"] / nhours,
    )

    # remove today's industrial electricity demand by scaling down total electricity demand
    for ct in n.buses.country.dropna().unique():
        # TODO map onto n.bus.country

        loads_i = n.loads.index[
            (n.loads.index.str[:2] == ct) & (n.loads.carrier == "electricity")
        ]
        if n.loads_t.p_set[loads_i].empty:
            continue
        factor = (
            1
            - industrial_demand.loc[loads_i, "current electricity"].sum()
            / n.loads_t.p_set[loads_i].sum().sum()
        )
        n.loads_t.p_set[loads_i] *= factor

    n.madd(
        "Load",
        nodes,
        suffix=" industry electricity",
        bus=nodes,
        carrier="industry electricity",
        p_set=industrial_demand.loc[nodes, "electricity"] / nhours,
    )

    n.madd(
        "Bus",
        spatial.co2.process_emissions,
        location=spatial.co2.locations,
        carrier="process emissions",
        unit="t_co2",
    )

    if options["co2_spatial"] or options["co2network"]:
        p_set = (
            -industrial_demand.loc[nodes, "process emission"].rename(
                index=lambda x: x + " process emissions"
            )
            / nhours
        )
    else:
        p_set = -industrial_demand.loc[nodes, "process emission"].sum() / nhours

    n.madd(
        "Load",
        spatial.co2.process_emissions,
        bus=spatial.co2.process_emissions,
        carrier="process emissions",
        p_set=p_set,
    )

    n.madd(
        "Link",
        spatial.co2.process_emissions,
        bus0=spatial.co2.process_emissions,
        bus1="co2 atmosphere",
        carrier="process emissions",
        p_nom_extendable=True,
        efficiency=1.0,
    )

    # assume enough local waste heat for CC
    n.madd(
        "Link",
        spatial.co2.locations,
        suffix=" process emissions CC",
        bus0=spatial.co2.process_emissions,
        bus1="co2 atmosphere",
        bus2=spatial.co2.nodes,
        carrier="process emissions CC",
        p_nom_extendable=True,
        capital_cost=costs.at["cement capture", "fixed"],
        efficiency=1 - costs.at["cement capture", "capture_rate"],
        efficiency2=costs.at["cement capture", "capture_rate"],
        lifetime=costs.at["cement capture", "lifetime"],
    )

    if options.get("ammonia"):
        if options["ammonia"] == "regional":
            p_set = (
                industrial_demand.loc[spatial.ammonia.locations, "ammonia"].rename(
                    index=lambda x: x + " NH3"
                )
                / nhours
            )
        else:
            p_set = industrial_demand["ammonia"].sum() / nhours

        n.madd(
            "Load",
            spatial.ammonia.nodes,
            bus=spatial.ammonia.nodes,
            carrier="NH3",
            p_set=p_set,
        )

    primary_steel = get(
        snakemake.config["industry"]["St_primary_fraction"], investment_year
    )
    dri_steel = get(snakemake.config["industry"]["DRI_fraction"], investment_year)
    bof_steel = primary_steel - dri_steel

    if bof_steel > 0:
        add_carrier_buses(n, "coal")

        mwh_coal_per_mwh_coke = 1.366  # from eurostat energy balance
        p_set = (
            industrial_demand["coal"]
            + mwh_coal_per_mwh_coke * industrial_demand["coke"]
        ) / nhours

        p_set.rename(lambda x: x + " coal for industry", inplace=True)

        if not options["regional_coal_demand"]:
            p_set = p_set.sum()

        n.madd(
            "Bus",
            spatial.coal.industry,
            location=spatial.coal.demand_locations,
            carrier="coal for industry",
            unit="MWh_LHV",
        )

        n.madd(
            "Load",
            spatial.coal.industry,
            bus=spatial.coal.industry,
            carrier="coal for industry",
            p_set=p_set,
        )

        n.madd(
            "Link",
            spatial.coal.industry,
            bus0=spatial.coal.nodes,
            bus1=spatial.coal.industry,
            bus2="co2 atmosphere",
            carrier="coal for industry",
            p_nom_extendable=True,
            efficiency2=costs.at["coal", "CO2 intensity"],
        )


def add_waste_heat(n):
    # TODO options?

    logger.info("Add possibility to use industrial waste heat in district heating")
    cf_industry = snakemake.params.industry

    # AC buses with district heating
    urban_central = n.buses.index[n.buses.carrier == "urban central heat"]
    if not urban_central.empty:
        urban_central = urban_central.str[: -len(" urban central heat")]

        link_carriers = n.links.carrier.unique()

        # TODO what is the 0.95 and should it be a config option?
        if (
            options["use_fischer_tropsch_waste_heat"]
            and "Fischer-Tropsch" in link_carriers
        ):
            n.links.loc[urban_central + " Fischer-Tropsch", "bus3"] = (
                urban_central + " urban central heat"
            )
            n.links.loc[urban_central + " Fischer-Tropsch", "efficiency3"] = (
                0.95 - n.links.loc[urban_central + " Fischer-Tropsch", "efficiency"]
            )

        if options["use_methanation_waste_heat"] and "Sabatier" in link_carriers:
            n.links.loc[urban_central + " Sabatier", "bus3"] = (
                urban_central + " urban central heat"
            )
            n.links.loc[urban_central + " Sabatier", "efficiency3"] = (
                0.95 - n.links.loc[urban_central + " Sabatier", "efficiency"]
            )

        # DEA quotes 15% of total input (11% of which are high-value heat)
        if options["use_haber_bosch_waste_heat"] and "Haber-Bosch" in link_carriers:
            n.links.loc[urban_central + " Haber-Bosch", "bus3"] = (
                urban_central + " urban central heat"
            )
            total_energy_input = (
                cf_industry["MWh_H2_per_tNH3_electrolysis"]
                + cf_industry["MWh_elec_per_tNH3_electrolysis"]
            ) / cf_industry["MWh_NH3_per_tNH3"]
            electricity_input = (
                cf_industry["MWh_elec_per_tNH3_electrolysis"]
                / cf_industry["MWh_NH3_per_tNH3"]
            )
            n.links.loc[urban_central + " Haber-Bosch", "efficiency3"] = (
                0.15 * total_energy_input / electricity_input
            )

        if (
            options["use_methanolisation_waste_heat"]
            and "methanolisation" in link_carriers
        ):
            n.links.loc[urban_central + " methanolisation", "bus4"] = (
                urban_central + " urban central heat"
            )
            n.links.loc[urban_central + " methanolisation", "efficiency4"] = (
                costs.at["methanolisation", "heat-output"]
                / costs.at["methanolisation", "hydrogen-input"]
            )

        # TODO integrate usable waste heat efficiency into technology-data from DEA
        if (
            options.get("use_electrolysis_waste_heat", False)
            and "H2 Electrolysis" in link_carriers
        ):
            n.links.loc[urban_central + " H2 Electrolysis", "bus2"] = (
                urban_central + " urban central heat"
            )
            n.links.loc[urban_central + " H2 Electrolysis", "efficiency2"] = (
                0.84 - n.links.loc[urban_central + " H2 Electrolysis", "efficiency"]
            )

        if options["use_fuel_cell_waste_heat"] and "H2 Fuel Cell" in link_carriers:
            n.links.loc[urban_central + " H2 Fuel Cell", "bus2"] = (
                urban_central + " urban central heat"
            )
            n.links.loc[urban_central + " H2 Fuel Cell", "efficiency2"] = (
                0.95 - n.links.loc[urban_central + " H2 Fuel Cell", "efficiency"]
            )


def add_agriculture(n, costs):
    logger.info("Add agriculture, forestry and fishing sector.")

    nodes = pop_layout.index
    nhours = n.snapshot_weightings.generators.sum()

    # electricity

    n.madd(
        "Load",
        nodes,
        suffix=" agriculture electricity",
        bus=nodes,
        carrier="agriculture electricity",
        p_set=pop_weighted_energy_totals.loc[nodes, "total agriculture electricity"]
        * 1e6
        / nhours,
    )

    # heat

    n.madd(
        "Load",
        nodes,
        suffix=" agriculture heat",
        bus=nodes + " services rural heat",
        carrier="agriculture heat",
        p_set=pop_weighted_energy_totals.loc[nodes, "total agriculture heat"]
        * 1e6
        / nhours,
    )

    # machinery

    electric_share = get(
        options["agriculture_machinery_electric_share"], investment_year
    )
    oil_share = get(options["agriculture_machinery_oil_share"], investment_year)

    total_share = electric_share + oil_share
    if total_share != 1:
        logger.warning(
            f"Total agriculture machinery shares sum up to {total_share:.2%}, corresponding to increased or decreased demand assumptions."
        )

    machinery_nodal_energy = (
        pop_weighted_energy_totals.loc[nodes, "total agriculture machinery"] * 1e6
    )

    if electric_share > 0:
        efficiency_gain = (
            options["agriculture_machinery_fuel_efficiency"]
            / options["agriculture_machinery_electric_efficiency"]
        )

        n.madd(
            "Load",
            nodes,
            suffix=" agriculture machinery electric",
            bus=nodes,
            carrier="agriculture machinery electric",
            p_set=electric_share / efficiency_gain * machinery_nodal_energy / nhours,
        )

    if oil_share > 0:
        p_set = (
            oil_share
            * machinery_nodal_energy.rename(lambda x: x + " agriculture machinery oil")
            / nhours
        )

        if not options["regional_oil_demand"]:
            p_set = p_set.sum()

        n.madd(
            "Bus",
            spatial.oil.agriculture_machinery,
            location=spatial.oil.demand_locations,
            carrier="agriculture machinery oil",
            unit="MWh_LHV",
        )

        n.madd(
            "Load",
            spatial.oil.agriculture_machinery,
            bus=spatial.oil.agriculture_machinery,
            carrier="agriculture machinery oil",
            p_set=p_set,
        )

        n.madd(
            "Link",
            spatial.oil.agriculture_machinery,
            bus0=spatial.oil.nodes,
            bus1=spatial.oil.agriculture_machinery,
            bus2="co2 atmosphere",
            carrier="agriculture machinery oil",
            p_nom_extendable=True,
            efficiency2=costs.at["oil", "CO2 intensity"],
        )


def decentral(n):
    """
    Removes the electricity transmission system.
    """
    n.lines.drop(n.lines.index, inplace=True)
    n.links.drop(n.links.index[n.links.carrier.isin(["DC", "B2B"])], inplace=True)


def remove_h2_network(n):
    n.links.drop(
        n.links.index[n.links.carrier.str.contains("H2 pipeline")], inplace=True
    )

    if "EU H2 Store" in n.stores.index:
        n.stores.drop("EU H2 Store", inplace=True)


def limit_individual_line_extension(n, maxext):
    logger.info(f"Limiting new HVAC and HVDC extensions to {maxext} MW")
    n.lines["s_nom_max"] = n.lines["s_nom"] + maxext
    hvdc = n.links.index[n.links.carrier == "DC"]
    n.links.loc[hvdc, "p_nom_max"] = n.links.loc[hvdc, "p_nom"] + maxext


aggregate_dict = {
    "p_nom": pd.Series.sum,
    "s_nom": pd.Series.sum,
    "v_nom": "max",
    "v_mag_pu_max": "min",
    "v_mag_pu_min": "max",
    "p_nom_max": pd.Series.sum,
    "s_nom_max": pd.Series.sum,
    "p_nom_min": pd.Series.sum,
    "s_nom_min": pd.Series.sum,
    "v_ang_min": "max",
    "v_ang_max": "min",
    "terrain_factor": "mean",
    "num_parallel": "sum",
    "p_set": "sum",
    "e_initial": "sum",
    "e_nom": pd.Series.sum,
    "e_nom_max": pd.Series.sum,
    "e_nom_min": pd.Series.sum,
    "state_of_charge_initial": "sum",
    "state_of_charge_set": "sum",
    "inflow": "sum",
    "p_max_pu": "first",
    "x": "mean",
    "y": "mean",
}


def cluster_heat_buses(n):
    """
    Cluster residential and service heat buses to one representative bus.

    This can be done to save memory and speed up optimisation
    """

    def define_clustering(attributes, aggregate_dict):
        """Define how attributes should be clustered.
        Input:
            attributes    : pd.Index()
            aggregate_dict: dictionary (key: name of attribute, value
                                        clustering method)

        Returns:
            agg           : clustering dictionary
        """
        keys = attributes.intersection(aggregate_dict.keys())
        agg = dict(
            zip(
                attributes.difference(keys),
                ["first"] * len(df.columns.difference(keys)),
            )
        )
        for key in keys:
            agg[key] = aggregate_dict[key]
        return agg

    logger.info("Cluster residential and service heat buses.")
    components = ["Bus", "Carrier", "Generator", "Link", "Load", "Store"]

    for c in n.iterate_components(components):
        df = c.df
        cols = df.columns[df.columns.str.contains("bus") | (df.columns == "carrier")]

        # rename columns and index
        df[cols] = df[cols].apply(
            lambda x: x.str.replace("residential ", "").str.replace("services ", ""),
            axis=1,
        )
        df = df.rename(
            index=lambda x: x.replace("residential ", "").replace("services ", "")
        )

        # cluster heat nodes
        # static dataframe
        agg = define_clustering(df.columns, aggregate_dict)
        df = df.groupby(level=0).agg(agg, numeric_only=False)
        # time-varying data
        pnl = c.pnl
        agg = define_clustering(pd.Index(pnl.keys()), aggregate_dict)
        for k in pnl.keys():

            def renamer(s):
                return s.replace("residential ", "").replace("services ", "")

            pnl[k] = pnl[k].T.groupby(renamer).agg(agg[k], numeric_only=False).T

        # remove unclustered assets of service/residential
        to_drop = c.df.index.difference(df.index)
        n.mremove(c.name, to_drop)
        # add clustered assets
        to_add = df.index.difference(c.df.index)
        import_components_from_dataframe(n, df.loc[to_add], c.name)


def apply_time_segmentation(
    n, segments, solver_name="cbc", overwrite_time_dependent=True
):
    """
    Aggregating time series to segments with different lengths.

    Input:
        n: pypsa Network
        segments: (int) number of segments in which the typical period should be
                  subdivided
        solver_name: (str) name of solver
        overwrite_time_dependent: (bool) overwrite time dependent data of pypsa network
        with typical time series created by tsam
    """
    try:
        import tsam.timeseriesaggregation as tsam
    except ImportError:
        raise ModuleNotFoundError(
            "Optional dependency 'tsam' not found." "Install via 'pip install tsam'"
        )

    # get all time-dependent data
    columns = pd.MultiIndex.from_tuples([], names=["component", "key", "asset"])
    raw = pd.DataFrame(index=n.snapshots, columns=columns)
    for c in n.iterate_components():
        for attr, pnl in c.pnl.items():
            # exclude e_min_pu which is used for SOC of EVs in the morning
            if not pnl.empty and attr != "e_min_pu":
                df = pnl.copy()
                df.columns = pd.MultiIndex.from_product([[c.name], [attr], df.columns])
                raw = pd.concat([raw, df], axis=1)

    # normalise all time-dependent data
    annual_max = raw.max().replace(0, 1)
    raw = raw.div(annual_max, level=0)

    # get representative segments
    agg = tsam.TimeSeriesAggregation(
        raw,
        hoursPerPeriod=len(raw),
        noTypicalPeriods=1,
        noSegments=int(segments),
        segmentation=True,
        solver=solver_name,
    )
    segmented = agg.createTypicalPeriods()

    weightings = segmented.index.get_level_values("Segment Duration")
    offsets = np.insert(np.cumsum(weightings[:-1]), 0, 0)
    timesteps = [raw.index[0] + pd.Timedelta(f"{offset}h") for offset in offsets]
    snapshots = pd.DatetimeIndex(timesteps)
    sn_weightings = pd.Series(
        weightings, index=snapshots, name="weightings", dtype="float64"
    )
    logger.info(f"Distribution of snapshot durations:\n{weightings.value_counts()}")

    n.set_snapshots(sn_weightings.index)
    n.snapshot_weightings = n.snapshot_weightings.mul(sn_weightings, axis=0)

    # overwrite time-dependent data with timeseries created by tsam
    if overwrite_time_dependent:
        values_t = segmented.mul(annual_max).set_index(snapshots)
        for component, key in values_t.columns.droplevel(2).unique():
            n.pnl(component)[key] = values_t[component, key]

    return n


def set_temporal_aggregation(n, resolution, solver_name):
    """
    Aggregate network temporally.
    """
    if not resolution:
        return n

    # representative snapshots
    if "sn" in resolution.lower():
        sn = int(resolution[:-2])
        logger.info("Use every %s snapshot as representative", sn)
        n.set_snapshots(n.snapshots[::sn])
        n.snapshot_weightings *= sn

    # segments with package tsam
    elif "seg" in resolution.lower():
        segments = int(resolution[:-3])
        logger.info("Use temporal segmentation with %s segments", segments)
        n = apply_time_segmentation(n, segments, solver_name=solver_name)

    # temporal averaging
    elif "h" in resolution.lower():
        logger.info("Aggregate to frequency %s", resolution)
        n = average_every_nhours(n, resolution)

    return n


def lossy_bidirectional_links(n, carrier, efficiencies={}):
    "Split bidirectional links into two unidirectional links to include transmission losses."

    carrier_i = n.links.query("carrier == @carrier").index

    if (
        not any((v != 1.0) or (v >= 0) for v in efficiencies.values())
        or carrier_i.empty
    ):
        return

    efficiency_static = efficiencies.get("efficiency_static", 1)
    efficiency_per_1000km = efficiencies.get("efficiency_per_1000km", 1)
    compression_per_1000km = efficiencies.get("compression_per_1000km", 0)

    logger.info(
        f"Specified losses for {carrier} transmission "
        f"(static: {efficiency_static}, per 1000km: {efficiency_per_1000km}, compression per 1000km: {compression_per_1000km}). "
        "Splitting bidirectional links."
    )

    n.links.loc[carrier_i, "p_min_pu"] = 0
    n.links.loc[carrier_i, "efficiency"] = (
        efficiency_static
        * efficiency_per_1000km ** (n.links.loc[carrier_i, "length"] / 1e3)
    )
    rev_links = (
        n.links.loc[carrier_i].copy().rename({"bus0": "bus1", "bus1": "bus0"}, axis=1)
    )
    rev_links["length_original"] = rev_links["length"]
    rev_links["capital_cost"] = 0
    rev_links["length"] = 0
    rev_links["reversed"] = True
    rev_links.index = rev_links.index.map(lambda x: x + "-reversed")

    n.links = pd.concat([n.links, rev_links], sort=False)
    n.links["reversed"] = n.links["reversed"].fillna(False)
    n.links["length_original"] = n.links["length_original"].fillna(n.links.length)

    # do compression losses after concatenation to take electricity consumption at bus0 in either direction
    carrier_i = n.links.query("carrier == @carrier").index
    if compression_per_1000km > 0:
        n.links.loc[carrier_i, "bus2"] = n.links.loc[carrier_i, "bus0"].map(
            n.buses.location
        )  # electricity
        n.links.loc[carrier_i, "efficiency2"] = (
            -compression_per_1000km * n.links.loc[carrier_i, "length_original"] / 1e3
        )


if __name__ == "__main__":
    if "snakemake" not in globals():
        from _helpers import mock_snakemake

        snakemake = mock_snakemake(
            "prepare_sector_network",
            configfiles="test/config.overnight.yaml",
            simpl="",
            opts="",
            clusters="37",
            ll="v1.0",
            sector_opts="CO2L0-24H-T-H-B-I-A-dist1",
            planning_horizons="2030",
        )

    configure_logging(snakemake)
    set_scenario_config(snakemake)
    update_config_from_wildcards(snakemake.config, snakemake.wildcards)

    options = snakemake.params.sector

    investment_year = int(snakemake.wildcards.planning_horizons[-4:])

    n = pypsa.Network(snakemake.input.network)

    pop_layout = pd.read_csv(snakemake.input.clustered_pop_layout, index_col=0)
    nhours = n.snapshot_weightings.generators.sum()
    nyears = nhours / 8760

    costs = prepare_costs(
        snakemake.input.costs,
        snakemake.params.costs,
        nyears,
    )

    pop_weighted_energy_totals = (
        pd.read_csv(snakemake.input.pop_weighted_energy_totals, index_col=0) * nyears
    )
    pop_weighted_heat_totals = (
        pd.read_csv(snakemake.input.pop_weighted_heat_totals, index_col=0) * nyears
    )
    pop_weighted_energy_totals.update(pop_weighted_heat_totals)

    patch_electricity_network(n)

    spatial = define_spatial(pop_layout.index, options)

    if snakemake.params.foresight in ["myopic", "perfect"]:
        add_lifetime_wind_solar(n, costs)

        conventional = snakemake.params.conventional_carriers
        for carrier in conventional:
            add_carrier_buses(n, carrier)

    add_eu_bus(n)

    add_co2_tracking(n, costs, options)

    add_generation(n, costs)

    add_storage_and_grids(n, costs)

    if options["transport"]:
        add_land_transport(n, costs)

    if options["heating"]:
        add_heat(n, costs)

    if options["biomass"]:
        add_biomass(n, costs)

    if options["ammonia"]:
        add_ammonia(n, costs)

    if options["industry"]:
        add_industry(n, costs)

    if options["heating"]:
        add_waste_heat(n)

    if options["agriculture"]:  # requires H and I
        add_agriculture(n, costs)

    if options["dac"]:
        add_dac(n, costs)

    if not options["electricity_transmission_grid"]:
        decentral(n)

    if not options["H2_network"]:
        remove_h2_network(n)

    if options["co2network"]:
        add_co2_network(n, costs)

    if options["allam_cycle"]:
        add_allam(n, costs)

    solver_name = snakemake.config["solving"]["solver"]["name"]
    resolution = snakemake.params.time_resolution
    n = set_temporal_aggregation(n, resolution, solver_name)

    co2_budget = snakemake.params.co2_budget
    if isinstance(co2_budget, str) and co2_budget.startswith("cb"):
        fn = "results/" + snakemake.params.RDIR + "/csvs/carbon_budget_distribution.csv"
        if not os.path.exists(fn):
            emissions_scope = snakemake.params.emissions_scope
            input_co2 = snakemake.input.co2
            build_carbon_budget(
                co2_budget,
                snakemake.input.eurostat,
                fn,
                emissions_scope,
                input_co2,
                options,
            )
        co2_cap = pd.read_csv(fn, index_col=0).squeeze()
        limit = co2_cap.loc[investment_year]
    else:
        limit = get(co2_budget, investment_year)
    add_co2limit(n, options, nyears, limit)

    maxext = snakemake.params["lines"]["max_extension"]
    if maxext is not None:
        limit_individual_line_extension(n, maxext)

    if options["electricity_distribution_grid"]:
        insert_electricity_distribution_grid(n, costs)

    maybe_adjust_costs_and_potentials(n, snakemake.params["adjustments"])

    if options["gas_distribution_grid"]:
        insert_gas_distribution_costs(n, costs)

    if options["electricity_grid_connection"]:
        add_electricity_grid_connection(n, costs)

    for k, v in options["transmission_efficiency"].items():
        lossy_bidirectional_links(n, k, v)

    # Workaround: Remove lines with conflicting (and unrealistic) properties
    # cf. https://github.com/PyPSA/pypsa-eur/issues/444
    if snakemake.config["solving"]["options"]["transmission_losses"]:
        idx = n.lines.query("num_parallel == 0").index
        logger.info(
            f"Removing {len(idx)} line(s) with properties conflicting with transmission losses functionality."
        )
        n.mremove("Line", idx)

    first_year_myopic = (snakemake.params.foresight in ["myopic", "perfect"]) and (
        snakemake.params.planning_horizons[0] == investment_year
    )

    if options.get("cluster_heat_buses", False) and not first_year_myopic:
        cluster_heat_buses(n)

    n.meta = dict(snakemake.config, **dict(wildcards=dict(snakemake.wildcards)))

    sanitize_carriers(n, snakemake.config)
    sanitize_locations(n)

    n.export_to_netcdf(snakemake.output[0])<|MERGE_RESOLUTION|>--- conflicted
+++ resolved
@@ -264,17 +264,7 @@
     eurostat = build_eurostat(input_eurostat, countries)
 
     # this only affects the estimation of CO2 emissions for BA, RS, AL, ME, MK
-<<<<<<< HEAD
-    if year > 2014:
-        eurostat_co2 = build_eurostat_co2(
-            input_eurostat, countries, report_year, year=2014
-        )
-
-    else:
-        eurostat_co2 = build_eurostat_co2(input_eurostat, countries, report_year, year)
-=======
     eurostat_co2 = build_eurostat_co2(eurostat, year)
->>>>>>> 5ecd56d5
 
     co2_totals = build_co2_totals(countries, eea_co2, eurostat_co2)
 
