--- conflicted
+++ resolved
@@ -1281,7 +1281,6 @@
             * costs.at[generator, "VOM"],  # NB: VOM is per MWel
             capital_cost=costs.at[generator, "efficiency"]
             * costs.at[generator, "capital_cost"],  # NB: fixed cost is per MWel
-<<<<<<< HEAD
             p_nom_extendable=bool(generator in ext_carriers.get("Generator", [])),
             p_nom=(
                 existing_capacities[generator] / existing_efficiencies[generator]
@@ -1294,9 +1293,6 @@
             p_nom_min=(
                 existing_capacities[generator] if existing_capacities is not None else 0
             ),
-=======
-            p_nom_extendable=True,
->>>>>>> 310bbe1b
             carrier=generator,
             efficiency=(
                 existing_efficiencies[generator]
@@ -2654,48 +2650,6 @@
         if options["tes"]:
             n.add("Carrier", f"{heat_system} water tanks")
 
-<<<<<<< HEAD
-            n.add(
-                "Bus",
-                nodes + f" {heat_system} water tanks",
-                location=nodes,
-                carrier=f"{heat_system} water tanks",
-                unit="MWh_th",
-            )
-
-            n.add(
-                "Link",
-                nodes + f" {heat_system} water tanks charger",
-                bus0=nodes + f" {heat_system} heat",
-                bus1=nodes + f" {heat_system} water tanks",
-                efficiency=costs.at["water tank charger", "efficiency"],
-                carrier=f"{heat_system} water tanks charger",
-                p_nom_extendable=True,
-                marginal_cost=costs.at["water tank charger", "marginal_cost"],
-            )
-
-            n.add(
-                "Link",
-                nodes + f" {heat_system} water tanks discharger",
-                bus0=nodes + f" {heat_system} water tanks",
-                bus1=nodes + f" {heat_system} heat",
-                carrier=f"{heat_system} water tanks discharger",
-                efficiency=costs.at["water tank discharger", "efficiency"],
-                p_nom_extendable=True,
-            )
-
-            tes_time_constant_days = options["tes_tau"][
-                heat_system.central_or_decentral
-            ]
-
-            n.add(
-                "Store",
-                nodes + f" {heat_system} water tanks",
-                bus=nodes + f" {heat_system} water tanks",
-                e_cyclic=True,
-                e_nom_extendable=True,
-                carrier=f"{heat_system} water tanks",
-=======
             n.add(
                 "Bus",
                 nodes + f" {heat_system} water tanks",
@@ -2757,7 +2711,6 @@
                 e_cyclic=True,
                 e_nom_extendable=True,
                 carrier=f"{heat_system} water tanks",
->>>>>>> 310bbe1b
                 standing_loss=1 - np.exp(-1 / 24 / tes_time_constant_days),
                 capital_cost=costs.at[
                     heat_system.central_or_decentral + " water tank storage",
@@ -2768,8 +2721,6 @@
                 ],
             )
 
-<<<<<<< HEAD
-=======
             if heat_system == HeatSystem.URBAN_CENTRAL:
                 n.add("Carrier", f"{heat_system} water pits")
 
@@ -2833,7 +2784,6 @@
                     lifetime=costs.at["central water pit storage", "lifetime"],
                 )
 
->>>>>>> 310bbe1b
         if options["resistive_heaters"]:
             key = f"{heat_system.central_or_decentral} resistive heater"
 
@@ -5347,7 +5297,6 @@
     )
     pop_weighted_energy_totals.update(pop_weighted_heat_totals)
 
-<<<<<<< HEAD
     if options.get("keep_existing_capacities", False):
         existing_capacities, existing_efficiencies = get_capacities_from_elec(
             n,
@@ -5357,8 +5306,6 @@
     else:
         existing_capacities = existing_efficiencies = None
 
-=======
->>>>>>> 310bbe1b
     carriers_to_keep = snakemake.params.pypsa_eur
     profiles = {
         key: snakemake.input[key]
