# -*- coding: utf-8 -*-
# SPDX-FileCopyrightText: : 2020-2024 The PyPSA-Eur Authors
#
# SPDX-License-Identifier: MIT
"""
Adds all sector-coupling components to the network, including demand and supply
technologies for the buildings, transport and industry sectors.
"""

import logging
import warnings
import os
from itertools import product
from types import SimpleNamespace

import networkx as nx
import numpy as np
import pandas as pd
import pypsa
import xarray as xr
from _helpers import (
    configure_logging,
    get,
    set_scenario_config,
    update_config_from_wildcards,
)
from add_electricity import calculate_annuity, sanitize_carriers, sanitize_locations
from build_energy_totals import (
    build_co2_totals,
    build_eea_co2,
    build_eurostat,
    build_eurostat_co2,
)
from build_transport_demand import transport_degree_factor
from definitions.heat_sector import HeatSector
from definitions.heat_system import HeatSystem
from definitions.heat_system_type import HeatSystemType
from networkx.algorithms import complement
from networkx.algorithms.connectivity.edge_augmentation import k_edge_augmentation
from prepare_network import maybe_adjust_costs_and_potentials
from pypsa.geo import haversine_pts
from scipy.stats import beta

spatial = SimpleNamespace()
logger = logging.getLogger(__name__)


def define_spatial(nodes, options):
    """
    Namespace for spatial.

    Parameters
    ----------
    nodes : list-like
    """
    global spatial

    spatial.nodes = nodes

    # biomass

    spatial.biomass = SimpleNamespace()
    spatial.msw = SimpleNamespace()

    if options.get("biomass_spatial", options["biomass_transport"]):
        spatial.biomass.nodes = nodes + " solid biomass"
        spatial.biomass.nodes_unsustainable = nodes + " unsustainable solid biomass"
        spatial.biomass.bioliquids = nodes + " unsustainable bioliquids"
        spatial.biomass.locations = nodes
        spatial.biomass.industry = nodes + " solid biomass for industry"
        spatial.biomass.industry_cc = nodes + " solid biomass for industry CC"
        spatial.msw.nodes = nodes + " municipal solid waste"
        spatial.msw.locations = nodes
    else:
        spatial.biomass.nodes = ["EU solid biomass"]
        spatial.biomass.nodes_unsustainable = ["EU unsustainable solid biomass"]
        spatial.biomass.bioliquids = ["EU unsustainable bioliquids"]
        spatial.biomass.locations = ["EU"]
        spatial.biomass.industry = ["solid biomass for industry"]
        spatial.biomass.industry_cc = ["solid biomass for industry CC"]
        spatial.msw.nodes = ["EU municipal solid waste"]
        spatial.msw.locations = ["EU"]

    spatial.biomass.df = pd.DataFrame(vars(spatial.biomass), index=nodes)
    spatial.msw.df = pd.DataFrame(vars(spatial.msw), index=nodes)

    # co2

    spatial.co2 = SimpleNamespace()

    if options["co2_spatial"]:
        spatial.co2.nodes = nodes + " co2 stored"
        spatial.co2.locations = nodes
        spatial.co2.vents = nodes + " co2 vent"
        spatial.co2.process_emissions = nodes + " process emissions"
    else:
        spatial.co2.nodes = ["co2 stored"]
        spatial.co2.locations = ["EU"]
        spatial.co2.vents = ["co2 vent"]
        spatial.co2.process_emissions = ["process emissions"]

    spatial.co2.df = pd.DataFrame(vars(spatial.co2), index=nodes)

    # gas

    spatial.gas = SimpleNamespace()

    if options["gas_network"]:
        spatial.gas.nodes = nodes + " gas"
        spatial.gas.locations = nodes
        spatial.gas.biogas = nodes + " biogas"
        spatial.gas.industry = nodes + " gas for industry"
        spatial.gas.industry_cc = nodes + " gas for industry CC"
        spatial.gas.biogas_to_gas = nodes + " biogas to gas"
        spatial.gas.biogas_to_gas_cc = nodes + " biogas to gas CC"
    else:
        spatial.gas.nodes = ["EU gas"]
        spatial.gas.locations = ["EU"]
        spatial.gas.biogas = ["EU biogas"]
        spatial.gas.industry = ["gas for industry"]
        spatial.gas.biogas_to_gas = ["EU biogas to gas"]
        if options.get("biomass_spatial", options["biomass_transport"]):
            spatial.gas.biogas_to_gas_cc = nodes + " biogas to gas CC"
        else:
            spatial.gas.biogas_to_gas_cc = ["EU biogas to gas CC"]
        if options.get("co2_spatial", options["co2network"]):
            spatial.gas.industry_cc = nodes + " gas for industry CC"
        else:
            spatial.gas.industry_cc = ["gas for industry CC"]

    spatial.gas.df = pd.DataFrame(vars(spatial.gas), index=nodes)

    # ammonia

    if options["ammonia"]:
        spatial.ammonia = SimpleNamespace()
        if options["ammonia"] == "regional":
            spatial.ammonia.nodes = nodes + " NH3"
            spatial.ammonia.locations = nodes
        else:
            spatial.ammonia.nodes = ["EU NH3"]
            spatial.ammonia.locations = ["EU"]

        spatial.ammonia.df = pd.DataFrame(vars(spatial.ammonia), index=nodes)

    # hydrogen
    spatial.h2 = SimpleNamespace()
    spatial.h2.nodes = nodes + " H2"
    spatial.h2.locations = nodes

    # methanol

    # beware: unlike other carriers, uses locations rather than locations+carriername
    # this allows to avoid separation between nodes and locations

    spatial.methanol = SimpleNamespace()

    spatial.methanol.nodes = ["EU methanol"]
    spatial.methanol.locations = ["EU"]

    if options["methanol"]["regional_methanol_demand"]:
        spatial.methanol.demand_locations = nodes
        spatial.methanol.industry = nodes + " industry methanol"
        spatial.methanol.shipping = nodes + " shipping methanol"
    else:
        spatial.methanol.demand_locations = ["EU"]
        spatial.methanol.shipping = ["EU shipping methanol"]
        spatial.methanol.industry = ["EU industry methanol"]

    # oil
    spatial.oil = SimpleNamespace()

    spatial.oil.nodes = ["EU oil"]
    spatial.oil.locations = ["EU"]

    if options["regional_oil_demand"]:
        spatial.oil.demand_locations = nodes
        spatial.oil.naphtha = nodes + " naphtha for industry"
        spatial.oil.kerosene = nodes + " kerosene for aviation"
        spatial.oil.shipping = nodes + " shipping oil"
        spatial.oil.agriculture_machinery = nodes + " agriculture machinery oil"
        spatial.oil.land_transport = nodes + " land transport oil"
    else:
        spatial.oil.demand_locations = ["EU"]
        spatial.oil.naphtha = ["EU naphtha for industry"]
        spatial.oil.kerosene = ["EU kerosene for aviation"]
        spatial.oil.shipping = ["EU shipping oil"]
        spatial.oil.agriculture_machinery = ["EU agriculture machinery oil"]
        spatial.oil.land_transport = ["EU land transport oil"]

    # uranium
    spatial.uranium = SimpleNamespace()
    spatial.uranium.nodes = ["EU uranium"]
    spatial.uranium.locations = ["EU"]

    # coal
    spatial.coal = SimpleNamespace()
    spatial.coal.nodes = ["EU coal"]
    spatial.coal.locations = ["EU"]

    if options["regional_coal_demand"]:
        spatial.coal.demand_locations = nodes
        spatial.coal.industry = nodes + " coal for industry"
    else:
        spatial.coal.demand_locations = ["EU"]
        spatial.coal.industry = ["EU coal for industry"]

    # lignite
    spatial.lignite = SimpleNamespace()
    spatial.lignite.nodes = ["EU lignite"]
    spatial.lignite.locations = ["EU"]

    # deep geothermal
    spatial.geothermal_heat = SimpleNamespace()
    spatial.geothermal_heat.nodes = ["EU enhanced geothermal systems"]
    spatial.geothermal_heat.locations = ["EU"]

    return spatial


spatial = SimpleNamespace()


def determine_emission_sectors(options):
    sectors = ["electricity"]
    if options["transport"]:
        sectors += ["rail non-elec", "road non-elec"]
    if options["heating"]:
        sectors += ["residential non-elec", "services non-elec"]
    if options["industry"]:
        sectors += [
            "industrial non-elec",
            "industrial processes",
            "domestic aviation",
            "international aviation",
            "domestic navigation",
            "international navigation",
        ]
    if options["agriculture"]:
        sectors += ["agriculture"]

    return sectors


def co2_emissions_year(
    countries, input_eurostat, options, emissions_scope, input_co2, year
):
    """
    Calculate CO2 emissions in one specific year (e.g. 1990 or 2018).
    """
    eea_co2 = build_eea_co2(input_co2, year, emissions_scope)

    eurostat = build_eurostat(input_eurostat, countries)

    # this only affects the estimation of CO2 emissions for BA, RS, AL, ME, MK, XK
    eurostat_co2 = build_eurostat_co2(eurostat, year)

    co2_totals = build_co2_totals(countries, eea_co2, eurostat_co2)

    sectors = determine_emission_sectors(options)

    co2_emissions = co2_totals.loc[countries, sectors].sum().sum()

    # convert MtCO2 to GtCO2
    co2_emissions *= 0.001

    return co2_emissions


# TODO: move to own rule with sector-opts wildcard?
def build_carbon_budget(o, input_eurostat, fn, emissions_scope, input_co2, options):
    """
    Distribute carbon budget following beta or exponential transition path.
    """

    if "be" in o:
        # beta decay
        carbon_budget = float(o[o.find("cb") + 2 : o.find("be")])
        be = float(o[o.find("be") + 2 :])
    if "ex" in o:
        # exponential decay
        carbon_budget = float(o[o.find("cb") + 2 : o.find("ex")])
        r = float(o[o.find("ex") + 2 :])

    countries = snakemake.params.countries

    e_1990 = co2_emissions_year(
        countries,
        input_eurostat,
        options,
        emissions_scope,
        input_co2,
        year=1990,
    )

    # emissions at the beginning of the path (last year available 2018)
    e_0 = co2_emissions_year(
        countries,
        input_eurostat,
        options,
        emissions_scope,
        input_co2,
        year=2018,
    )

    planning_horizons = snakemake.params.planning_horizons
    if not isinstance(planning_horizons, list):
        planning_horizons = [planning_horizons]
    t_0 = planning_horizons[0]

    if "be" in o:
        # final year in the path
        t_f = t_0 + (2 * carbon_budget / e_0).round(0)

        def beta_decay(t):
            cdf_term = (t - t_0) / (t_f - t_0)
            return (e_0 / e_1990) * (1 - beta.cdf(cdf_term, be, be))

        # emissions (relative to 1990)
        co2_cap = pd.Series({t: beta_decay(t) for t in planning_horizons}, name=o)

    if "ex" in o:
        T = carbon_budget / e_0
        m = (1 + np.sqrt(1 + r * T)) / T

        def exponential_decay(t):
            return (e_0 / e_1990) * (1 + (m + r) * (t - t_0)) * np.exp(-m * (t - t_0))

        co2_cap = pd.Series(
            {t: exponential_decay(t) for t in planning_horizons}, name=o
        )

    # TODO log in Snakefile
    csvs_folder = fn.rsplit("/", 1)[0]
    if not os.path.exists(csvs_folder):
        os.makedirs(csvs_folder)
    co2_cap.to_csv(fn, float_format="%.3f")


def add_lifetime_wind_solar(n, costs):
    """
    Add lifetime for solar and wind generators.
    """
    for carrier in ["solar", "onwind", "offwind"]:
        gen_i = n.generators.index.str.contains(carrier)
        n.generators.loc[gen_i, "lifetime"] = costs.at[carrier, "lifetime"]


def haversine(p):
    coord0 = n.buses.loc[p.bus0, ["x", "y"]].values
    coord1 = n.buses.loc[p.bus1, ["x", "y"]].values
    return 1.5 * haversine_pts(coord0, coord1)


def create_network_topology(
    n, prefix, carriers=["DC"], connector=" -> ", bidirectional=True
):
    """
    Create a network topology from transmission lines and link carrier
    selection.

    Parameters
    ----------
    n : pypsa.Network
    prefix : str
    carriers : list-like
    connector : str
    bidirectional : bool, default True
        True: one link for each connection
        False: one link for each connection and direction (back and forth)

    Returns
    -------
    pd.DataFrame with columns bus0, bus1, length, underwater_fraction
    """

    ln_attrs = ["bus0", "bus1", "length"]
    lk_attrs = ["bus0", "bus1", "length", "underwater_fraction"]
    lk_attrs = n.links.columns.intersection(lk_attrs)

    candidates = pd.concat(
        [n.lines[ln_attrs], n.links.loc[n.links.carrier.isin(carriers), lk_attrs]]
    ).fillna(0)

    # base network topology purely on location not carrier
    candidates["bus0"] = candidates.bus0.map(n.buses.location)
    candidates["bus1"] = candidates.bus1.map(n.buses.location)

    positive_order = candidates.bus0 < candidates.bus1
    candidates_p = candidates[positive_order]
    swap_buses = {"bus0": "bus1", "bus1": "bus0"}
    candidates_n = candidates[~positive_order].rename(columns=swap_buses)
    candidates = pd.concat([candidates_p, candidates_n])

    def make_index(c):
        return prefix + c.bus0 + connector + c.bus1

    topo = candidates.groupby(["bus0", "bus1"], as_index=False).mean()
    topo.index = topo.apply(make_index, axis=1)

    if not bidirectional:
        topo_reverse = topo.copy()
        topo_reverse.rename(columns=swap_buses, inplace=True)
        topo_reverse.index = topo_reverse.apply(make_index, axis=1)
        topo = pd.concat([topo, topo_reverse])

    return topo


def update_wind_solar_costs(
    n: pypsa.Network,
    costs: pd.DataFrame,
    line_length_factor: int | float = 1,
    landfall_lengths: dict = None,
) -> None:
    """
    Update costs for wind and solar generators added with pypsa-eur to those
    cost in the planning year.
    """

    if landfall_lengths is None:
        landfall_lengths = {}

    # NB: solar costs are also manipulated for rooftop
    # when distribution grid is inserted
    n.generators.loc[n.generators.carrier == "solar", "capital_cost"] = costs.at[
        "solar-utility", "fixed"
    ]

    n.generators.loc[n.generators.carrier == "onwind", "capital_cost"] = costs.at[
        "onwind", "fixed"
    ]

    # for offshore wind, need to calculated connection costs
    for connection in ["dc", "ac", "float"]:
        tech = "offwind-" + connection
        landfall_length = landfall_lengths.get(tech, 0.0)
        if tech not in n.generators.carrier.values:
            continue
        profile = snakemake.input["profile_offwind-" + connection]
        with xr.open_dataset(profile) as ds:
            # if-statement for compatibility with old profiles
            if "year" in ds.indexes:
                ds = ds.sel(year=ds.year.min(), drop=True)

            distance = ds["average_distance"].to_pandas()
            submarine_cost = costs.at[tech + "-connection-submarine", "fixed"]
            underground_cost = costs.at[tech + "-connection-underground", "fixed"]
            connection_cost = line_length_factor * (
                distance * submarine_cost + landfall_length * underground_cost
            )

            capital_cost = (
                costs.at["offwind", "fixed"]
                + costs.at[tech + "-station", "fixed"]
                + connection_cost
            )

            logger.info(
                "Added connection cost of {:0.0f}-{:0.0f} Eur/MW/a to {}".format(
                    connection_cost.min(), connection_cost.max(), tech
                )
            )

            n.generators.loc[n.generators.carrier == tech, "capital_cost"] = (
                capital_cost.rename(index=lambda node: node + " " + tech)
            )


def add_carrier_buses(n, carrier, nodes=None):
    """
    Add buses to connect e.g. coal, nuclear and oil plants.
    """
    if nodes is None:
        nodes = vars(spatial)[carrier].nodes
    location = vars(spatial)[carrier].locations

    # skip if carrier already exists
    if carrier in n.carriers.index:
        return

    if not isinstance(nodes, pd.Index):
        nodes = pd.Index(nodes)

    n.add("Carrier", carrier)

    unit = "MWh_LHV" if carrier == "gas" else "MWh_th"
    # preliminary value for non-gas carriers to avoid zeros
    if carrier == "gas":
        capital_cost = costs.at["gas storage", "fixed"]
    elif carrier == "oil":
        # based on https://www.engineeringtoolbox.com/fuels-higher-calorific-values-d_169.html
        mwh_per_m3 = 44.9 * 724 * 0.278 * 1e-3  # MJ/kg * kg/m3 * kWh/MJ * MWh/kWh
        capital_cost = (
            costs.at["General liquid hydrocarbon storage (product)", "fixed"]
            / mwh_per_m3
        )
    elif carrier == "methanol":
        # based on https://www.engineeringtoolbox.com/fossil-fuels-energy-content-d_1298.html
        mwh_per_m3 = 5.54 * 791 * 1e-3  # kWh/kg * kg/m3 * MWh/kWh
        capital_cost = (
            costs.at["General liquid hydrocarbon storage (product)", "fixed"]
            / mwh_per_m3
        )
    else:
        capital_cost = 0.1

    n.add("Bus", nodes, location=location, carrier=carrier, unit=unit)

    n.add(
        "Store",
        nodes + " Store",
        bus=nodes,
        e_nom_extendable=True,
        e_cyclic=True,
        carrier=carrier,
        capital_cost=capital_cost,
    )

    fossils = ["coal", "gas", "oil", "lignite"]
    if options["fossil_fuels"] and carrier in fossils:
        suffix = ""

        if carrier == "oil" and cf_industry["oil_refining_emissions"] > 0:
            n.add(
                "Bus",
                nodes + " primary",
                location=location,
                carrier=carrier + " primary",
                unit=unit,
            )

            n.add(
                "Link",
                nodes + " refining",
                bus0=nodes + " primary",
                bus1=nodes,
                bus2="co2 atmosphere",
                location=location,
                carrier=carrier + " refining",
                p_nom=1e6,
                efficiency=1
                - (
                    cf_industry["oil_refining_emissions"]
                    / costs.at[carrier, "CO2 intensity"]
                ),
                efficiency2=cf_industry["oil_refining_emissions"],
            )

            suffix = " primary"

        n.add(
            "Generator",
            nodes + suffix,
            bus=nodes + suffix,
            p_nom_extendable=True,
            carrier=carrier + suffix,
            marginal_cost=costs.at[carrier, "fuel"],
        )


# TODO: PyPSA-Eur merge issue
def remove_elec_base_techs(n):
    """
    Remove conventional generators (e.g. OCGT) and storage units (e.g.
    batteries and H2) from base electricity-only network, since they're added
    here differently using links.
    """
    for c in n.iterate_components(snakemake.params.pypsa_eur):
        to_keep = snakemake.params.pypsa_eur[c.name]
        to_remove = pd.Index(c.df.carrier.unique()).symmetric_difference(to_keep)
        if to_remove.empty:
            continue
        logger.info(f"Removing {c.list_name} with carrier {list(to_remove)}")
        names = c.df.index[c.df.carrier.isin(to_remove)]
        n.remove(c.name, names)
        n.carriers.drop(to_remove, inplace=True, errors="ignore")


# TODO: PyPSA-Eur merge issue
def remove_non_electric_buses(n):
    """
    Remove buses from pypsa-eur with carriers which are not AC buses.
    """
    if to_drop := list(n.buses.query("carrier not in ['AC', 'DC']").carrier.unique()):
        logger.info(f"Drop buses from PyPSA-Eur with carrier: {to_drop}")
        n.buses = n.buses[n.buses.carrier.isin(["AC", "DC"])]


def patch_electricity_network(n, costs, landfall_lengths):
    remove_elec_base_techs(n)
    remove_non_electric_buses(n)
    update_wind_solar_costs(n, costs, landfall_lengths=landfall_lengths)
    n.loads["carrier"] = "electricity"
    n.buses["location"] = n.buses.index
    n.buses["unit"] = "MWh_el"
    # remove trailing white space of load index until new PyPSA version after v0.18.
    n.loads.rename(lambda x: x.strip(), inplace=True)
    n.loads_t.p_set.rename(lambda x: x.strip(), axis=1, inplace=True)


def add_eu_bus(n, x=-5.5, y=46):
    """
    Add EU bus to the network.

    This cosmetic bus serves as a reference point for the location of
    the EU buses in the plots and summaries.
    """
    n.add("Bus", "EU", location="EU", x=x, y=y, carrier="none")
    n.add("Carrier", "none")


def add_co2_tracking(n, costs, options):
    # minus sign because opposite to how fossil fuels used:
    # CH4 burning puts CH4 down, atmosphere up
    n.add("Carrier", "co2", co2_emissions=-1.0)

    # this tracks CO2 in the atmosphere
    n.add("Bus", "co2 atmosphere", location="EU", carrier="co2", unit="t_co2")

    # can also be negative
    n.add(
        "Store",
        "co2 atmosphere",
        e_nom_extendable=True,
        e_min_pu=-1,
        carrier="co2",
        bus="co2 atmosphere",
    )

    # add CO2 tanks
    n.add(
        "Bus",
        spatial.co2.nodes,
        location=spatial.co2.locations,
        carrier="co2 stored",
        unit="t_co2",
    )

    n.add(
        "Store",
        spatial.co2.nodes,
        e_nom_extendable=True,
        capital_cost=costs.at["CO2 storage tank", "fixed"],
        carrier="co2 stored",
        e_cyclic=True,
        bus=spatial.co2.nodes,
    )
    n.add("Carrier", "co2 stored")

    # this tracks CO2 sequestered, e.g. underground
    sequestration_buses = pd.Index(spatial.co2.nodes).str.replace(
        " stored", " sequestered"
    )
    n.add(
        "Bus",
        sequestration_buses,
        location=spatial.co2.locations,
        carrier="co2 sequestered",
        unit="t_co2",
    )

    n.add(
        "Link",
        sequestration_buses,
        bus0=spatial.co2.nodes,
        bus1=sequestration_buses,
        carrier="co2 sequestered",
        efficiency=1.0,
        p_nom_extendable=True,
    )

    if options["regional_co2_sequestration_potential"]["enable"]:
        upper_limit = (
            options["regional_co2_sequestration_potential"]["max_size"] * 1e3
        )  # Mt
        annualiser = options["regional_co2_sequestration_potential"]["years_of_storage"]
        e_nom_max = pd.read_csv(
            snakemake.input.sequestration_potential, index_col=0
        ).squeeze()
        e_nom_max = (
            e_nom_max.reindex(spatial.co2.locations)
            .fillna(0.0)
            .clip(upper=upper_limit)
            .mul(1e6)
            / annualiser
        )  # t
        e_nom_max = e_nom_max.rename(index=lambda x: x + " co2 sequestered")
    else:
        e_nom_max = np.inf

    n.add(
        "Store",
        sequestration_buses,
        e_nom_extendable=True,
        e_nom_max=e_nom_max,
        capital_cost=options["co2_sequestration_cost"],
        marginal_cost=-0.1,
        bus=sequestration_buses,
        lifetime=options["co2_sequestration_lifetime"],
        carrier="co2 sequestered",
    )

    n.add("Carrier", "co2 sequestered")

    if options["co2_vent"]:
        n.add(
            "Link",
            spatial.co2.vents,
            bus0=spatial.co2.nodes,
            bus1="co2 atmosphere",
            carrier="co2 vent",
            efficiency=1.0,
            p_nom_extendable=True,
        )


def add_co2_network(n, costs):
    logger.info("Adding CO2 network.")
    co2_links = create_network_topology(n, "CO2 pipeline ")

    cost_onshore = (
        (1 - co2_links.underwater_fraction)
        * costs.at["CO2 pipeline", "fixed"]
        * co2_links.length
    )
    cost_submarine = (
        co2_links.underwater_fraction
        * costs.at["CO2 submarine pipeline", "fixed"]
        * co2_links.length
    )
    capital_cost = cost_onshore + cost_submarine
    cost_factor = snakemake.config["sector"]["co2_network_cost_factor"]
    capital_cost *= cost_factor

    n.add(
        "Link",
        co2_links.index,
        bus0=co2_links.bus0.values + " co2 stored",
        bus1=co2_links.bus1.values + " co2 stored",
        p_min_pu=-1,
        p_nom_extendable=True,
        length=co2_links.length.values,
        capital_cost=capital_cost.values,
        carrier="CO2 pipeline",
        lifetime=costs.at["CO2 pipeline", "lifetime"],
    )


def add_allam_gas(n, costs):
    logger.info("Adding Allam cycle gas power plants.")

    nodes = pop_layout.index

    n.add(
        "Link",
        nodes,
        suffix=" allam gas",
        bus0=spatial.gas.df.loc[nodes, "nodes"].values,
        bus1=nodes,
        bus2=spatial.co2.df.loc[nodes, "nodes"].values,
        bus3="co2 atmosphere",
        carrier="allam gas",
        p_nom_extendable=True,
        capital_cost=costs.at["allam", "fixed"] * costs.at["allam", "efficiency"],
        marginal_cost=costs.at["allam", "VOM"] * costs.at["allam", "efficiency"],
        efficiency=costs.at["allam", "efficiency"],
        efficiency2=0.98 * costs.at["gas", "CO2 intensity"],
        efficiency3=0.02 * costs.at["gas", "CO2 intensity"],
        lifetime=costs.at["allam", "lifetime"],
    )


def add_biomass_to_methanol(n, costs):
    n.add(
        "Link",
        spatial.biomass.nodes,
        suffix=" biomass-to-methanol",
        bus0=spatial.biomass.nodes,
        bus1=spatial.methanol.nodes,
        bus2="co2 atmosphere",
        carrier="biomass-to-methanol",
        lifetime=costs.at["biomass-to-methanol", "lifetime"],
        efficiency=costs.at["biomass-to-methanol", "efficiency"],
        efficiency2=-costs.at["solid biomass", "CO2 intensity"]
        + costs.at["biomass-to-methanol", "CO2 stored"],
        p_nom_extendable=True,
        capital_cost=costs.at["biomass-to-methanol", "fixed"]
        / costs.at["biomass-to-methanol", "efficiency"],
        marginal_cost=costs.loc["biomass-to-methanol", "VOM"]
        / costs.at["biomass-to-methanol", "efficiency"],
    )


def add_biomass_to_methanol_cc(n, costs):
    n.add(
        "Link",
        spatial.biomass.nodes,
        suffix=" biomass-to-methanol CC",
        bus0=spatial.biomass.nodes,
        bus1=spatial.methanol.nodes,
        bus2="co2 atmosphere",
        bus3=spatial.co2.nodes,
        carrier="biomass-to-methanol CC",
        lifetime=costs.at["biomass-to-methanol", "lifetime"],
        efficiency=costs.at["biomass-to-methanol", "efficiency"],
        efficiency2=-costs.at["solid biomass", "CO2 intensity"]
        + costs.at["biomass-to-methanol", "CO2 stored"]
        * (1 - costs.at["biomass-to-methanol", "capture rate"]),
        efficiency3=costs.at["biomass-to-methanol", "CO2 stored"]
        * costs.at["biomass-to-methanol", "capture rate"],
        p_nom_extendable=True,
        capital_cost=costs.at["biomass-to-methanol", "fixed"]
        / costs.at["biomass-to-methanol", "efficiency"]
        + costs.at["biomass CHP capture", "fixed"]
        * costs.at["biomass-to-methanol", "CO2 stored"],
        marginal_cost=costs.loc["biomass-to-methanol", "VOM"]
        / costs.at["biomass-to-methanol", "efficiency"],
    )


def add_methanol_to_power(n, costs, types=None):
    if types is None:
        types = {}

    nodes = pop_layout.index

    if types["allam"]:
        logger.info("Adding Allam cycle methanol power plants.")

        n.add(
            "Link",
            nodes,
            suffix=" allam methanol",
            bus0=spatial.methanol.nodes,
            bus1=nodes,
            bus2=spatial.co2.df.loc[nodes, "nodes"].values,
            bus3="co2 atmosphere",
            carrier="allam methanol",
            p_nom_extendable=True,
            capital_cost=costs.at["allam", "fixed"] * costs.at["allam", "efficiency"],
            marginal_cost=costs.at["allam", "VOM"] * costs.at["allam", "efficiency"],
            efficiency=costs.at["allam", "efficiency"],
            efficiency2=0.98 * costs.at["methanolisation", "carbondioxide-input"],
            efficiency3=0.02 * costs.at["methanolisation", "carbondioxide-input"],
            lifetime=25,
        )

    if types["ccgt"]:
        logger.info("Adding methanol CCGT power plants.")

        # efficiency * EUR/MW * (annuity + FOM)
        capital_cost = costs.at["CCGT", "efficiency"] * costs.at["CCGT", "fixed"]

        n.add(
            "Link",
            nodes,
            suffix=" CCGT methanol",
            bus0=spatial.methanol.nodes,
            bus1=nodes,
            bus2="co2 atmosphere",
            carrier="CCGT methanol",
            p_nom_extendable=True,
            capital_cost=capital_cost,
            marginal_cost=costs.at["CCGT", "VOM"],
            efficiency=costs.at["CCGT", "efficiency"],
            efficiency2=costs.at["methanolisation", "carbondioxide-input"],
            lifetime=costs.at["CCGT", "lifetime"],
        )

    if types["ccgt_cc"]:
        logger.info(
            "Adding methanol CCGT power plants with post-combustion carbon capture."
        )

        # TODO consider efficiency changes / energy inputs for CC

        # efficiency * EUR/MW * (annuity + FOM)
        capital_cost = costs.at["CCGT", "efficiency"] * costs.at["CCGT", "fixed"]

        capital_cost_cc = (
            capital_cost
            + costs.at["cement capture", "fixed"]
            * costs.at["methanolisation", "carbondioxide-input"]
        )

        n.add(
            "Link",
            nodes,
            suffix=" CCGT methanol CC",
            bus0=spatial.methanol.nodes,
            bus1=nodes,
            bus2=spatial.co2.df.loc[nodes, "nodes"].values,
            bus3="co2 atmosphere",
            carrier="CCGT methanol CC",
            p_nom_extendable=True,
            capital_cost=capital_cost_cc,
            marginal_cost=costs.at["CCGT", "VOM"],
            efficiency=costs.at["CCGT", "efficiency"],
            efficiency2=costs.at["cement capture", "capture_rate"]
            * costs.at["methanolisation", "carbondioxide-input"],
            efficiency3=(1 - costs.at["cement capture", "capture_rate"])
            * costs.at["methanolisation", "carbondioxide-input"],
            lifetime=costs.at["CCGT", "lifetime"],
        )

    if types["ocgt"]:
        logger.info("Adding methanol OCGT power plants.")

        n.add(
            "Link",
            nodes,
            suffix=" OCGT methanol",
            bus0=spatial.methanol.nodes,
            bus1=nodes,
            bus2="co2 atmosphere",
            carrier="OCGT methanol",
            p_nom_extendable=True,
            capital_cost=costs.at["OCGT", "fixed"] * costs.at["OCGT", "efficiency"],
            marginal_cost=costs.at["OCGT", "VOM"] * costs.at["OCGT", "efficiency"],
            efficiency=costs.at["OCGT", "efficiency"],
            efficiency2=costs.at["methanolisation", "carbondioxide-input"],
            lifetime=costs.at["OCGT", "lifetime"],
        )


def add_methanol_to_kerosene(n, costs):
    tech = "methanol-to-kerosene"

    logger.info(f"Adding {tech}.")

    capital_cost = costs.at[tech, "fixed"] / costs.at[tech, "methanol-input"]

    n.add(
        "Link",
        spatial.h2.locations,
        suffix=f" {tech}",
        carrier=tech,
        capital_cost=capital_cost,
        marginal_cost=costs.at[tech, "VOM"] / costs.at[tech, "methanol-input"],
        bus0=spatial.methanol.nodes,
        bus1=spatial.oil.kerosene,
        bus2=spatial.h2.nodes,
        bus3="co2 atmosphere",
        efficiency=1 / costs.at[tech, "methanol-input"],
        efficiency2=-costs.at[tech, "hydrogen-input"]
        / costs.at[tech, "methanol-input"],
        efficiency3=costs.at["oil", "CO2 intensity"] / costs.at[tech, "methanol-input"],
        p_nom_extendable=True,
        lifetime=costs.at[tech, "lifetime"],
    )


def add_methanol_reforming(n, costs):
    logger.info("Adding methanol steam reforming.")

    tech = "Methanol steam reforming"

    capital_cost = costs.at[tech, "fixed"] / costs.at[tech, "methanol-input"]

    n.add(
        "Link",
        spatial.h2.locations,
        suffix=f" {tech}",
        bus0=spatial.methanol.nodes,
        bus1=spatial.h2.nodes,
        bus2="co2 atmosphere",
        p_nom_extendable=True,
        capital_cost=capital_cost,
        efficiency=1 / costs.at[tech, "methanol-input"],
        efficiency2=costs.at["methanolisation", "carbondioxide-input"],
        carrier=tech,
        lifetime=costs.at[tech, "lifetime"],
    )


def add_methanol_reforming_cc(n, costs):
    logger.info("Adding methanol steam reforming with carbon capture.")

    tech = "Methanol steam reforming"

    # TODO: heat release and electricity demand for process and carbon capture
    # but the energy demands for carbon capture have not yet been added for other CC processes
    # 10.1016/j.rser.2020.110171: 0.129 kWh_e/kWh_H2, -0.09 kWh_heat/kWh_H2

    capital_cost = costs.at[tech, "fixed"] / costs.at[tech, "methanol-input"]

    capital_cost_cc = (
        capital_cost
        + costs.at["cement capture", "fixed"]
        * costs.at["methanolisation", "carbondioxide-input"]
    )

    n.add(
        "Link",
        spatial.h2.locations,
        suffix=f" {tech} CC",
        bus0=spatial.methanol.nodes,
        bus1=spatial.h2.nodes,
        bus2="co2 atmosphere",
        bus3=spatial.co2.nodes,
        p_nom_extendable=True,
        capital_cost=capital_cost_cc,
        efficiency=1 / costs.at[tech, "methanol-input"],
        efficiency2=(1 - costs.at["cement capture", "capture_rate"])
        * costs.at["methanolisation", "carbondioxide-input"],
        efficiency3=costs.at["cement capture", "capture_rate"]
        * costs.at["methanolisation", "carbondioxide-input"],
        carrier=f"{tech} CC",
        lifetime=costs.at[tech, "lifetime"],
    )


def add_dac(n, costs):
    heat_carriers = ["urban central heat", "services urban decentral heat"]
    heat_buses = n.buses.index[n.buses.carrier.isin(heat_carriers)]
    locations = n.buses.location[heat_buses]

    electricity_input = (
        costs.at["direct air capture", "electricity-input"]
        + costs.at["direct air capture", "compression-electricity-input"]
    )  # MWh_el / tCO2
    heat_input = (
        costs.at["direct air capture", "heat-input"]
        - costs.at["direct air capture", "compression-heat-output"]
    )  # MWh_th / tCO2

    n.add(
        "Link",
        heat_buses.str.replace(" heat", " DAC"),
        bus0=locations.values,
        bus1=heat_buses,
        bus2="co2 atmosphere",
        bus3=spatial.co2.df.loc[locations, "nodes"].values,
        carrier="DAC",
        capital_cost=costs.at["direct air capture", "fixed"] / electricity_input,
        efficiency=-heat_input / electricity_input,
        efficiency2=-1 / electricity_input,
        efficiency3=1 / electricity_input,
        p_nom_extendable=True,
        lifetime=costs.at["direct air capture", "lifetime"],
    )


def add_co2limit(n, options, nyears=1.0, limit=0.0):
    logger.info(f"Adding CO2 budget limit as per unit of 1990 levels of {limit}")

    countries = snakemake.params.countries

    sectors = determine_emission_sectors(options)

    # convert Mt to tCO2
    co2_totals = 1e6 * pd.read_csv(snakemake.input.co2_totals_name, index_col=0)

    co2_limit = co2_totals.loc[countries, sectors].sum().sum()

    co2_limit *= limit * nyears

    n.add(
        "GlobalConstraint",
        "CO2Limit",
        carrier_attribute="co2_emissions",
        sense="<=",
        type="co2_atmosphere",
        constant=co2_limit,
    )


def cycling_shift(df, steps=1):
    """
    Cyclic shift on index of pd.Series|pd.DataFrame by number of steps.
    """
    df = df.copy()
    new_index = np.roll(df.index, steps)
    df.values[:] = df.reindex(index=new_index).values
    return df


def prepare_costs(cost_file, params, nyears):
    # set all asset costs and other parameters
    costs = pd.read_csv(cost_file, index_col=[0, 1]).sort_index()

    # correct units to MW and EUR
    costs.loc[costs.unit.str.contains("/kW"), "value"] *= 1e3

    # min_count=1 is important to generate NaNs which are then filled by fillna
    costs = (
        costs.loc[:, "value"].unstack(level=1).groupby("technology").sum(min_count=1)
    )

    costs = costs.fillna(params["costs"]["fill_values"])

    def annuity_factor(v):
        return calculate_annuity(v["lifetime"], v["discount rate"]) + v["FOM"] / 100

    costs["fixed"] = [
        annuity_factor(v) * v["investment"] * nyears for i, v in costs.iterrows()
    ]

    def costs_for_storage(store, link1=None, link2=None, max_hours=1.0):
        capital_cost = max_hours * store["fixed"]
        # if charger/discharge link cost are already included in store capex
        if link1 is not None:
            capital_cost += link1["fixed"]
        if link2 is not None:
            capital_cost += link2["fixed"]
        return pd.Series(dict(fixed=capital_cost, lifetime=store["lifetime"]))

    max_hours = params["max_hours"]
<<<<<<< HEAD
    # TODO: storage capex might have to be adjusted for different max hour archetypes
    for max_hour in max_hours["battery"]:
        costs.loc[f"battery {max_hour}h"] = costs_for_storage(
            costs.loc["battery storage"],
            costs.loc["battery inverter"],
            max_hours=max_hour,
        )
        costs.loc[f"home battery {max_hour}h"] = costs_for_storage(
            costs.loc["home battery storage"],
            costs.loc["home battery inverter"],
            max_hours=max_hour,
        )
    for max_hour in max_hours["H2"]:
        costs.loc[f"H2 underground {max_hour}h"] = costs_for_storage(
            costs.loc["hydrogen storage underground"],
            costs.loc["fuel cell"],
            costs.loc["electrolysis"],
            max_hours=max_hour,
        )
        costs.loc[f"H2 tank {max_hour}h"] = costs_for_storage(
            costs.loc["hydrogen storage tank type 1 including compressor"],
            costs.loc["fuel cell"],
            costs.loc["electrolysis"],
            max_hours=max_hour,
        )
=======
    costs.loc["li-ion battery"] = costs_for_storage(
        costs.loc["battery storage"],
        costs.loc["battery inverter"],
        max_hours=max_hours["li-ion battery"],
    )
    costs.loc["li-ion home battery"] = costs_for_storage(
        costs.loc["home battery storage"],
        costs.loc["home battery inverter"],
        max_hours=max_hours["li-ion battery"],
    )
    costs.loc["iron-air battery storage"] = costs_for_storage(
        costs.loc["iron-air battery"],
        max_hours=max_hours["iron-air battery"],
    )
    costs.loc["H2 underground"] = costs_for_storage(
        costs.loc["hydrogen storage underground"],
        costs.loc["fuel cell"],
        costs.loc["electrolysis"],
        max_hours=max_hours["H2"],
    )
    costs.loc["H2 tank"] = costs_for_storage(
        costs.loc["hydrogen storage tank type 1 including compressor"],
        costs.loc["fuel cell"],
        costs.loc["electrolysis"],
        max_hours=max_hours["H2"],
    )
>>>>>>> ea890c12

    return costs


def add_generation(n, costs, existing_capacities=0, existing_efficiencies=None):
    logger.info("Adding electricity generation")

    nodes = pop_layout.index

    fallback = {"OCGT": "gas"}
    conventionals = options.get("conventional_generation", fallback)

    for generator, carrier in conventionals.items():
        carrier_nodes = vars(spatial)[carrier].nodes

        add_carrier_buses(n, carrier, carrier_nodes)

        n.add(
            "Link",
            nodes + " " + generator,
            bus0=carrier_nodes,
            bus1=nodes,
            bus2="co2 atmosphere",
            marginal_cost=costs.at[generator, "efficiency"]
            * costs.at[generator, "VOM"],  # NB: VOM is per MWel
            capital_cost=costs.at[generator, "efficiency"]
            * costs.at[generator, "fixed"],  # NB: fixed cost is per MWel
            p_nom_extendable=(
                True
                if generator
                in snakemake.params.electricity.get("extendable_carriers", dict()).get(
                    "Generator", list()
                )
                else False
            ),    
            p_nom=(
                existing_capacities[generator] / existing_efficiencies[generator]
                if not existing_capacities == 0 else 0
            ), # NB: existing capacities are MWel     
            p_max_pu = 0.7 if carrier == "uranium" else 1, # be conservative for nuclear (maintance or unplanned shut downs)
            p_nom_min=(
                existing_capacities[generator] if not existing_capacities == 0 else 0
            ),   
            carrier=generator,
            efficiency=(
                existing_efficiencies[generator]
                if existing_efficiencies is not None
                else costs.at[generator, "efficiency"]
            ),
            efficiency2=costs.at[carrier, "CO2 intensity"],
            lifetime=costs.at[generator, "lifetime"],
        )


def add_ammonia(n, costs):
    logger.info("Adding ammonia carrier with synthesis, cracking and storage")

    nodes = pop_layout.index

    n.add("Carrier", "NH3")

    n.add(
        "Bus", spatial.ammonia.nodes, location=spatial.ammonia.locations, carrier="NH3"
    )

    n.add(
        "Link",
        nodes,
        suffix=" Haber-Bosch",
        bus0=nodes,
        bus1=spatial.ammonia.nodes,
        bus2=nodes + " H2",
        p_nom_extendable=True,
        carrier="Haber-Bosch",
        efficiency=1 / costs.at["Haber-Bosch", "electricity-input"],
        efficiency2=-costs.at["Haber-Bosch", "hydrogen-input"]
        / costs.at["Haber-Bosch", "electricity-input"],
        capital_cost=costs.at["Haber-Bosch", "fixed"]
        / costs.at["Haber-Bosch", "electricity-input"],
        marginal_cost=costs.at["Haber-Bosch", "VOM"]
        / costs.at["Haber-Bosch", "electricity-input"],
        lifetime=costs.at["Haber-Bosch", "lifetime"],
    )

    n.add(
        "Link",
        nodes,
        suffix=" ammonia cracker",
        bus0=spatial.ammonia.nodes,
        bus1=nodes + " H2",
        p_nom_extendable=True,
        carrier="ammonia cracker",
        efficiency=1 / cf_industry["MWh_NH3_per_MWh_H2_cracker"],
        capital_cost=costs.at["Ammonia cracker", "fixed"]
        / cf_industry["MWh_NH3_per_MWh_H2_cracker"],  # given per MW_H2
        lifetime=costs.at["Ammonia cracker", "lifetime"],
    )

    # Ammonia Storage
    n.add(
        "Store",
        spatial.ammonia.nodes,
        suffix=" ammonia store",
        bus=spatial.ammonia.nodes,
        e_nom_extendable=True,
        e_cyclic=True,
        carrier="ammonia store",
        capital_cost=costs.at["NH3 (l) storage tank incl. liquefaction", "fixed"],
        lifetime=costs.at["NH3 (l) storage tank incl. liquefaction", "lifetime"],
    )


def insert_electricity_distribution_grid(n, costs):
    # TODO pop_layout?
    # TODO options?

    nodes = pop_layout.index

    n.add(
        "Bus",
        nodes + " low voltage",
        location=nodes,
        carrier="low voltage",
        unit="MWh_el",
    )

    n.add(
        "Link",
        nodes + " electricity distribution grid",
        bus0=nodes,
        bus1=nodes + " low voltage",
        p_nom_extendable=True,
        p_min_pu=-1,
        carrier="electricity distribution grid",
        efficiency=1,
        lifetime=costs.at["electricity distribution grid", "lifetime"],
        capital_cost=costs.at["electricity distribution grid", "fixed"],
    )

    # deduct distribution losses from electricity demand as these are included in total load
    # https://nbviewer.org/github/Open-Power-System-Data/datapackage_timeseries/blob/2020-10-06/main.ipynb
    if (
        efficiency := options["transmission_efficiency"]
        .get("electricity distribution grid", {})
        .get("efficiency_static")
    ):
        logger.info(
            f"Deducting distribution losses from electricity demand: {np.around(100*(1-efficiency), decimals=2)}%"
        )
        n.loads_t.p_set.loc[:, n.loads.carrier == "electricity"] *= efficiency

    # this catches regular electricity load and "industry electricity" and
    # "agriculture machinery electric" and "agriculture electricity"
    loads = n.loads.index[n.loads.carrier.str.contains("electric")]
    n.loads.loc[loads, "bus"] += " low voltage"

    bevs = n.links.index[n.links.carrier == "BEV charger"]
    n.links.loc[bevs, "bus0"] += " low voltage"

    v2gs = n.links.index[n.links.carrier == "V2G"]
    n.links.loc[v2gs, "bus1"] += " low voltage"

    hps = n.links.index[n.links.carrier.str.contains("heat pump")]
    n.links.loc[hps, "bus0"] += " low voltage"

    rh = n.links.index[n.links.carrier.str.contains("resistive heater")]
    n.links.loc[rh, "bus0"] += " low voltage"

    mchp = n.links.index[n.links.carrier.str.contains("micro gas")]
    n.links.loc[mchp, "bus1"] += " low voltage"

    # set existing solar to cost of utility cost rather the 50-50 rooftop-utility
    solar = n.generators.index[n.generators.carrier == "solar"]
    n.generators.loc[solar, "capital_cost"] = costs.at["solar-utility", "fixed"]
    pop_solar = pop_layout.total.rename(index=lambda x: x + " solar")

    # add max solar rooftop potential assuming 0.1 kW/m2 and 20 m2/person,
    # i.e. 2 kW/person (population data is in thousands of people) so we get MW
    potential = 0.1 * 20 * pop_solar

    n.add(
        "Generator",
        solar,
        suffix=" rooftop",
        bus=n.generators.loc[solar, "bus"] + " low voltage",
        carrier="solar rooftop",
        p_nom_extendable=True,
        p_nom_max=potential.loc[solar],
        marginal_cost=n.generators.loc[solar, "marginal_cost"],
        capital_cost=costs.at["solar-rooftop", "fixed"],
        efficiency=n.generators.loc[solar, "efficiency"],
        p_max_pu=n.generators_t.p_max_pu[solar],
        lifetime=costs.at["solar-rooftop", "lifetime"],
    )

    if "li-ion battery" in snakemake.params.sector["stores"]:
        n.add("Carrier", "li-ion home battery")

        n.add(
            "Bus",
            nodes + " li-ion home battery",
            location=nodes,
            carrier="li-ion home battery",
            unit="MWh_el",
        )

        n.add(
            "Store",
            nodes + " li-ion home battery",
            bus=nodes + " li-ion home battery",
            location=nodes,
            e_cyclic=True,
            e_nom_extendable=True,
            carrier="li-ion home battery",
            capital_cost=costs.at["home battery storage", "fixed"],
            lifetime=costs.at["home battery storage", "lifetime"],
        )

        n.add(
            "Link",
            nodes + " li-ion home battery charger",
            bus0=nodes + " low voltage",
            bus1=nodes + " li-ion home battery",
            carrier="li-ion home battery charger",
            efficiency=costs.at["home battery inverter", "efficiency"] ** 0.5,
            capital_cost=costs.at["home battery inverter", "fixed"],
            p_nom_extendable=True,
            lifetime=costs.at["home battery inverter", "lifetime"],
        )

        n.add(
            "Link",
            nodes + " li-ion home battery discharger",
            bus0=nodes + " li-ion home battery",
            bus1=nodes + " low voltage",
            carrier="li-ion home battery discharger",
            efficiency=costs.at["home battery inverter", "efficiency"] ** 0.5,
            marginal_cost=options["marginal_cost_storage"],
            p_nom_extendable=True,
            lifetime=costs.at["home battery inverter", "lifetime"],
        )

    elif "battery" in snakemake.params.sector["storage_units"]:
        n.add("Carrier", "li-ion home battery")
        max_hours = snakemake.params.max_hours
<<<<<<< HEAD
        for max_hour in max_hours["battery"]:
            n.add(
                "StorageUnit",
                nodes,
                suffix=f" home battery {max_hour}h",
                bus=nodes + " low voltage",
                carrier="home battery",
                p_nom_extendable=True,
                capital_cost=costs.at[f"home battery {max_hour}h", "fixed"],
                marginal_cost=options["marginal_cost_storage"],
                efficiency_store=costs.at["home battery inverter", "efficiency"] ** 0.5,
                efficiency_dispatch=costs.at["home battery inverter", "efficiency"] ** 0.5,
                max_hours=max_hour,
                cyclic_state_of_charge=True,
                lifetime=costs.at["home battery storage", "lifetime"],
            )
=======

        n.add(
            "StorageUnit",
            nodes,
            suffix=" li-ion home battery",
            bus=nodes + " low voltage",
            carrier="li-ion home battery",
            p_nom_extendable=True,
            capital_cost=costs.at["li-ion home battery", "fixed"],
            marginal_cost=options["marginal_cost_storage"],
            efficiency_store=costs.at["home battery inverter", "efficiency"] ** 0.5,
            efficiency_dispatch=costs.at["home battery inverter", "efficiency"] ** 0.5,
            max_hours=max_hours["li-ion battery"],
            cyclic_state_of_charge=True,
            lifetime=costs.at["home battery storage", "lifetime"],
        )
>>>>>>> ea890c12


def insert_gas_distribution_costs(n, costs):
    # TODO options?

    f_costs = options["gas_distribution_grid_cost_factor"]

    logger.info(
        f"Inserting gas distribution grid with investment cost factor of {f_costs}"
    )

    capital_cost = costs.at["electricity distribution grid", "fixed"] * f_costs

    # gas boilers
    gas_b = n.links.index[
        n.links.carrier.str.contains("gas boiler")
        & (~n.links.carrier.str.contains("urban central"))
    ]
    n.links.loc[gas_b, "capital_cost"] += capital_cost

    # micro CHPs
    mchp = n.links.index[n.links.carrier.str.contains("micro gas")]
    n.links.loc[mchp, "capital_cost"] += capital_cost


def add_electricity_grid_connection(n, costs):
    carriers = ["onwind", "solar", "solar-hsat"]

    gens = n.generators.index[n.generators.carrier.isin(carriers)]

    n.generators.loc[gens, "capital_cost"] += costs.at[
        "electricity grid connection", "fixed"
    ]


def get_salt_caverns(cavern_types, fn_h2_cavern):
    h2_caverns = pd.read_csv(fn_h2_cavern, index_col=0)

    if (
        not h2_caverns.empty
        and options["hydrogen_underground_storage"]
        and set(cavern_types).intersection(h2_caverns.columns)
    ):
        h2_caverns = h2_caverns[cavern_types].sum(axis=1)

        # only use sites with at least 2 TWh potential
        h2_caverns = h2_caverns[h2_caverns > 2]

        # convert TWh to MWh
        h2_caverns = h2_caverns * 1e6

        # clip at 1000 TWh for one location
        h2_caverns.clip(upper=1e9, inplace=True)

        return h2_caverns
    else:
        return None


def add_storageunits(n, costs, carriers, max_hours):
    nodes = pop_layout.index

    missing_carriers = list(set(carriers).difference(n.carriers.index))
    n.add("Carrier", missing_carriers)

    # check for not implemented storage technologies
    implemented = ["H2", "li-ion battery", "iron-air battery"]
    not_implemented = list(set(carriers).difference(implemented))
    available_carriers = list(set(carriers).intersection(implemented))
    if len(not_implemented) > 0:
        logger.warning(
            f"{not_implemented} are not yet implemented as Storage technologies in PyPSA-Eur"
        )

    lookup_store = {"H2": "electrolysis", "li-ion battery": "battery inverter", "iron-air battery": "iron-air battery charge"}
    lookup_dispatch = {"H2": "fuel cell", "li-ion battery": "battery inverter", "iron-air battery": "iron-air battery discharge"}

    for carrier in available_carriers:
<<<<<<< HEAD
        for max_hour in max_hours[carrier]:
            roundtrip_correction = 0.5 if carrier == "battery" else 1
            if carrier == "H2":
                cavern_types = snakemake.params.sector[
                    "hydrogen_underground_storage_locations"
                ]
                fn_h2_cavern = snakemake.input.h2_cavern
                h2_caverns = get_salt_caverns(cavern_types, fn_h2_cavern)
                # h2_caverns will be empty pd.Series if hydrogen_underground_storage is set to false
                n.add(
                    "StorageUnit",
                    h2_caverns.index,
                    suffix=f" {carrier} {max_hour}h",
                    bus=h2_caverns.index,
                    carrier=carrier,
                    p_nom_extendable=True,
                    p_nom_max=h2_caverns.div(max_hour).values,
                    capital_cost=costs.at[f"H2 underground {max_hour}h", "fixed"],
                    marginal_cost=options["marginal_cost_storage"],
                    efficiency_store=costs.at[lookup_store[carrier], "efficiency"]
                    ** roundtrip_correction,
                    efficiency_dispatch=costs.at[lookup_dispatch[carrier], "efficiency"]
                    ** roundtrip_correction,
                    max_hours=max_hour,
                    cyclic_state_of_charge=True,
                    lifetime=costs.at["hydrogen storage underground", "lifetime"],
                )
                # hydrogen stored overground (where not already underground)
                nodes_ = h2_caverns.index.symmetric_difference(nodes)

            else:
                nodes_ = nodes

            cost_carrier = "H2 tank" if carrier == "H2" else carrier
=======
        roundtrip_correction = 0.5 if carrier == "li-ion battery" else 1
        if carrier == "H2":
            cavern_types = snakemake.params.sector[
                "hydrogen_underground_storage_locations"
            ]
            fn_h2_cavern = snakemake.input.h2_cavern
            h2_caverns = get_salt_caverns(cavern_types, fn_h2_cavern)
            # h2_caverns will be empty pd.Series if hydrogen_underground_storage is set to false
>>>>>>> ea890c12
            n.add(
                "StorageUnit",
                nodes_,
                suffix=f" {carrier} {max_hour}h",
                bus=nodes_,
                carrier=carrier,
                p_nom_extendable=True,
                capital_cost=costs.at[f"{cost_carrier} {max_hour}h", "fixed"],
                marginal_cost=options["marginal_cost_storage"],
                efficiency_store=costs.at[lookup_store[carrier], "efficiency"]
                ** roundtrip_correction,
                efficiency_dispatch=costs.at[lookup_dispatch[carrier], "efficiency"]
                ** roundtrip_correction,
                max_hours=max_hour,
                cyclic_state_of_charge=True,
                lifetime=costs.at[f"{cost_carrier} {max_hour}h", "lifetime"],
            )
<<<<<<< HEAD
=======
            # hydrogen stored overground (where not already underground)
            nodes_ = h2_caverns.index.symmetric_difference(nodes)

        else:
            nodes_ = nodes

        cost_carrier = "H2 tank" if carrier == "H2" else carrier
        cost_carrier = "iron-air battery storage" if carrier == "iron-air battery" else cost_carrier

        n.add(
            "StorageUnit",
            nodes_,
            suffix=" " + carrier,
            bus=nodes_,
            carrier=carrier,
            p_nom_extendable=True,
            capital_cost=costs.at[cost_carrier, "fixed"],
            marginal_cost=options["marginal_cost_storage"],
            efficiency_store=costs.at[lookup_store[carrier], "efficiency"]
            ** roundtrip_correction,
            efficiency_dispatch=costs.at[lookup_dispatch[carrier], "efficiency"]
            ** roundtrip_correction,
            max_hours=max_hours[carrier],
            cyclic_state_of_charge=True,
            lifetime=costs.at[cost_carrier, "lifetime"],
        )
>>>>>>> ea890c12


def add_stores(n, costs, carriers):
    nodes = pop_layout.index

    missing_carriers = list(set(carriers).difference(n.carriers.index))
    n.add("Carrier", missing_carriers)

    # check for not implemented storage technologies
    implemented = ["H2", "li-ion battery", "iron-air battery"]
    not_implemented = list(set(carriers).difference(implemented))
    if len(not_implemented) > 0:
        logger.warning(
            f"{not_implemented} are not yet implemented as Store technologies in PyPSA-Eur"
        )

    if "H2" in carriers:
        cavern_types = snakemake.params.sector["hydrogen_underground_storage_locations"]
        fn_h2_cavern = snakemake.input.h2_cavern
        h2_caverns = get_salt_caverns(cavern_types, fn_h2_cavern)
        if h2_caverns is not None:
            logger.info("Add hydrogen underground storage")

            h2_capital_cost = costs.at["hydrogen storage underground", "fixed"]

            n.add(
                "Store",
                h2_caverns.index + " H2 Store",
                bus=h2_caverns.index + " H2",
                e_nom_extendable=True,
                e_nom_max=h2_caverns.values,
                e_cyclic=True,
                carrier="H2 Store",
                capital_cost=h2_capital_cost,
                lifetime=costs.at["hydrogen storage underground", "lifetime"],
            )

        # hydrogen stored overground (where not already underground)
        h2_capital_cost = costs.at[
            "hydrogen storage tank type 1 including compressor", "fixed"
        ]
        nodes_overground = h2_caverns.index.symmetric_difference(nodes)

        n.add(
            "Store",
            nodes_overground + " H2 Store",
            bus=nodes_overground + " H2",
            e_nom_extendable=True,
            e_cyclic=True,
            carrier="H2 Store",
            capital_cost=h2_capital_cost,
            lifetime=costs.at[
                "hydrogen storage tank type 1 including compressor", "lifetime"
            ],
        )

    if "li-ion battery" in carriers:

        n.add(
            "Bus", nodes + " li-ion battery", location=nodes, carrier="li-ion battery", unit="MWh_el"
        )

        n.add(
            "Store",
            nodes + " li-ion battery",
            bus=nodes + " li-ion battery",
            e_cyclic=True,
            e_nom_extendable=True,
            carrier="li-ion battery",
            capital_cost=costs.at["battery storage", "fixed"],
            lifetime=costs.at["battery storage", "lifetime"],
        )

        n.add(
            "Link",
            nodes + " li-ion battery charger",
            bus0=nodes,
            bus1=nodes + " li-ion battery",
            carrier="li-ion battery charger",
            efficiency=costs.at["battery inverter", "efficiency"] ** 0.5,
            capital_cost=costs.at["battery inverter", "fixed"],
            p_nom_extendable=True,
            lifetime=costs.at["battery inverter", "lifetime"],
        )

        n.add(
            "Link",
            nodes + " li-ion battery discharger",
            bus0=nodes + " li-ion battery",
            bus1=nodes,
            carrier="li-ion battery discharger",
            efficiency=costs.at["battery inverter", "efficiency"] ** 0.5,
            marginal_cost=options["marginal_cost_storage"],
            p_nom_extendable=True,
            lifetime=costs.at["battery inverter", "lifetime"],
        )

    if "iron-air battery" in carriers:

        n.add(
            "Bus", nodes + " iron-air battery", location=nodes, carrier="iron-air battery", unit="MWh_el"
        )

        n.add(
            "Store",
            nodes + " iron-air battery",
            bus=nodes + " iron-air battery",
            e_cyclic=True,
            e_nom_extendable=True,
            carrier="iron-air battery",
            capital_cost=costs.at["iron-air battery", "fixed"],
            lifetime=costs.at["iron-air battery", "lifetime"],
        )

        # using capex and lifetime from battery inverter for charge/discharge link since it's missing from iron-air data
        n.add(
            "Link",
            nodes + " iron-air battery charger",
            bus0=nodes,
            bus1=nodes + " iron-air battery",
            carrier="iron-air battery charger",
            efficiency=costs.at["iron-air battery charge", "efficiency"],
            capital_cost=costs.at["battery inverter", "fixed"],
            p_nom_extendable=True,
            lifetime=costs.at["battery inverter", "lifetime"],
        )

        n.add(
            "Link",
            nodes + " iron-air battery discharger",
            bus0=nodes + " iron-air battery",
            bus1=nodes,
            carrier="iron-air battery discharger",
            efficiency=costs.at["iron-air battery discharge", "efficiency"],
            marginal_cost=options["marginal_cost_storage"],
            p_nom_extendable=True,
            lifetime=costs.at["battery inverter", "lifetime"],
        )


def add_storage_and_grids(n, costs):
    logger.info("Add hydrogen storage")

    nodes = pop_layout.index

    n.add("Carrier", "H2")

    n.add("Bus", nodes + " H2", location=nodes, carrier="H2", unit="MWh_LHV")

    n.add(
        "Link",
        nodes + " H2 Electrolysis",
        bus1=nodes + " H2",
        bus0=nodes,
        p_nom_extendable=True,
        carrier="H2 Electrolysis",
        efficiency=costs.at["electrolysis", "efficiency"],
        capital_cost=costs.at["electrolysis", "fixed"],
        lifetime=costs.at["electrolysis", "lifetime"],
    )

    if options["hydrogen_fuel_cell"]:
        logger.info("Adding hydrogen fuel cell for re-electrification.")

        n.add(
            "Link",
            nodes + " H2 Fuel Cell",
            bus0=nodes + " H2",
            bus1=nodes,
            p_nom_extendable=True,
            carrier="H2 Fuel Cell",
            efficiency=costs.at["fuel cell", "efficiency"],
            capital_cost=costs.at["fuel cell", "fixed"]
            * costs.at["fuel cell", "efficiency"],  # NB: fixed cost is per MWel
            lifetime=costs.at["fuel cell", "lifetime"],
        )

    if options["hydrogen_turbine"]:
        logger.info(
            "Adding hydrogen turbine for re-electrification. Assuming OCGT technology costs."
        )
        # TODO: perhaps replace with hydrogen-specific technology assumptions.

        n.add(
            "Link",
            nodes + " H2 turbine",
            bus0=nodes + " H2",
            bus1=nodes,
            p_nom_extendable=True,
            carrier="H2 turbine",
            efficiency=costs.at["OCGT", "efficiency"],
            capital_cost=costs.at["OCGT", "fixed"]
            * costs.at["OCGT", "efficiency"],  # NB: fixed cost is per MWel
            marginal_cost=costs.at["OCGT", "VOM"],
            lifetime=costs.at["OCGT", "lifetime"],
        )

    if options["gas_network"] or options["H2_retrofit"]:
        fn = snakemake.input.clustered_gas_network
        gas_pipes = pd.read_csv(fn, index_col=0)

    if options["gas_network"]:
        logger.info(
            "Add natural gas infrastructure, incl. LNG terminals, production, storage and entry-points."
        )

        if options["H2_retrofit"]:
            gas_pipes["p_nom_max"] = gas_pipes.p_nom
            gas_pipes["p_nom_min"] = 0.0
            # 0.1 EUR/MWkm/a to prefer decommissioning to address degeneracy
            gas_pipes["capital_cost"] = 0.1 * gas_pipes.length
            gas_pipes["p_nom_extendable"] = True
        else:
            gas_pipes["p_nom_max"] = np.inf
            gas_pipes["p_nom_min"] = gas_pipes.p_nom
            gas_pipes["capital_cost"] = (
                gas_pipes.length * costs.at["CH4 (g) pipeline", "fixed"]
            )
            gas_pipes["p_nom_extendable"] = False

        n.add(
            "Link",
            gas_pipes.index,
            bus0=gas_pipes.bus0 + " gas",
            bus1=gas_pipes.bus1 + " gas",
            p_min_pu=gas_pipes.p_min_pu,
            p_nom=gas_pipes.p_nom,
            p_nom_extendable=gas_pipes.p_nom_extendable,
            p_nom_max=gas_pipes.p_nom_max,
            p_nom_min=gas_pipes.p_nom_min,
            length=gas_pipes.length,
            capital_cost=gas_pipes.capital_cost,
            tags=gas_pipes.name,
            carrier="gas pipeline",
            lifetime=np.inf,
        )

        # remove fossil generators where there is neither
        # production, LNG terminal, nor entry-point beyond system scope

        fn = snakemake.input.gas_input_nodes_simplified
        gas_input_nodes = pd.read_csv(fn, index_col=0)

        unique = gas_input_nodes.index.unique()
        gas_i = n.generators.carrier == "gas"
        internal_i = ~n.generators.bus.map(n.buses.location).isin(unique)

        remove_i = n.generators[gas_i & internal_i].index
        n.generators.drop(remove_i, inplace=True)

        input_types = ["lng", "pipeline", "production"]
        p_nom = gas_input_nodes[input_types].sum(axis=1).rename(lambda x: x + " gas")
        n.generators.loc[gas_i, "p_nom_extendable"] = False
        n.generators.loc[gas_i, "p_nom"] = p_nom

        # add existing gas storage capacity
        gas_i = n.stores.carrier == "gas"
        e_nom = (
            gas_input_nodes["storage"]
            .rename(lambda x: x + " gas Store")
            .reindex(n.stores.index)
            .fillna(0.0)
            * 1e3
        )  # MWh_LHV
        e_nom.clip(
            upper=e_nom.quantile(0.98), inplace=True
        )  # limit extremely large storage
        n.stores.loc[gas_i, "e_nom_min"] = e_nom

        # add candidates for new gas pipelines to achieve full connectivity

        G = nx.Graph()

        gas_buses = n.buses.loc[n.buses.carrier == "gas", "location"]
        G.add_nodes_from(np.unique(gas_buses.values))

        sel = gas_pipes.p_nom > 1500
        attrs = ["bus0", "bus1", "length"]
        G.add_weighted_edges_from(gas_pipes.loc[sel, attrs].values)

        # find all complement edges
        complement_edges = pd.DataFrame(complement(G).edges, columns=["bus0", "bus1"])
        complement_edges["length"] = complement_edges.apply(haversine, axis=1)

        # apply k_edge_augmentation weighted by length of complement edges
        k_edge = options["gas_network_connectivity_upgrade"]
        if augmentation := list(
            k_edge_augmentation(G, k_edge, avail=complement_edges.values)
        ):
            new_gas_pipes = pd.DataFrame(augmentation, columns=["bus0", "bus1"])
            new_gas_pipes["length"] = new_gas_pipes.apply(haversine, axis=1)

            new_gas_pipes.index = new_gas_pipes.apply(
                lambda x: f"gas pipeline new {x.bus0} <-> {x.bus1}", axis=1
            )

            n.add(
                "Link",
                new_gas_pipes.index,
                bus0=new_gas_pipes.bus0 + " gas",
                bus1=new_gas_pipes.bus1 + " gas",
                p_min_pu=-1,  # new gas pipes are bidirectional
                p_nom_extendable=True,
                length=new_gas_pipes.length,
                capital_cost=new_gas_pipes.length
                * costs.at["CH4 (g) pipeline", "fixed"],
                carrier="gas pipeline new",
                lifetime=costs.at["CH4 (g) pipeline", "lifetime"],
            )

    if options["H2_retrofit"]:
        logger.info("Add retrofitting options of existing CH4 pipes to H2 pipes.")

        fr = "gas pipeline"
        to = "H2 pipeline retrofitted"
        h2_pipes = gas_pipes.rename(index=lambda x: x.replace(fr, to))

        n.add(
            "Link",
            h2_pipes.index,
            bus0=h2_pipes.bus0 + " H2",
            bus1=h2_pipes.bus1 + " H2",
            p_min_pu=-1.0,  # allow that all H2 retrofit pipelines can be used in both directions
            p_nom_max=h2_pipes.p_nom * options["H2_retrofit_capacity_per_CH4"],
            p_nom_extendable=True,
            length=h2_pipes.length,
            capital_cost=costs.at["H2 (g) pipeline repurposed", "fixed"]
            * h2_pipes.length,
            tags=h2_pipes.name,
            carrier="H2 pipeline retrofitted",
            lifetime=costs.at["H2 (g) pipeline repurposed", "lifetime"],
        )

    if options["H2_network"]:
        logger.info("Add options for new hydrogen pipelines.")

        h2_pipes = create_network_topology(
            n, "H2 pipeline ", carriers=["DC", "gas pipeline"]
        )

        # TODO Add efficiency losses
        n.add(
            "Link",
            h2_pipes.index,
            bus0=h2_pipes.bus0.values + " H2",
            bus1=h2_pipes.bus1.values + " H2",
            p_min_pu=-1,
            p_nom_extendable=True,
            length=h2_pipes.length.values,
            capital_cost=costs.at["H2 (g) pipeline", "fixed"] * h2_pipes.length.values,
            carrier="H2 pipeline",
            lifetime=costs.at["H2 (g) pipeline", "lifetime"],
        )

    # add stores and storages as specified in the config
    add_stores(n, costs, options["stores"])
    add_storageunits(n, costs, options["storage_units"], snakemake.params.max_hours)

    if options["methanation"]:
        n.add(
            "Link",
            spatial.nodes,
            suffix=" Sabatier",
            bus0=nodes + " H2",
            bus1=spatial.gas.nodes,
            bus2=spatial.co2.nodes,
            p_nom_extendable=True,
            carrier="Sabatier",
            p_min_pu=options["min_part_load_methanation"],
            efficiency=costs.at["methanation", "efficiency"],
            efficiency2=-costs.at["methanation", "efficiency"]
            * costs.at["gas", "CO2 intensity"],
            capital_cost=costs.at["methanation", "fixed"]
            * costs.at["methanation", "efficiency"],  # costs given per kW_gas
            lifetime=costs.at["methanation", "lifetime"],
        )

    if options["coal_cc"]:
        n.add(
            "Link",
            spatial.nodes,
            suffix=" coal CC",
            bus0=spatial.coal.nodes,
            bus1=spatial.nodes,
            bus2="co2 atmosphere",
            bus3=spatial.co2.nodes,
            marginal_cost=costs.at["coal", "efficiency"]
            * costs.at["coal", "VOM"],  # NB: VOM is per MWel
            capital_cost=costs.at["coal", "efficiency"] * costs.at["coal", "fixed"]
            + costs.at["biomass CHP capture", "fixed"]
            * costs.at["coal", "CO2 intensity"],  # NB: fixed cost is per MWel
            p_nom_extendable=True,
            carrier="coal",
            efficiency=costs.at["coal", "efficiency"],
            efficiency2=costs.at["coal", "CO2 intensity"]
            * (1 - costs.at["biomass CHP capture", "capture_rate"]),
            efficiency3=costs.at["coal", "CO2 intensity"]
            * costs.at["biomass CHP capture", "capture_rate"],
            lifetime=costs.at["coal", "lifetime"],
        )

    if options["SMR_cc"]:
        n.add(
            "Link",
            spatial.nodes,
            suffix=" SMR CC",
            bus0=spatial.gas.nodes,
            bus1=nodes + " H2",
            bus2="co2 atmosphere",
            bus3=spatial.co2.nodes,
            p_nom_extendable=True,
            carrier="SMR CC",
            efficiency=costs.at["SMR CC", "efficiency"],
            efficiency2=costs.at["gas", "CO2 intensity"] * (1 - options["cc_fraction"]),
            efficiency3=costs.at["gas", "CO2 intensity"] * options["cc_fraction"],
            capital_cost=costs.at["SMR CC", "fixed"],
            lifetime=costs.at["SMR CC", "lifetime"],
        )

    if options["SMR"]:
        n.add(
            "Link",
            nodes + " SMR",
            bus0=spatial.gas.nodes,
            bus1=nodes + " H2",
            bus2="co2 atmosphere",
            p_nom_extendable=True,
            carrier="SMR",
            efficiency=costs.at["SMR", "efficiency"],
            efficiency2=costs.at["gas", "CO2 intensity"],
            capital_cost=costs.at["SMR", "fixed"],
            lifetime=costs.at["SMR", "lifetime"],
        )


def check_land_transport_shares(shares):
    # Sums up the shares, ignoring None values
    total_share = sum(filter(None, shares))
    if total_share != 1:
        logger.warning(
            f"Total land transport shares sum up to {total_share:.2%},"
            "corresponding to increased or decreased demand assumptions."
        )


def get_temp_efficency(
    car_efficiency,
    temperature,
    deadband_lw,
    deadband_up,
    degree_factor_lw,
    degree_factor_up,
):
    """
    Correct temperature depending on heating and cooling for respective car
    type.
    """
    # temperature correction for EVs
    dd = transport_degree_factor(
        temperature,
        deadband_lw,
        deadband_up,
        degree_factor_lw,
        degree_factor_up,
    )

    temp_eff = 1 / (1 + dd)

    return car_efficiency * temp_eff


def add_EVs(
    n,
    avail_profile,
    dsm_profile,
    p_set,
    electric_share,
    number_cars,
    temperature,
):
    n.add("Carrier", "EV battery")

    n.add(
        "Bus",
        spatial.nodes,
        suffix=" EV battery",
        location=spatial.nodes,
        carrier="EV battery",
        unit="MWh_el",
    )

    car_efficiency = options["transport_electric_efficiency"]

    # temperature corrected efficiency
    efficiency = get_temp_efficency(
        car_efficiency,
        temperature,
        options["transport_heating_deadband_lower"],
        options["transport_heating_deadband_upper"],
        options["EV_lower_degree_factor"],
        options["EV_upper_degree_factor"],
    )

    p_shifted = (p_set + cycling_shift(p_set, 1) + cycling_shift(p_set, 2)) / 3

    cyclic_eff = p_set.div(p_shifted)

    efficiency *= cyclic_eff

    profile = electric_share * p_set.div(efficiency)

    n.add(
        "Load",
        spatial.nodes,
        suffix=" land transport EV",
        bus=spatial.nodes + " EV battery",
        carrier="land transport EV",
        p_set=profile.loc[n.snapshots],
    )

    p_nom = number_cars * options["bev_charge_rate"] * electric_share

    n.add(
        "Link",
        spatial.nodes,
        suffix=" BEV charger",
        bus0=spatial.nodes,
        bus1=spatial.nodes + " EV battery",
        p_nom=p_nom,
        carrier="BEV charger",
        p_max_pu=avail_profile.loc[n.snapshots, spatial.nodes],
        lifetime=1,
        efficiency=options["bev_charge_efficiency"],
    )

    if options["v2g"]:
        n.add(
            "Link",
            spatial.nodes,
            suffix=" V2G",
            bus1=spatial.nodes,
            bus0=spatial.nodes + " EV battery",
            p_nom=p_nom,
            carrier="V2G",
            p_max_pu=avail_profile.loc[n.snapshots, spatial.nodes],
            lifetime=1,
            efficiency=options["bev_charge_efficiency"],
        )

    if options["bev_dsm"]:
        e_nom = (
            number_cars
            * options["bev_energy"]
            * options["bev_availability"]
            * electric_share
        )

        n.add(
            "Store",
            spatial.nodes,
            suffix=" EV battery",
            bus=spatial.nodes + " EV battery",
            carrier="EV battery",
            e_cyclic=True,
            e_nom=e_nom,
            e_max_pu=1,
            e_min_pu=dsm_profile.loc[n.snapshots, spatial.nodes],
        )


def add_fuel_cell_cars(n, p_set, fuel_cell_share, temperature):
    car_efficiency = options["transport_fuel_cell_efficiency"]

    # temperature corrected efficiency
    efficiency = get_temp_efficency(
        car_efficiency,
        temperature,
        options["transport_heating_deadband_lower"],
        options["transport_heating_deadband_upper"],
        options["ICE_lower_degree_factor"],
        options["ICE_upper_degree_factor"],
    )

    profile = fuel_cell_share * p_set.div(efficiency)

    n.add(
        "Load",
        spatial.nodes,
        suffix=" land transport fuel cell",
        bus=spatial.h2.nodes,
        carrier="land transport fuel cell",
        p_set=profile,
    )


def add_ice_cars(n, p_set, ice_share, temperature):
    add_carrier_buses(n, "oil")

    car_efficiency = options["transport_ice_efficiency"]

    # temperature corrected efficiency
    efficiency = get_temp_efficency(
        car_efficiency,
        temperature,
        options["transport_heating_deadband_lower"],
        options["transport_heating_deadband_upper"],
        options["ICE_lower_degree_factor"],
        options["ICE_upper_degree_factor"],
    )

    profile = ice_share * p_set.div(efficiency).rename(
        columns=lambda x: x + " land transport oil"
    )

    if not options["regional_oil_demand"]:
        profile = profile.sum(axis=1).to_frame(name="EU land transport oil")

    n.add(
        "Bus",
        spatial.oil.land_transport,
        location=spatial.oil.demand_locations,
        carrier="land transport oil",
        unit="land transport",
    )

    n.add(
        "Load",
        spatial.oil.land_transport,
        bus=spatial.oil.land_transport,
        carrier="land transport oil",
        p_set=profile,
    )

    n.add(
        "Link",
        spatial.oil.land_transport,
        bus0=spatial.oil.nodes,
        bus1=spatial.oil.land_transport,
        bus2="co2 atmosphere",
        carrier="land transport oil",
        efficiency2=costs.at["oil", "CO2 intensity"],
        p_nom_extendable=True,
    )


def add_land_transport(n, costs):
    logger.info("Add land transport")

    # read in transport demand in units driven km [100 km]
    transport = pd.read_csv(
        snakemake.input.transport_demand, index_col=0, parse_dates=True
    )
    number_cars = pd.read_csv(snakemake.input.transport_data, index_col=0)[
        "number cars"
    ]
    avail_profile = pd.read_csv(
        snakemake.input.avail_profile, index_col=0, parse_dates=True
    )
    dsm_profile = pd.read_csv(
        snakemake.input.dsm_profile, index_col=0, parse_dates=True
    )

    # exogenous share of passenger car type
    engine_types = ["fuel_cell", "electric", "ice"]
    shares = pd.Series()
    for engine in engine_types:
        shares[engine] = get(options[f"land_transport_{engine}_share"], investment_year)
        logger.info(f"{engine} share: {shares[engine]*100}%")

    check_land_transport_shares(shares)

    p_set = transport[spatial.nodes]

    # temperature for correction factor for heating/cooling
    temperature = xr.open_dataarray(snakemake.input.temp_air_total).to_pandas()

    if shares["electric"] > 0:
        add_EVs(
            n,
            avail_profile,
            dsm_profile,
            p_set,
            shares["electric"],
            number_cars,
            temperature,
        )

    if shares["fuel_cell"] > 0:
        add_fuel_cell_cars(n, p_set, shares["fuel_cell"], temperature)

    if shares["ice"] > 0:
        add_ice_cars(n, p_set, shares["ice"], temperature)


def build_heat_demand(n):
    heat_demand_shape = (
        xr.open_dataset(snakemake.input.hourly_heat_demand_total)
        .to_dataframe()
        .unstack(level=1)
    )

    sectors = [sector.value for sector in HeatSector]
    uses = ["water", "space"]

    heat_demand = {}
    electric_heat_supply = {}
    for sector, use in product(sectors, uses):
        name = f"{sector} {use}"

        # efficiency for final energy to thermal energy service
        eff = pop_weighted_energy_totals.index.str[:2].map(
            heating_efficiencies[f"total {sector} {use} efficiency"]
        )

        heat_demand[name] = (
            heat_demand_shape[name] / heat_demand_shape[name].sum()
        ).multiply(pop_weighted_energy_totals[f"total {sector} {use}"] * eff) * 1e6
        electric_heat_supply[name] = (
            heat_demand_shape[name] / heat_demand_shape[name].sum()
        ).multiply(pop_weighted_energy_totals[f"electricity {sector} {use}"]) * 1e6

    heat_demand = pd.concat(heat_demand, axis=1)
    electric_heat_supply = pd.concat(electric_heat_supply, axis=1)

    # subtract from electricity load since heat demand already in heat_demand
    electric_nodes = n.loads.index[n.loads.carrier == "electricity"]
    n.loads_t.p_set[electric_nodes] = (
        n.loads_t.p_set[electric_nodes]
        - electric_heat_supply.T.groupby(level=1).sum().T[electric_nodes]
    )

    return heat_demand


def add_heat(n: pypsa.Network, costs: pd.DataFrame, cop: xr.DataArray):
    """
    Add heat sector to the network.

    Parameters:
        n (pypsa.Network): The PyPSA network object.
        costs (pd.DataFrame): DataFrame containing cost information.
        cop (xr.DataArray): DataArray containing coefficient of performance (COP) values.

    Returns:
        None
    """
    logger.info("Add heat sector")

    sectors = [sector.value for sector in HeatSector]

    heat_demand = build_heat_demand(n)

    district_heat_info = pd.read_csv(snakemake.input.district_heat_share, index_col=0)
    dist_fraction = district_heat_info["district fraction of node"]
    urban_fraction = district_heat_info["urban fraction"]

    # NB: must add costs of central heating afterwards (EUR 400 / kWpeak, 50a, 1% FOM from Fraunhofer ISE)

    # exogenously reduce space heat demand
    if options["reduce_space_heat_exogenously"]:
        dE = get(options["reduce_space_heat_exogenously_factor"], investment_year)
        logger.info(f"Assumed space heat reduction of {dE:.2%}")
        for sector in sectors:
            heat_demand[sector + " space"] = (1 - dE) * heat_demand[sector + " space"]

    if options["solar_thermal"]:
        solar_thermal = (
            xr.open_dataarray(snakemake.input.solar_thermal_total)
            .to_pandas()
            .reindex(index=n.snapshots)
        )
        # 1e3 converts from W/m^2 to MW/(1000m^2) = kW/m^2
        solar_thermal = options["solar_cf_correction"] * solar_thermal / 1e3

    for (
        heat_system
    ) in (
        HeatSystem
    ):  # this loops through all heat systems defined in _entities.HeatSystem
        overdim_factor = options["overdimension_heat_generators"][
            heat_system.central_or_decentral
        ]
        if heat_system == HeatSystem.URBAN_CENTRAL:
            nodes = dist_fraction.index[dist_fraction > 0]
        else:
            nodes = pop_layout.index

        n.add("Carrier", f"{heat_system} heat")

        n.add(
            "Bus",
            nodes + f" {heat_system.value} heat",
            location=nodes,
            carrier=f"{heat_system.value} heat",
            unit="MWh_th",
        )

        if heat_system == HeatSystem.URBAN_CENTRAL and options["central_heat_vent"]:
            n.add(
                "Generator",
                nodes + f" {heat_system} heat vent",
                bus=nodes + f" {heat_system} heat",
                location=nodes,
                carrier=f"{heat_system} heat vent",
                p_nom_extendable=True,
                p_max_pu=0,
                p_min_pu=-1,
                unit="MWh_th",
            )

        ## Add heat load
        factor = heat_system.heat_demand_weighting(
            urban_fraction=urban_fraction[nodes], dist_fraction=dist_fraction[nodes]
        )
        if not heat_system == HeatSystem.URBAN_CENTRAL:
            heat_load = (
                heat_demand[
                    [
                        heat_system.sector.value + " water",
                        heat_system.sector.value + " space",
                    ]
                ]
                .T.groupby(level=1)
                .sum()
                .T[nodes]
                .multiply(factor)
            )

        if heat_system == HeatSystem.URBAN_CENTRAL:
            heat_load = (
                heat_demand.T.groupby(level=1)
                .sum()
                .T[nodes]
                .multiply(
                    factor * (1 + options["district_heating"]["district_heating_loss"])
                )
            )

        n.add(
            "Load",
            nodes,
            suffix=f" {heat_system} heat",
            bus=nodes + f" {heat_system} heat",
            carrier=f"{heat_system} heat",
            p_set=heat_load.loc[n.snapshots],
        )

        ## Add heat pumps
        for heat_source in snakemake.params.heat_pump_sources[
            heat_system.system_type.value
        ]:
            costs_name = heat_system.heat_pump_costs_name(heat_source)
            efficiency = (
                cop.sel(
                    heat_system=heat_system.system_type.value,
                    heat_source=heat_source,
                    name=nodes,
                )
                .to_pandas()
                .reindex(index=n.snapshots)
                if options["time_dep_hp_cop"]
                else costs.at[costs_name, "efficiency"]
            )

            n.add(
                "Link",
                nodes,
                suffix=f" {heat_system} {heat_source} heat pump",
                bus0=nodes,
                bus1=nodes + f" {heat_system} heat",
                carrier=f"{heat_system} {heat_source} heat pump",
                efficiency=efficiency,
                capital_cost=costs.at[costs_name, "efficiency"]
                * costs.at[costs_name, "fixed"]
                * overdim_factor,
                p_nom_extendable=True,
                lifetime=costs.at[costs_name, "lifetime"],
            )

        if options["tes"]:
            n.add("Carrier", f"{heat_system} water tanks")

            n.add(
                "Bus",
                nodes + f" {heat_system} water tanks",
                location=nodes,
                carrier=f"{heat_system} water tanks",
                unit="MWh_th",
            )

            n.add(
                "Link",
                nodes + f" {heat_system} water tanks charger",
                bus0=nodes + f" {heat_system} heat",
                bus1=nodes + f" {heat_system} water tanks",
                efficiency=costs.at["water tank charger", "efficiency"],
                carrier=f"{heat_system} water tanks charger",
                p_nom_extendable=True,
            )

            n.add(
                "Link",
                nodes + f" {heat_system} water tanks discharger",
                bus0=nodes + f" {heat_system} water tanks",
                bus1=nodes + f" {heat_system} heat",
                carrier=f"{heat_system} water tanks discharger",
                efficiency=costs.at["water tank discharger", "efficiency"],
                p_nom_extendable=True,
            )

            tes_time_constant_days = options["tes_tau"][
                heat_system.central_or_decentral
            ]

            n.add(
                "Store",
                nodes + f" {heat_system} water tanks",
                bus=nodes + f" {heat_system} water tanks",
                e_cyclic=True,
                e_nom_extendable=True,
                carrier=f"{heat_system} water tanks",
                standing_loss=1 - np.exp(-1 / 24 / tes_time_constant_days),
                capital_cost=costs.at[
                    heat_system.central_or_decentral + " water tank storage", "fixed"
                ],
                lifetime=costs.at[
                    heat_system.central_or_decentral + " water tank storage", "lifetime"
                ],
            )

        if options["resistive_heaters"]:
            key = f"{heat_system.central_or_decentral} resistive heater"

            n.add(
                "Link",
                nodes + f" {heat_system} resistive heater",
                bus0=nodes,
                bus1=nodes + f" {heat_system} heat",
                carrier=f"{heat_system} resistive heater",
                efficiency=costs.at[key, "efficiency"],
                capital_cost=costs.at[key, "efficiency"]
                * costs.at[key, "fixed"]
                * overdim_factor,
                p_nom_extendable=True,
                lifetime=costs.at[key, "lifetime"],
            )

        if options["boilers"]:
            key = f"{heat_system.central_or_decentral} gas boiler"

            n.add(
                "Link",
                nodes + f" {heat_system} gas boiler",
                p_nom_extendable=True,
                bus0=spatial.gas.df.loc[nodes, "nodes"].values,
                bus1=nodes + f" {heat_system} heat",
                bus2="co2 atmosphere",
                carrier=f"{heat_system} gas boiler",
                efficiency=costs.at[key, "efficiency"],
                efficiency2=costs.at["gas", "CO2 intensity"],
                capital_cost=costs.at[key, "efficiency"]
                * costs.at[key, "fixed"]
                * overdim_factor,
                lifetime=costs.at[key, "lifetime"],
            )

        if options["solar_thermal"]:
            n.add("Carrier", f"{heat_system} solar thermal")

            n.add(
                "Generator",
                nodes,
                suffix=f" {heat_system} solar thermal collector",
                bus=nodes + f" {heat_system} heat",
                carrier=f"{heat_system} solar thermal",
                p_nom_extendable=True,
                capital_cost=costs.at[
                    heat_system.central_or_decentral + " solar thermal", "fixed"
                ]
                * overdim_factor,
                p_max_pu=solar_thermal[nodes],
                lifetime=costs.at[
                    heat_system.central_or_decentral + " solar thermal", "lifetime"
                ],
            )

        if options["chp"] and heat_system == HeatSystem.URBAN_CENTRAL:
            # add gas CHP; biomass CHP is added in biomass section
            n.add(
                "Link",
                nodes + " urban central gas CHP",
                bus0=spatial.gas.df.loc[nodes, "nodes"].values,
                bus1=nodes,
                bus2=nodes + " urban central heat",
                bus3="co2 atmosphere",
                carrier="urban central gas CHP",
                p_nom_extendable=True,
                capital_cost=costs.at["central gas CHP", "fixed"]
                * costs.at["central gas CHP", "efficiency"],
                marginal_cost=costs.at["central gas CHP", "VOM"],
                efficiency=costs.at["central gas CHP", "efficiency"],
                efficiency2=costs.at["central gas CHP", "efficiency"]
                / costs.at["central gas CHP", "c_b"],
                efficiency3=costs.at["gas", "CO2 intensity"],
                lifetime=costs.at["central gas CHP", "lifetime"],
            )

            n.add(
                "Link",
                nodes + " urban central gas CHP CC",
                bus0=spatial.gas.df.loc[nodes, "nodes"].values,
                bus1=nodes,
                bus2=nodes + " urban central heat",
                bus3="co2 atmosphere",
                bus4=spatial.co2.df.loc[nodes, "nodes"].values,
                carrier="urban central gas CHP CC",
                p_nom_extendable=True,
                capital_cost=costs.at["central gas CHP", "fixed"]
                * costs.at["central gas CHP", "efficiency"]
                + costs.at["biomass CHP capture", "fixed"]
                * costs.at["gas", "CO2 intensity"],
                marginal_cost=costs.at["central gas CHP", "VOM"],
                efficiency=costs.at["central gas CHP", "efficiency"]
                - costs.at["gas", "CO2 intensity"]
                * (
                    costs.at["biomass CHP capture", "electricity-input"]
                    + costs.at["biomass CHP capture", "compression-electricity-input"]
                ),
                efficiency2=costs.at["central gas CHP", "efficiency"]
                / costs.at["central gas CHP", "c_b"]
                + costs.at["gas", "CO2 intensity"]
                * (
                    costs.at["biomass CHP capture", "heat-output"]
                    + costs.at["biomass CHP capture", "compression-heat-output"]
                    - costs.at["biomass CHP capture", "heat-input"]
                ),
                efficiency3=costs.at["gas", "CO2 intensity"]
                * (1 - costs.at["biomass CHP capture", "capture_rate"]),
                efficiency4=costs.at["gas", "CO2 intensity"]
                * costs.at["biomass CHP capture", "capture_rate"],
                lifetime=costs.at["central gas CHP", "lifetime"],
            )

        if (
            options["chp"]
            and options["micro_chp"]
            and heat_system.value != "urban central"
        ):
            n.add(
                "Link",
                nodes + f" {heat_system} micro gas CHP",
                p_nom_extendable=True,
                bus0=spatial.gas.df.loc[nodes, "nodes"].values,
                bus1=nodes,
                bus2=nodes + f" {heat_system} heat",
                bus3="co2 atmosphere",
                carrier=heat_system.value + " micro gas CHP",
                efficiency=costs.at["micro CHP", "efficiency"],
                efficiency2=costs.at["micro CHP", "efficiency-heat"],
                efficiency3=costs.at["gas", "CO2 intensity"],
                capital_cost=costs.at["micro CHP", "fixed"],
                lifetime=costs.at["micro CHP", "lifetime"],
            )

    if options["retrofitting"]["retro_endogen"]:
        logger.info("Add retrofitting endogenously")

        # retrofitting data 'retro_data' with 'costs' [EUR/m^2] and heat
        # demand 'dE' [per unit of original heat demand] for each country and
        # different retrofitting strengths [additional insulation thickness in m]
        retro_data = pd.read_csv(
            snakemake.input.retro_cost,
            index_col=[0, 1],
            skipinitialspace=True,
            header=[0, 1],
        )
        # heated floor area [10^6 * m^2] per country
        floor_area = pd.read_csv(snakemake.input.floor_area, index_col=[0, 1])

        n.add("Carrier", "retrofitting")

        # share of space heat demand 'w_space' of total heat demand
        w_space = {}
        for sector in sectors:
            w_space[sector] = heat_demand[sector + " space"] / (
                heat_demand[sector + " space"] + heat_demand[sector + " water"]
            )
        w_space["tot"] = (
            heat_demand["services space"] + heat_demand["residential space"]
        ) / heat_demand.T.groupby(level=[1]).sum().T

        for name in n.loads[
            n.loads.carrier.isin([x + " heat" for x in HeatSystem])
        ].index:
            node = n.buses.loc[name, "location"]
            ct = pop_layout.loc[node, "ct"]

            # weighting 'f' depending on the size of the population at the node
            if "urban central" in name:
                f = dist_fraction[node]
            elif "urban decentral" in name:
                f = urban_fraction[node] - dist_fraction[node]
            else:
                f = 1 - urban_fraction[node]
            if f == 0:
                continue
            # get sector name ("residential"/"services"/or both "tot" for urban central)
            if "urban central" in name:
                sec = "tot"
            if "residential" in name:
                sec = "residential"
            if "services" in name:
                sec = "services"

            # get floor aread at node and region (urban/rural) in m^2
            floor_area_node = (
                pop_layout.loc[node].fraction * floor_area.loc[ct, "value"] * 10**6
            ).loc[sec] * f
            # total heat demand at node [MWh]
            demand = n.loads_t.p_set[name]

            # space heat demand at node [MWh]
            space_heat_demand = demand * w_space[sec][node]
            # normed time profile of space heat demand 'space_pu' (values between 0-1),
            # p_max_pu/p_min_pu of retrofitting generators
            space_pu = (
                (space_heat_demand / space_heat_demand.max())
                .to_frame(name=node)
                .fillna(0)
            )

            # minimum heat demand 'dE' after retrofitting in units of original heat demand (values between 0-1)
            dE = retro_data.loc[(ct, sec), ("dE")]
            # get additional energy savings 'dE_diff' between the different retrofitting strengths/generators at one node
            dE_diff = abs(dE.diff()).fillna(1 - dE.iloc[0])
            # convert costs Euro/m^2 -> Euro/MWh
            capital_cost = (
                retro_data.loc[(ct, sec), ("cost")]
                * floor_area_node
                / ((1 - dE) * space_heat_demand.max())
            )
            if space_heat_demand.max() == 0:
                capital_cost = capital_cost.apply(lambda b: 0 if b == np.inf else b)

            # number of possible retrofitting measures 'strengths' (set in list at config.yaml 'l_strength')
            # given in additional insulation thickness [m]
            # for each measure, a retrofitting generator is added at the node
            strengths = retro_data.columns.levels[1]

            # check that ambitious retrofitting has higher costs per MWh than moderate retrofitting
            if (capital_cost.diff() < 0).sum():
                logger.warning(f"Costs are not linear for {ct} {sec}")
                s = capital_cost[(capital_cost.diff() < 0)].index
                strengths = strengths.drop(s)

            # reindex normed time profile of space heat demand back to hourly resolution
            space_pu = space_pu.reindex(index=heat_demand.index).ffill()

            # add for each retrofitting strength a generator with heat generation profile following the profile of the heat demand
            for strength in strengths:
                node_name = " ".join(name.split(" ")[2::])
                n.add(
                    "Generator",
                    [node],
                    suffix=" retrofitting " + strength + " " + node_name,
                    bus=name,
                    carrier="retrofitting",
                    p_nom_extendable=True,
                    p_nom_max=dE_diff[strength]
                    * space_heat_demand.max(),  # maximum energy savings for this renovation strength
                    p_max_pu=space_pu,
                    p_min_pu=space_pu,
                    country=ct,
                    capital_cost=capital_cost[strength]
                    * options["retrofitting"]["cost_factor"],
                )


def add_methanol(n, costs):
    methanol_options = options["methanol"]
    if not any(methanol_options.values()):
        return

    logger.info("Add methanol")
    add_carrier_buses(n, "methanol")

    if options["biomass"]:
        if methanol_options["biomass_to_methanol"]:
            add_biomass_to_methanol(n, costs)

        if methanol_options["biomass_to_methanol"]:
            add_biomass_to_methanol_cc(n, costs)

    if methanol_options["methanol_to_power"]:
        add_methanol_to_power(n, costs, types=methanol_options["methanol_to_power"])

    if methanol_options["methanol_reforming"]:
        add_methanol_reforming(n, costs)

    if methanol_options["methanol_reforming_cc"]:
        add_methanol_reforming_cc(n, costs)


def add_biomass(n, costs):
    logger.info("Add biomass")

    biomass_potentials = pd.read_csv(snakemake.input.biomass_potentials, index_col=0)

    # need to aggregate potentials if gas not nodally resolved
    if options["gas_network"]:
        biogas_potentials_spatial = biomass_potentials["biogas"].rename(
            index=lambda x: x + " biogas"
        )
        unsustainable_biogas_potentials_spatial = biomass_potentials[
            "unsustainable biogas"
        ].rename(index=lambda x: x + " biogas")
    else:
        biogas_potentials_spatial = biomass_potentials["biogas"].sum()
        unsustainable_biogas_potentials_spatial = biomass_potentials[
            "unsustainable biogas"
        ].sum()

    if options.get("biomass_spatial", options["biomass_transport"]):
        solid_biomass_potentials_spatial = biomass_potentials["solid biomass"].rename(
            index=lambda x: x + " solid biomass"
        )
        msw_biomass_potentials_spatial = biomass_potentials[
            "municipal solid waste"
        ].rename(index=lambda x: x + " municipal solid waste")
        unsustainable_solid_biomass_potentials_spatial = biomass_potentials[
            "unsustainable solid biomass"
        ].rename(index=lambda x: x + " unsustainable solid biomass")

    else:
        solid_biomass_potentials_spatial = biomass_potentials["solid biomass"].sum()
        msw_biomass_potentials_spatial = biomass_potentials[
            "municipal solid waste"
        ].sum()
        unsustainable_solid_biomass_potentials_spatial = biomass_potentials[
            "unsustainable solid biomass"
        ].sum()

    if options["regional_oil_demand"]:
        unsustainable_liquid_biofuel_potentials_spatial = biomass_potentials[
            "unsustainable bioliquids"
        ].rename(index=lambda x: x + " bioliquids")
    else:
        unsustainable_liquid_biofuel_potentials_spatial = biomass_potentials[
            "unsustainable bioliquids"
        ].sum()

    n.add("Carrier", "biogas")
    n.add("Carrier", "solid biomass")

    if (
        options["municipal_solid_waste"]
        and not options["industry"]
        and not (cf_industry["waste_to_energy"] or cf_industry["waste_to_energy_cc"])
    ):
        logger.warning(
            "Flag municipal_solid_waste can be only used with industry "
            "sector waste to energy."
            "Setting municipal_solid_waste=False."
        )
        options["municipal_solid_waste"] = False

    if options["municipal_solid_waste"]:
        n.add("Carrier", "municipal solid waste")

        n.add(
            "Bus",
            spatial.msw.nodes,
            location=spatial.msw.locations,
            carrier="municipal solid waste",
        )

        e_max_pu = pd.DataFrame(1, index=n.snapshots, columns=spatial.msw.nodes)
        e_max_pu.iloc[-1] = 0

        n.add(
            "Store",
            spatial.msw.nodes,
            bus=spatial.msw.nodes,
            carrier="municipal solid waste",
            e_nom=msw_biomass_potentials_spatial,
            marginal_cost=0,  # costs.at["municipal solid waste", "fuel"],
            e_max_pu=e_max_pu,
            e_initial=msw_biomass_potentials_spatial,
        )

    n.add(
        "Bus",
        spatial.gas.biogas,
        location=spatial.gas.locations,
        carrier="biogas",
        unit="MWh_LHV",
    )

    n.add(
        "Bus",
        spatial.biomass.nodes,
        location=spatial.biomass.locations,
        carrier="solid biomass",
        unit="MWh_LHV",
    )

    n.add(
        "Store",
        spatial.gas.biogas,
        bus=spatial.gas.biogas,
        carrier="biogas",
        e_nom=biogas_potentials_spatial,
        marginal_cost=costs.at["biogas", "fuel"],
        e_initial=biogas_potentials_spatial,
    )

    n.add(
        "Store",
        spatial.biomass.nodes,
        bus=spatial.biomass.nodes,
        carrier="solid biomass",
        e_nom=solid_biomass_potentials_spatial,
        marginal_cost=costs.at["solid biomass", "fuel"],
        e_initial=solid_biomass_potentials_spatial,
    )

    if options["solid_biomass_import"].get("enable", False):
        biomass_import_price = options["solid_biomass_import"]["price"]
        # convert TWh in MWh
        biomass_import_max_amount = options["solid_biomass_import"]["max_amount"] * 1e6
        biomass_import_upstream_emissions = options["solid_biomass_import"][
            "upstream_emissions_factor"
        ]

        logger.info(
            "Adding biomass import with cost %.2f EUR/MWh, a limit of %.2f TWh, and embedded emissions of %.2f%%",
            biomass_import_price,
            options["solid_biomass_import"]["max_amount"],
            biomass_import_upstream_emissions * 100,
        )

        n.add("Carrier", "solid biomass import")

        n.add(
            "Bus",
            ["EU solid biomass import"],
            location="EU",
            carrier="solid biomass import",
        )

        n.add(
            "Store",
            ["solid biomass import"],
            bus=["EU solid biomass import"],
            carrier="solid biomass import",
            e_nom=biomass_import_max_amount,
            marginal_cost=biomass_import_price,
            e_initial=biomass_import_max_amount,
        )

        n.add(
            "Link",
            spatial.biomass.nodes,
            suffix=" solid biomass import",
            bus0=["EU solid biomass import"],
            bus1=spatial.biomass.nodes,
            bus2="co2 atmosphere",
            carrier="solid biomass import",
            efficiency=1.0,
            efficiency2=biomass_import_upstream_emissions
            * costs.at["solid biomass", "CO2 intensity"],
            p_nom_extendable=True,
        )

    if biomass_potentials.filter(like="unsustainable").sum().sum() > 0:
        # Create timeseries to force usage of unsustainable potentials
        e_max_pu = pd.DataFrame(1, index=n.snapshots, columns=spatial.gas.biogas)
        e_max_pu.iloc[-1] = 0

        n.add(
            "Store",
            spatial.gas.biogas,
            suffix=" unsustainable",
            bus=spatial.gas.biogas,
            carrier="unsustainable biogas",
            e_nom=unsustainable_biogas_potentials_spatial,
            marginal_cost=costs.at["biogas", "fuel"],
            e_initial=unsustainable_biogas_potentials_spatial,
            e_nom_extendable=False,
            e_max_pu=e_max_pu,
        )

        e_max_pu = pd.DataFrame(
            1, index=n.snapshots, columns=spatial.biomass.nodes_unsustainable
        )
        e_max_pu.iloc[-1] = 0

        n.add(
            "Store",
            spatial.biomass.nodes_unsustainable,
            bus=spatial.biomass.nodes,
            carrier="unsustainable solid biomass",
            e_nom=unsustainable_solid_biomass_potentials_spatial,
            marginal_cost=costs.at["fuelwood", "fuel"],
            e_initial=unsustainable_solid_biomass_potentials_spatial,
            e_nom_extendable=False,
            e_max_pu=e_max_pu,
        )

        n.add(
            "Bus",
            spatial.biomass.bioliquids,
            location=spatial.biomass.locations,
            carrier="unsustainable bioliquids",
            unit="MWh_LHV",
        )

        e_max_pu = pd.DataFrame(
            1, index=n.snapshots, columns=spatial.biomass.bioliquids
        )
        e_max_pu.iloc[-1] = 0

        n.add(
            "Store",
            spatial.biomass.bioliquids,
            bus=spatial.biomass.bioliquids,
            carrier="unsustainable bioliquids",
            e_nom=unsustainable_liquid_biofuel_potentials_spatial,
            marginal_cost=costs.at["biodiesel crops", "fuel"],
            e_initial=unsustainable_liquid_biofuel_potentials_spatial,
            e_nom_extendable=False,
            e_max_pu=e_max_pu,
        )

        add_carrier_buses(n, "oil")

        n.add(
            "Link",
            spatial.biomass.bioliquids,
            bus0=spatial.biomass.bioliquids,
            bus1=spatial.oil.nodes,
            bus2="co2 atmosphere",
            carrier="unsustainable bioliquids",
            efficiency=1,
            efficiency2=-costs.at["solid biomass", "CO2 intensity"]
            + costs.at["BtL", "CO2 stored"],
            p_nom=unsustainable_liquid_biofuel_potentials_spatial,
            marginal_cost=costs.at["BtL", "VOM"],
        )

    n.add(
        "Link",
        spatial.gas.biogas_to_gas,
        bus0=spatial.gas.biogas,
        bus1=spatial.gas.nodes,
        bus2="co2 atmosphere",
        carrier="biogas to gas",
        capital_cost=costs.at["biogas", "fixed"]
        + costs.at["biogas upgrading", "fixed"],
        marginal_cost=costs.at["biogas upgrading", "VOM"],
        efficiency=costs.at["biogas", "efficiency"],
        efficiency2=-costs.at["gas", "CO2 intensity"],
        p_nom_extendable=True,
        lifetime=costs.at["biogas", "lifetime"],
    )

    if options["biogas_upgrading_cc"]:
        # Assuming for costs that the CO2 from upgrading is pure, such as in amine scrubbing. I.e., with and without CC is
        # equivalent. Adding biomass CHP capture because biogas is often small-scale and decentral so further
        # from e.g. CO2 grid or buyers. This is a proxy for the added cost for e.g. a raw biogas pipeline to a central upgrading facility
        n.add(
            "Link",
            spatial.gas.biogas_to_gas_cc,
            bus0=spatial.gas.biogas,
            bus1=spatial.gas.nodes,
            bus2=spatial.co2.nodes,
            bus3="co2 atmosphere",
            carrier="biogas to gas CC",
            capital_cost=costs.at["biogas CC", "fixed"]
            + costs.at["biogas upgrading", "fixed"]
            + costs.at["biomass CHP capture", "fixed"]
            * costs.at["biogas CC", "CO2 stored"],
            marginal_cost=costs.at["biogas CC", "VOM"]
            + costs.at["biogas upgrading", "VOM"],
            efficiency=costs.at["biogas CC", "efficiency"],
            efficiency2=costs.at["biogas CC", "CO2 stored"]
            * costs.at["biogas CC", "capture rate"],
            efficiency3=-costs.at["gas", "CO2 intensity"]
            - costs.at["biogas CC", "CO2 stored"]
            * costs.at["biogas CC", "capture rate"],
            p_nom_extendable=True,
            lifetime=costs.at["biogas CC", "lifetime"],
        )

    if options["biomass_transport"]:
        # add biomass transport
        transport_costs = pd.read_csv(
            snakemake.input.biomass_transport_costs, index_col=0
        )
        transport_costs = transport_costs.squeeze()
        biomass_transport = create_network_topology(
            n, "biomass transport ", bidirectional=False
        )

        # costs
        bus0_costs = biomass_transport.bus0.apply(lambda x: transport_costs[x[:2]])
        bus1_costs = biomass_transport.bus1.apply(lambda x: transport_costs[x[:2]])
        biomass_transport["costs"] = pd.concat([bus0_costs, bus1_costs], axis=1).mean(
            axis=1
        )

        n.add(
            "Link",
            biomass_transport.index,
            bus0=biomass_transport.bus0 + " solid biomass",
            bus1=biomass_transport.bus1 + " solid biomass",
            p_nom_extendable=False,
            p_nom=5e4,
            length=biomass_transport.length.values,
            marginal_cost=biomass_transport.costs * biomass_transport.length.values,
            carrier="solid biomass transport",
        )

        if options["municipal_solid_waste"]:
            n.add(
                "Link",
                biomass_transport.index + " municipal solid waste",
                bus0=biomass_transport.bus0.values + " municipal solid waste",
                bus1=biomass_transport.bus1.values + " municipal solid waste",
                p_nom_extendable=False,
                p_nom=5e4,
                length=biomass_transport.length.values,
                marginal_cost=(
                    biomass_transport.costs * biomass_transport.length
                ).values,
                carrier="municipal solid waste transport",
            )

    elif options["biomass_spatial"]:
        # add artificial biomass generators at nodes which include transport costs
        transport_costs = pd.read_csv(
            snakemake.input.biomass_transport_costs, index_col=0
        )
        transport_costs = transport_costs.squeeze()
        bus_transport_costs = spatial.biomass.nodes.to_series().apply(
            lambda x: transport_costs[x[:2]]
        )
        average_distance = 200  # km #TODO: validate this assumption

        n.add(
            "Generator",
            spatial.biomass.nodes,
            bus=spatial.biomass.nodes,
            carrier="solid biomass",
            p_nom=10000,
            marginal_cost=costs.at["solid biomass", "fuel"]
            + bus_transport_costs * average_distance,
        )
        n.add(
            "GlobalConstraint",
            "biomass limit",
            carrier_attribute="solid biomass",
            sense="<=",
            constant=biomass_potentials["solid biomass"].sum(),
            type="operational_limit",
        )
        if biomass_potentials["unsustainable solid biomass"].sum() > 0:
            n.add(
                "Generator",
                spatial.biomass.nodes_unsustainable,
                bus=spatial.biomass.nodes,
                carrier="unsustainable solid biomass",
                p_nom=10000,
                marginal_cost=costs.at["fuelwood", "fuel"]
                + bus_transport_costs.rename(
                    dict(
                        zip(spatial.biomass.nodes, spatial.biomass.nodes_unsustainable)
                    )
                )
                * average_distance,
            )
            # Set last snapshot of e_max_pu for unsustainable solid biomass to 1 to make operational limit work
            unsus_stores_idx = n.stores.query(
                "carrier == 'unsustainable solid biomass'"
            ).index
            unsus_stores_idx = unsus_stores_idx.intersection(
                n.stores_t.e_max_pu.columns
            )
            n.stores_t.e_max_pu.loc[n.snapshots[-1], unsus_stores_idx] = 1
            n.add(
                "GlobalConstraint",
                "unsustainable biomass limit",
                carrier_attribute="unsustainable solid biomass",
                sense="==",
                constant=biomass_potentials["unsustainable solid biomass"].sum(),
                type="operational_limit",
            )

        if options["municipal_solid_waste"]:
            # Add municipal solid waste
            n.add(
                "Generator",
                spatial.msw.nodes,
                bus=spatial.msw.nodes,
                carrier="municipal solid waste",
                p_nom=10000,
                marginal_cost=0  # costs.at["municipal solid waste", "fuel"]
                + bus_transport_costs * average_distance,
            )
            n.add(
                "GlobalConstraint",
                "msw limit",
                carrier_attribute="municipal solid waste",
                sense="<=",
                constant=biomass_potentials["municipal solid waste"].sum(),
                type="operational_limit",
            )

    # AC buses with district heating
    urban_central = n.buses.index[n.buses.carrier == "urban central heat"]
    if not urban_central.empty and options["chp"]:
        urban_central = urban_central.str[: -len(" urban central heat")]

        key = "central solid biomass CHP"

        n.add(
            "Link",
            urban_central + " urban central solid biomass CHP",
            bus0=spatial.biomass.df.loc[urban_central, "nodes"].values,
            bus1=urban_central,
            bus2=urban_central + " urban central heat",
            carrier="urban central solid biomass CHP",
            p_nom_extendable=True,
            capital_cost=costs.at[key, "fixed"] * costs.at[key, "efficiency"],
            marginal_cost=costs.at[key, "VOM"],
            efficiency=costs.at[key, "efficiency"],
            efficiency2=costs.at[key, "efficiency-heat"],
            lifetime=costs.at[key, "lifetime"],
        )

        n.add(
            "Link",
            urban_central + " urban central solid biomass CHP CC",
            bus0=spatial.biomass.df.loc[urban_central, "nodes"].values,
            bus1=urban_central,
            bus2=urban_central + " urban central heat",
            bus3="co2 atmosphere",
            bus4=spatial.co2.df.loc[urban_central, "nodes"].values,
            carrier="urban central solid biomass CHP CC",
            p_nom_extendable=True,
            capital_cost=costs.at[key + " CC", "fixed"]
            * costs.at[key + " CC", "efficiency"]
            + costs.at["biomass CHP capture", "fixed"]
            * costs.at["solid biomass", "CO2 intensity"],
            marginal_cost=costs.at[key + " CC", "VOM"],
            efficiency=costs.at[key + " CC", "efficiency"]
            - costs.at["solid biomass", "CO2 intensity"]
            * (
                costs.at["biomass CHP capture", "electricity-input"]
                + costs.at["biomass CHP capture", "compression-electricity-input"]
            ),
            efficiency2=costs.at[key + " CC", "efficiency-heat"],
            efficiency3=-costs.at["solid biomass", "CO2 intensity"]
            * costs.at["biomass CHP capture", "capture_rate"],
            efficiency4=costs.at["solid biomass", "CO2 intensity"]
            * costs.at["biomass CHP capture", "capture_rate"],
            lifetime=costs.at[key + " CC", "lifetime"],
        )

    if options["biomass_boiler"]:
        # TODO: Add surcharge for pellets
        nodes = pop_layout.index
        for name in [
            "residential rural",
            "services rural",
            "residential urban decentral",
            "services urban decentral",
        ]:
            n.add(
                "Link",
                nodes + f" {name} biomass boiler",
                p_nom_extendable=True,
                bus0=spatial.biomass.df.loc[nodes, "nodes"].values,
                bus1=nodes + f" {name} heat",
                carrier=name + " biomass boiler",
                efficiency=costs.at["biomass boiler", "efficiency"],
                capital_cost=costs.at["biomass boiler", "efficiency"]
                * costs.at["biomass boiler", "fixed"]
                * options["overdimension_heat_generators"][
                    HeatSystem(name).central_or_decentral
                ],
                marginal_cost=costs.at["biomass boiler", "pelletizing cost"],
                lifetime=costs.at["biomass boiler", "lifetime"],
            )

    # Solid biomass to liquid fuel
    if options["biomass_to_liquid"]:
        add_carrier_buses(n, "oil")
        n.add(
            "Link",
            spatial.biomass.nodes,
            suffix=" biomass to liquid",
            bus0=spatial.biomass.nodes,
            bus1=spatial.oil.nodes,
            bus2="co2 atmosphere",
            carrier="biomass to liquid",
            lifetime=costs.at["BtL", "lifetime"],
            efficiency=costs.at["BtL", "efficiency"],
            efficiency2=-costs.at["solid biomass", "CO2 intensity"]
            + costs.at["BtL", "CO2 stored"],
            p_nom_extendable=True,
            capital_cost=costs.at["BtL", "fixed"] * costs.at["BtL", "efficiency"],
            marginal_cost=costs.at["BtL", "VOM"] * costs.at["BtL", "efficiency"],
        )

    # Solid biomass to liquid fuel with carbon capture
    if options["biomass_to_liquid_cc"]:
        # Assuming that acid gas removal (incl. CO2) from syngas i performed with Rectisol
        # process (Methanol) and that electricity demand for this is included in the base process
        n.add(
            "Link",
            spatial.biomass.nodes,
            suffix=" biomass to liquid CC",
            bus0=spatial.biomass.nodes,
            bus1=spatial.oil.nodes,
            bus2="co2 atmosphere",
            bus3=spatial.co2.nodes,
            carrier="biomass to liquid CC",
            lifetime=costs.at["BtL", "lifetime"],
            efficiency=costs.at["BtL", "efficiency"],
            efficiency2=-costs.at["solid biomass", "CO2 intensity"]
            + costs.at["BtL", "CO2 stored"] * (1 - costs.at["BtL", "capture rate"]),
            efficiency3=costs.at["BtL", "CO2 stored"] * costs.at["BtL", "capture rate"],
            p_nom_extendable=True,
            capital_cost=costs.at["BtL", "fixed"] * costs.at["BtL", "efficiency"]
            + costs.at["biomass CHP capture", "fixed"] * costs.at["BtL", "CO2 stored"],
            marginal_cost=costs.at["BtL", "VOM"] * costs.at["BtL", "efficiency"],
        )

    # Electrobiofuels (BtL with hydrogen addition to make more use of biogenic carbon).
    # Combination of efuels and biomass to liquid, both based on Fischer-Tropsch.
    # Experimental version - use with caution
    if options["electrobiofuels"]:
        add_carrier_buses(n, "oil")
        efuel_scale_factor = costs.at["BtL", "C stored"]
        name = (
            pd.Index(spatial.biomass.nodes)
            + " "
            + pd.Index(spatial.h2.nodes.str.replace(" H2", ""))
        )
        n.add(
            "Link",
            name,
            suffix=" electrobiofuels",
            bus0=spatial.biomass.nodes,
            bus1=spatial.oil.nodes,
            bus2=spatial.h2.nodes,
            bus3="co2 atmosphere",
            carrier="electrobiofuels",
            lifetime=costs.at["electrobiofuels", "lifetime"],
            efficiency=costs.at["electrobiofuels", "efficiency-biomass"],
            efficiency2=-costs.at["electrobiofuels", "efficiency-hydrogen"],
            efficiency3=-costs.at["solid biomass", "CO2 intensity"]
            + costs.at["BtL", "CO2 stored"]
            * (1 - costs.at["Fischer-Tropsch", "capture rate"]),
            p_nom_extendable=True,
            capital_cost=costs.at["BtL", "fixed"] * costs.at["BtL", "efficiency"]
            + efuel_scale_factor
            * costs.at["Fischer-Tropsch", "fixed"]
            * costs.at["Fischer-Tropsch", "efficiency"],
            marginal_cost=costs.at["BtL", "VOM"] * costs.at["BtL", "efficiency"]
            + efuel_scale_factor
            * costs.at["Fischer-Tropsch", "VOM"]
            * costs.at["Fischer-Tropsch", "efficiency"],
        )

    # BioSNG from solid biomass
    if options["biosng"]:
        n.add(
            "Link",
            spatial.biomass.nodes,
            suffix=" solid biomass to gas",
            bus0=spatial.biomass.nodes,
            bus1=spatial.gas.nodes,
            bus3="co2 atmosphere",
            carrier="BioSNG",
            lifetime=costs.at["BioSNG", "lifetime"],
            efficiency=costs.at["BioSNG", "efficiency"],
            efficiency3=-costs.at["solid biomass", "CO2 intensity"]
            + costs.at["BioSNG", "CO2 stored"],
            p_nom_extendable=True,
            capital_cost=costs.at["BioSNG", "fixed"] * costs.at["BioSNG", "efficiency"],
            marginal_cost=costs.at["BioSNG", "VOM"] * costs.at["BioSNG", "efficiency"],
        )

    # BioSNG from solid biomass with carbon capture
    if options["biosng_cc"]:
        # Assuming that acid gas removal (incl. CO2) from syngas i performed with Rectisol
        # process (Methanol) and that electricity demand for this is included in the base process
        n.add(
            "Link",
            spatial.biomass.nodes,
            suffix=" solid biomass to gas CC",
            bus0=spatial.biomass.nodes,
            bus1=spatial.gas.nodes,
            bus2=spatial.co2.nodes,
            bus3="co2 atmosphere",
            carrier="BioSNG CC",
            lifetime=costs.at["BioSNG", "lifetime"],
            efficiency=costs.at["BioSNG", "efficiency"],
            efficiency2=costs.at["BioSNG", "CO2 stored"]
            * costs.at["BioSNG", "capture rate"],
            efficiency3=-costs.at["solid biomass", "CO2 intensity"]
            + costs.at["BioSNG", "CO2 stored"]
            * (1 - costs.at["BioSNG", "capture rate"]),
            p_nom_extendable=True,
            capital_cost=costs.at["BioSNG", "fixed"] * costs.at["BioSNG", "efficiency"]
            + costs.at["biomass CHP capture", "fixed"]
            * costs.at["BioSNG", "CO2 stored"],
            marginal_cost=costs.at["BioSNG", "VOM"] * costs.at["BioSNG", "efficiency"],
        )

    if options["bioH2"]:
        name = (
            pd.Index(spatial.biomass.nodes)
            + " "
            + pd.Index(spatial.h2.nodes.str.replace(" H2", ""))
        )
        n.add(
            "Link",
            name,
            suffix=" solid biomass to hydrogen CC",
            bus0=spatial.biomass.nodes,
            bus1=spatial.h2.nodes,
            bus2=spatial.co2.nodes,
            bus3="co2 atmosphere",
            carrier="solid biomass to hydrogen",
            efficiency=costs.at["solid biomass to hydrogen", "efficiency"],
            efficiency2=costs.at["solid biomass", "CO2 intensity"]
            * options["cc_fraction"],
            efficiency3=-costs.at["solid biomass", "CO2 intensity"]
            * options["cc_fraction"],
            p_nom_extendable=True,
            capital_cost=costs.at["solid biomass to hydrogen", "fixed"]
            * costs.at["solid biomass to hydrogen", "efficiency"]
            + costs.at["biomass CHP capture", "fixed"]
            * costs.at["solid biomass", "CO2 intensity"],
            marginal_cost=0.0,
            lifetime=25,  # TODO: add value to technology-data
        )


def add_industry(n, costs):
    logger.info("Add industrial demand")
    # add oil buses for shipping, aviation and naptha for industry
    add_carrier_buses(n, "oil")
    # add methanol buses for industry
    add_carrier_buses(n, "methanol")

    nodes = pop_layout.index
    nhours = n.snapshot_weightings.generators.sum()
    nyears = nhours / 8760

    # 1e6 to convert TWh to MWh
    industrial_demand = (
        pd.read_csv(snakemake.input.industrial_demand, index_col=0) * 1e6
    ) * nyears

    n.add(
        "Bus",
        spatial.biomass.industry,
        location=spatial.biomass.locations,
        carrier="solid biomass for industry",
        unit="MWh_LHV",
    )

    if options.get("biomass_spatial", options["biomass_transport"]):
        p_set = (
            industrial_demand.loc[spatial.biomass.locations, "solid biomass"].rename(
                index=lambda x: x + " solid biomass for industry"
            )
            / nhours
        )
    else:
        p_set = industrial_demand["solid biomass"].sum() / nhours

    n.add(
        "Load",
        spatial.biomass.industry,
        bus=spatial.biomass.industry,
        carrier="solid biomass for industry",
        p_set=p_set,
    )

    n.add(
        "Link",
        spatial.biomass.industry,
        bus0=spatial.biomass.nodes,
        bus1=spatial.biomass.industry,
        carrier="solid biomass for industry",
        p_nom_extendable=True,
        efficiency=1.0,
    )

    if len(spatial.biomass.industry_cc) <= 1 and len(spatial.co2.nodes) > 1:
        link_names = nodes + " " + spatial.biomass.industry_cc
    else:
        link_names = spatial.biomass.industry_cc

    n.add(
        "Link",
        link_names,
        bus0=spatial.biomass.nodes,
        bus1=spatial.biomass.industry,
        bus2="co2 atmosphere",
        bus3=spatial.co2.nodes,
        carrier="solid biomass for industry CC",
        p_nom_extendable=True,
        capital_cost=costs.at["cement capture", "fixed"]
        * costs.at["solid biomass", "CO2 intensity"],
        efficiency=0.9,  # TODO: make config option
        efficiency2=-costs.at["solid biomass", "CO2 intensity"]
        * costs.at["cement capture", "capture_rate"],
        efficiency3=costs.at["solid biomass", "CO2 intensity"]
        * costs.at["cement capture", "capture_rate"],
        lifetime=costs.at["cement capture", "lifetime"],
    )

    n.add(
        "Bus",
        spatial.gas.industry,
        location=spatial.gas.locations,
        carrier="gas for industry",
        unit="MWh_LHV",
    )

    gas_demand = industrial_demand.loc[nodes, "methane"] / nhours

    if options["gas_network"]:
        spatial_gas_demand = gas_demand.rename(index=lambda x: x + " gas for industry")
    else:
        spatial_gas_demand = gas_demand.sum()

    n.add(
        "Load",
        spatial.gas.industry,
        bus=spatial.gas.industry,
        carrier="gas for industry",
        p_set=spatial_gas_demand,
    )

    n.add(
        "Link",
        spatial.gas.industry,
        bus0=spatial.gas.nodes,
        bus1=spatial.gas.industry,
        bus2="co2 atmosphere",
        carrier="gas for industry",
        p_nom_extendable=True,
        efficiency=1.0,
        efficiency2=costs.at["gas", "CO2 intensity"],
    )

    n.add(
        "Link",
        spatial.gas.industry_cc,
        bus0=spatial.gas.nodes,
        bus1=spatial.gas.industry,
        bus2="co2 atmosphere",
        bus3=spatial.co2.nodes,
        carrier="gas for industry CC",
        p_nom_extendable=True,
        capital_cost=costs.at["cement capture", "fixed"]
        * costs.at["gas", "CO2 intensity"],
        efficiency=0.9,
        efficiency2=costs.at["gas", "CO2 intensity"]
        * (1 - costs.at["cement capture", "capture_rate"]),
        efficiency3=costs.at["gas", "CO2 intensity"]
        * costs.at["cement capture", "capture_rate"],
        lifetime=costs.at["cement capture", "lifetime"],
    )

    n.add(
        "Load",
        nodes,
        suffix=" H2 for industry",
        bus=nodes + " H2",
        carrier="H2 for industry",
        p_set=industrial_demand.loc[nodes, "hydrogen"] / nhours,
    )

    # methanol for industry

    n.add(
        "Bus",
        spatial.methanol.industry,
        carrier="industry methanol",
        location=spatial.methanol.demand_locations,
        unit="MWh_LHV",
    )

    p_set_methanol = (
        industrial_demand["methanol"].rename(lambda x: x + " industry methanol")
        / nhours
    )

    if not options["methanol"]["regional_methanol_demand"]:
        p_set_methanol = p_set_methanol.sum()

    n.add(
        "Load",
        spatial.methanol.industry,
        bus=spatial.methanol.industry,
        carrier="industry methanol",
        p_set=p_set_methanol,
    )

    n.add(
        "Link",
        spatial.methanol.industry,
        bus0=spatial.methanol.nodes,
        bus1=spatial.methanol.industry,
        bus2="co2 atmosphere",
        carrier="industry methanol",
        p_nom_extendable=True,
        efficiency2=1 / options["MWh_MeOH_per_tCO2"],
        # CO2 intensity methanol based on stoichiometric calculation with 22.7 GJ/t methanol (32 g/mol), CO2 (44 g/mol), 277.78 MWh/TJ = 0.218 t/MWh
    )

    n.add(
        "Link",
        spatial.h2.locations + " methanolisation",
        bus0=spatial.h2.nodes,
        bus1=spatial.methanol.nodes,
        bus2=nodes,
        bus3=spatial.co2.nodes,
        carrier="methanolisation",
        p_nom_extendable=True,
        p_min_pu=options["min_part_load_methanolisation"],
        capital_cost=costs.at["methanolisation", "fixed"]
        * options["MWh_MeOH_per_MWh_H2"],  # EUR/MW_H2/a
        marginal_cost=options["MWh_MeOH_per_MWh_H2"]
        * costs.at["methanolisation", "VOM"],
        lifetime=costs.at["methanolisation", "lifetime"],
        efficiency=options["MWh_MeOH_per_MWh_H2"],
        efficiency2=-options["MWh_MeOH_per_MWh_H2"] / options["MWh_MeOH_per_MWh_e"],
        efficiency3=-options["MWh_MeOH_per_MWh_H2"] / options["MWh_MeOH_per_tCO2"],
    )

    shipping_hydrogen_share = get(options["shipping_hydrogen_share"], investment_year)
    shipping_methanol_share = get(options["shipping_methanol_share"], investment_year)
    shipping_oil_share = get(options["shipping_oil_share"], investment_year)

    total_share = shipping_hydrogen_share + shipping_methanol_share + shipping_oil_share
    if total_share != 1:
        logger.warning(
            f"Total shipping shares sum up to {total_share:.2%}, corresponding to increased or decreased demand assumptions."
        )

    domestic_navigation = pop_weighted_energy_totals.loc[
        nodes, ["total domestic navigation"]
    ].squeeze()
    international_navigation = (
        pd.read_csv(snakemake.input.shipping_demand, index_col=0).squeeze(axis=1)
        * nyears
    )
    all_navigation = domestic_navigation + international_navigation
    p_set = all_navigation * 1e6 / nhours

    if shipping_hydrogen_share:
        oil_efficiency = options.get(
            "shipping_oil_efficiency", options.get("shipping_average_efficiency", 0.4)
        )
        efficiency = oil_efficiency / costs.at["fuel cell", "efficiency"]
        shipping_hydrogen_share = get(
            options["shipping_hydrogen_share"], investment_year
        )

        if options["shipping_hydrogen_liquefaction"]:
            n.add(
                "Bus",
                nodes,
                suffix=" H2 liquid",
                carrier="H2 liquid",
                location=nodes,
                unit="MWh_LHV",
            )

            n.add(
                "Link",
                nodes + " H2 liquefaction",
                bus0=nodes + " H2",
                bus1=nodes + " H2 liquid",
                carrier="H2 liquefaction",
                efficiency=costs.at["H2 liquefaction", "efficiency"],
                capital_cost=costs.at["H2 liquefaction", "fixed"],
                p_nom_extendable=True,
                lifetime=costs.at["H2 liquefaction", "lifetime"],
            )

            shipping_bus = nodes + " H2 liquid"
        else:
            shipping_bus = nodes + " H2"

        efficiency = (
            options["shipping_oil_efficiency"] / costs.at["fuel cell", "efficiency"]
        )
        p_set_hydrogen = shipping_hydrogen_share * p_set * efficiency

        n.add(
            "Load",
            nodes,
            suffix=" H2 for shipping",
            bus=shipping_bus,
            carrier="H2 for shipping",
            p_set=p_set_hydrogen,
        )

    if shipping_methanol_share:
        efficiency = (
            options["shipping_oil_efficiency"] / options["shipping_methanol_efficiency"]
        )

        p_set_methanol_shipping = (
            shipping_methanol_share
            * p_set.rename(lambda x: x + " shipping methanol")
            * efficiency
        )

        if not options["methanol"]["regional_methanol_demand"]:
            p_set_methanol_shipping = p_set_methanol_shipping.sum()

        n.add(
            "Bus",
            spatial.methanol.shipping,
            location=spatial.methanol.demand_locations,
            carrier="shipping methanol",
            unit="MWh_LHV",
        )

        n.add(
            "Load",
            spatial.methanol.shipping,
            bus=spatial.methanol.shipping,
            carrier="shipping methanol",
            p_set=p_set_methanol_shipping,
        )

        n.add(
            "Link",
            spatial.methanol.shipping,
            bus0=spatial.methanol.nodes,
            bus1=spatial.methanol.shipping,
            bus2="co2 atmosphere",
            carrier="shipping methanol",
            p_nom_extendable=True,
            efficiency2=1
            / options[
                "MWh_MeOH_per_tCO2"
            ],  # CO2 intensity methanol based on stoichiometric calculation with 22.7 GJ/t methanol (32 g/mol), CO2 (44 g/mol), 277.78 MWh/TJ = 0.218 t/MWh
        )

    if shipping_oil_share:
        p_set_oil = shipping_oil_share * p_set.rename(lambda x: x + " shipping oil")

        if not options["regional_oil_demand"]:
            p_set_oil = p_set_oil.sum()

        n.add(
            "Bus",
            spatial.oil.shipping,
            location=spatial.oil.demand_locations,
            carrier="shipping oil",
            unit="MWh_LHV",
        )

        n.add(
            "Load",
            spatial.oil.shipping,
            bus=spatial.oil.shipping,
            carrier="shipping oil",
            p_set=p_set_oil,
        )

        n.add(
            "Link",
            spatial.oil.shipping,
            bus0=spatial.oil.nodes,
            bus1=spatial.oil.shipping,
            bus2="co2 atmosphere",
            carrier="shipping oil",
            p_nom_extendable=True,
            efficiency2=costs.at["oil", "CO2 intensity"],
        )

    if options["oil_boilers"]:
        nodes = pop_layout.index

        for heat_system in HeatSystem:
            if not heat_system == HeatSystem.URBAN_CENTRAL:
                n.add(
                    "Link",
                    nodes + f" {heat_system} oil boiler",
                    p_nom_extendable=True,
                    bus0=spatial.oil.nodes,
                    bus1=nodes + f" {heat_system} heat",
                    bus2="co2 atmosphere",
                    carrier=f"{heat_system} oil boiler",
                    efficiency=costs.at["decentral oil boiler", "efficiency"],
                    efficiency2=costs.at["oil", "CO2 intensity"],
                    capital_cost=costs.at["decentral oil boiler", "efficiency"]
                    * costs.at["decentral oil boiler", "fixed"]
                    * options["overdimension_heat_generators"][
                        heat_system.central_or_decentral
                    ],
                    lifetime=costs.at["decentral oil boiler", "lifetime"],
                )

    n.add(
        "Link",
        nodes + " Fischer-Tropsch",
        bus0=nodes + " H2",
        bus1=spatial.oil.nodes,
        bus2=spatial.co2.nodes,
        carrier="Fischer-Tropsch",
        efficiency=costs.at["Fischer-Tropsch", "efficiency"],
        capital_cost=costs.at["Fischer-Tropsch", "fixed"]
        * costs.at["Fischer-Tropsch", "efficiency"],  # EUR/MW_H2/a
        marginal_cost=costs.at["Fischer-Tropsch", "efficiency"]
        * costs.at["Fischer-Tropsch", "VOM"],
        efficiency2=-costs.at["oil", "CO2 intensity"]
        * costs.at["Fischer-Tropsch", "efficiency"],
        p_nom_extendable=True,
        p_min_pu=options["min_part_load_fischer_tropsch"],
        lifetime=costs.at["Fischer-Tropsch", "lifetime"],
    )

    # naphtha
    demand_factor = options["HVC_demand_factor"]
    if demand_factor != 1:
        logger.warning(f"Changing HVC demand by {demand_factor*100-100:+.2f}%.")

    p_set_naphtha = (
        demand_factor
        * industrial_demand.loc[nodes, "naphtha"].rename(
            lambda x: x + " naphtha for industry"
        )
        / nhours
    )

    if not options["regional_oil_demand"]:
        p_set_naphtha = p_set_naphtha.sum()

    n.add(
        "Bus",
        spatial.oil.naphtha,
        location=spatial.oil.demand_locations,
        carrier="naphtha for industry",
        unit="MWh_LHV",
    )

    n.add(
        "Load",
        spatial.oil.naphtha,
        bus=spatial.oil.naphtha,
        carrier="naphtha for industry",
        p_set=p_set_naphtha,
    )

    # some CO2 from naphtha are process emissions from steam cracker
    # rest of CO2 released to atmosphere either in waste-to-energy or decay
    process_co2_per_naphtha = (
        industrial_demand.loc[nodes, "process emission from feedstock"].sum()
        / industrial_demand.loc[nodes, "naphtha"].sum()
    )
    emitted_co2_per_naphtha = costs.at["oil", "CO2 intensity"] - process_co2_per_naphtha

    non_sequestered = 1 - get(
        cf_industry["HVC_environment_sequestration_fraction"],
        investment_year,
    )

    if cf_industry["waste_to_energy"] or cf_industry["waste_to_energy_cc"]:
        non_sequestered_hvc_locations = (
            pd.Index(spatial.oil.demand_locations) + " non-sequestered HVC"
        )

        n.add(
            "Bus",
            non_sequestered_hvc_locations,
            location=spatial.oil.demand_locations,
            carrier="non-sequestered HVC",
            unit="MWh_LHV",
        )

        n.add(
            "Link",
            spatial.oil.naphtha,
            bus0=spatial.oil.nodes,
            bus1=spatial.oil.naphtha,
            bus2=non_sequestered_hvc_locations,
            bus3=spatial.co2.process_emissions,
            carrier="naphtha for industry",
            p_nom_extendable=True,
            efficiency2=non_sequestered
            * emitted_co2_per_naphtha
            / costs.at["oil", "CO2 intensity"],
            efficiency3=process_co2_per_naphtha,
        )

        if options["biomass"] and options["municipal_solid_waste"]:
            n.add(
                "Link",
                spatial.msw.locations,
                bus0=spatial.msw.nodes,
                bus1=non_sequestered_hvc_locations,
                bus2="co2 atmosphere",
                carrier="municipal solid waste",
                p_nom_extendable=True,
                efficiency=1.0,
                efficiency2=-costs.at[
                    "oil", "CO2 intensity"
                ],  # because msw is co2 neutral and will be burned in waste CHP or decomposed as oil
            )

        n.add(
            "Link",
            spatial.oil.demand_locations,
            suffix=" HVC to air",
            bus0=non_sequestered_hvc_locations,
            bus1="co2 atmosphere",
            carrier="HVC to air",
            p_nom_extendable=True,
            efficiency=costs.at["oil", "CO2 intensity"],
        )

        if len(non_sequestered_hvc_locations) == 1:
            waste_source = non_sequestered_hvc_locations[0]
        else:
            waste_source = non_sequestered_hvc_locations

        if cf_industry["waste_to_energy"]:
            n.add(
                "Link",
                spatial.nodes + " waste CHP",
                bus0=waste_source,
                bus1=spatial.nodes,
                bus2=spatial.nodes + " urban central heat",
                bus3="co2 atmosphere",
                carrier="waste CHP",
                p_nom_extendable=True,
                capital_cost=costs.at["waste CHP", "fixed"]
                * costs.at["waste CHP", "efficiency"],
                marginal_cost=costs.at["waste CHP", "VOM"],
                efficiency=costs.at["waste CHP", "efficiency"],
                efficiency2=costs.at["waste CHP", "efficiency-heat"],
                efficiency3=costs.at["oil", "CO2 intensity"],
                lifetime=costs.at["waste CHP", "lifetime"],
            )

        if cf_industry["waste_to_energy_cc"]:
            n.add(
                "Link",
                spatial.nodes + " waste CHP CC",
                bus0=waste_source,
                bus1=spatial.nodes,
                bus2=spatial.nodes + " urban central heat",
                bus3="co2 atmosphere",
                bus4=spatial.co2.nodes,
                carrier="waste CHP CC",
                p_nom_extendable=True,
                capital_cost=costs.at["waste CHP CC", "fixed"]
                * costs.at["waste CHP CC", "efficiency"]
                + costs.at["biomass CHP capture", "fixed"]
                * costs.at["oil", "CO2 intensity"],
                marginal_cost=costs.at["waste CHP CC", "VOM"],
                efficiency=costs.at["waste CHP CC", "efficiency"],
                efficiency2=costs.at["waste CHP CC", "efficiency-heat"],
                efficiency3=costs.at["oil", "CO2 intensity"]
                * (1 - options["cc_fraction"]),
                efficiency4=costs.at["oil", "CO2 intensity"] * options["cc_fraction"],
                lifetime=costs.at["waste CHP CC", "lifetime"],
            )

    else:
        n.add(
            "Link",
            spatial.oil.naphtha,
            bus0=spatial.oil.nodes,
            bus1=spatial.oil.naphtha,
            bus2="co2 atmosphere",
            bus3=spatial.co2.process_emissions,
            carrier="naphtha for industry",
            p_nom_extendable=True,
            efficiency2=emitted_co2_per_naphtha * non_sequestered,
            efficiency3=process_co2_per_naphtha,
        )

    # aviation
    demand_factor = options["aviation_demand_factor"]
    if demand_factor != 1:
        logger.warning(f"Changing aviation demand by {demand_factor*100-100:+.2f}%.")

    all_aviation = ["total international aviation", "total domestic aviation"]

    p_set = (
        demand_factor
        * pop_weighted_energy_totals.loc[nodes, all_aviation].sum(axis=1)
        * 1e6
        / nhours
    ).rename(lambda x: x + " kerosene for aviation")

    if not options["regional_oil_demand"]:
        p_set = p_set.sum()

    n.add(
        "Bus",
        spatial.oil.kerosene,
        location=spatial.oil.demand_locations,
        carrier="kerosene for aviation",
        unit="MWh_LHV",
    )

    n.add(
        "Load",
        spatial.oil.kerosene,
        bus=spatial.oil.kerosene,
        carrier="kerosene for aviation",
        p_set=p_set,
    )

    n.add(
        "Link",
        spatial.oil.kerosene,
        bus0=spatial.oil.nodes,
        bus1=spatial.oil.kerosene,
        bus2="co2 atmosphere",
        carrier="kerosene for aviation",
        p_nom_extendable=True,
        efficiency2=costs.at["oil", "CO2 intensity"],
    )

    if options["methanol"]["methanol_to_kerosene"]:
        add_methanol_to_kerosene(n, costs)

    # TODO simplify bus expression
    n.add(
        "Load",
        nodes,
        suffix=" low-temperature heat for industry",
        bus=[
            (
                node + " urban central heat"
                if node + " urban central heat" in n.buses.index
                else node + " services urban decentral heat"
            )
            for node in nodes
        ],
        carrier="low-temperature heat for industry",
        p_set=industrial_demand.loc[nodes, "low-temperature heat"] / nhours,
    )

    # remove today's industrial electricity demand by scaling down total electricity demand
    for ct in n.buses.country.dropna().unique():
        # TODO map onto n.bus.country

        loads_i = n.loads.index[
            (n.loads.index.str[:2] == ct) & (n.loads.carrier == "electricity")
        ]
        if n.loads_t.p_set[loads_i].empty:
            continue
        factor = (
            1
            - industrial_demand.loc[loads_i, "current electricity"].sum()
            / n.loads_t.p_set[loads_i].sum().sum()
        )
        n.loads_t.p_set[loads_i] *= factor

    n.add(
        "Load",
        nodes,
        suffix=" industry electricity",
        bus=nodes,
        carrier="industry electricity",
        p_set=industrial_demand.loc[nodes, "electricity"] / nhours,
    )

    n.add(
        "Bus",
        spatial.co2.process_emissions,
        location=spatial.co2.locations,
        carrier="process emissions",
        unit="t_co2",
    )

    if options["co2_spatial"] or options["co2network"]:
        p_set = (
            -industrial_demand.loc[nodes, "process emission"].rename(
                index=lambda x: x + " process emissions"
            )
            / nhours
        )
    else:
        p_set = -industrial_demand.loc[nodes, "process emission"].sum() / nhours

    n.add(
        "Load",
        spatial.co2.process_emissions,
        bus=spatial.co2.process_emissions,
        carrier="process emissions",
        p_set=p_set,
    )

    n.add(
        "Link",
        spatial.co2.process_emissions,
        bus0=spatial.co2.process_emissions,
        bus1="co2 atmosphere",
        carrier="process emissions",
        p_nom_extendable=True,
        efficiency=1.0,
    )

    # assume enough local waste heat for CC
    n.add(
        "Link",
        spatial.co2.locations,
        suffix=" process emissions CC",
        bus0=spatial.co2.process_emissions,
        bus1="co2 atmosphere",
        bus2=spatial.co2.nodes,
        carrier="process emissions CC",
        p_nom_extendable=True,
        capital_cost=costs.at["cement capture", "fixed"],
        efficiency=1 - costs.at["cement capture", "capture_rate"],
        efficiency2=costs.at["cement capture", "capture_rate"],
        lifetime=costs.at["cement capture", "lifetime"],
    )

    if options["ammonia"]:
        if options["ammonia"] == "regional":
            p_set = (
                industrial_demand.loc[spatial.ammonia.locations, "ammonia"].rename(
                    index=lambda x: x + " NH3"
                )
                / nhours
            )
        else:
            p_set = industrial_demand["ammonia"].sum() / nhours

        n.add(
            "Load",
            spatial.ammonia.nodes,
            bus=spatial.ammonia.nodes,
            carrier="NH3",
            p_set=p_set,
        )

    if industrial_demand[["coke", "coal"]].sum().sum() > 0:
        add_carrier_buses(n, "coal")

        mwh_coal_per_mwh_coke = 1.366  # from eurostat energy balance
        p_set = (
            industrial_demand["coal"]
            + mwh_coal_per_mwh_coke * industrial_demand["coke"]
        ) / nhours

        p_set.rename(lambda x: x + " coal for industry", inplace=True)

        if not options["regional_coal_demand"]:
            p_set = p_set.sum()

        n.add(
            "Bus",
            spatial.coal.industry,
            location=spatial.coal.demand_locations,
            carrier="coal for industry",
            unit="MWh_LHV",
        )

        n.add(
            "Load",
            spatial.coal.industry,
            bus=spatial.coal.industry,
            carrier="coal for industry",
            p_set=p_set,
        )

        n.add(
            "Link",
            spatial.coal.industry,
            bus0=spatial.coal.nodes,
            bus1=spatial.coal.industry,
            bus2="co2 atmosphere",
            carrier="coal for industry",
            p_nom_extendable=True,
            efficiency2=costs.at["coal", "CO2 intensity"],
        )


def add_waste_heat(n):
    # TODO options?

    logger.info("Add possibility to use industrial waste heat in district heating")

    # AC buses with district heating
    urban_central = n.buses.index[n.buses.carrier == "urban central heat"]
    if not urban_central.empty:
        urban_central = urban_central.str[: -len(" urban central heat")]

        link_carriers = n.links.carrier.unique()

        # TODO what is the 0.95 and should it be a config option?
        if (
            options["use_fischer_tropsch_waste_heat"]
            and "Fischer-Tropsch" in link_carriers
        ):
            n.links.loc[urban_central + " Fischer-Tropsch", "bus3"] = (
                urban_central + " urban central heat"
            )
            n.links.loc[urban_central + " Fischer-Tropsch", "efficiency3"] = (
                0.95 - n.links.loc[urban_central + " Fischer-Tropsch", "efficiency"]
            ) * options["use_fischer_tropsch_waste_heat"]

        if options["use_methanation_waste_heat"] and "Sabatier" in link_carriers:
            n.links.loc[urban_central + " Sabatier", "bus3"] = (
                urban_central + " urban central heat"
            )
            n.links.loc[urban_central + " Sabatier", "efficiency3"] = (
                0.95 - n.links.loc[urban_central + " Sabatier", "efficiency"]
            ) * options["use_methanation_waste_heat"]

        # DEA quotes 15% of total input (11% of which are high-value heat)
        if options["use_haber_bosch_waste_heat"] and "Haber-Bosch" in link_carriers:
            n.links.loc[urban_central + " Haber-Bosch", "bus3"] = (
                urban_central + " urban central heat"
            )
            total_energy_input = (
                cf_industry["MWh_H2_per_tNH3_electrolysis"]
                + cf_industry["MWh_elec_per_tNH3_electrolysis"]
            ) / cf_industry["MWh_NH3_per_tNH3"]
            electricity_input = (
                cf_industry["MWh_elec_per_tNH3_electrolysis"]
                / cf_industry["MWh_NH3_per_tNH3"]
            )
            n.links.loc[urban_central + " Haber-Bosch", "efficiency3"] = (
                0.15 * total_energy_input / electricity_input
            ) * options["use_haber_bosch_waste_heat"]

        if (
            options["use_methanolisation_waste_heat"]
            and "methanolisation" in link_carriers
        ):
            n.links.loc[urban_central + " methanolisation", "bus4"] = (
                urban_central + " urban central heat"
            )
            n.links.loc[urban_central + " methanolisation", "efficiency4"] = (
                costs.at["methanolisation", "heat-output"]
                / costs.at["methanolisation", "hydrogen-input"]
            ) * options["use_methanolisation_waste_heat"]

        # TODO integrate usable waste heat efficiency into technology-data from DEA
        if (
            options["use_electrolysis_waste_heat"]
            and "H2 Electrolysis" in link_carriers
        ):
            n.links.loc[urban_central + " H2 Electrolysis", "bus2"] = (
                urban_central + " urban central heat"
            )
            n.links.loc[urban_central + " H2 Electrolysis", "efficiency2"] = (
                0.84 - n.links.loc[urban_central + " H2 Electrolysis", "efficiency"]
            ) * options["use_electrolysis_waste_heat"]

        if options["use_fuel_cell_waste_heat"] and "H2 Fuel Cell" in link_carriers:
            n.links.loc[urban_central + " H2 Fuel Cell", "bus2"] = (
                urban_central + " urban central heat"
            )
            n.links.loc[urban_central + " H2 Fuel Cell", "efficiency2"] = (
                0.95 - n.links.loc[urban_central + " H2 Fuel Cell", "efficiency"]
            ) * options["use_fuel_cell_waste_heat"]


def add_agriculture(n, costs):
    logger.info("Add agriculture, forestry and fishing sector.")

    nodes = pop_layout.index
    nhours = n.snapshot_weightings.generators.sum()

    # electricity

    n.add(
        "Load",
        nodes,
        suffix=" agriculture electricity",
        bus=nodes,
        carrier="agriculture electricity",
        p_set=pop_weighted_energy_totals.loc[nodes, "total agriculture electricity"]
        * 1e6
        / nhours,
    )

    # heat

    n.add(
        "Load",
        nodes,
        suffix=" agriculture heat",
        bus=nodes + " services rural heat",
        carrier="agriculture heat",
        p_set=pop_weighted_energy_totals.loc[nodes, "total agriculture heat"]
        * 1e6
        / nhours,
    )

    # machinery

    electric_share = get(
        options["agriculture_machinery_electric_share"], investment_year
    )
    oil_share = get(options["agriculture_machinery_oil_share"], investment_year)

    total_share = electric_share + oil_share
    if total_share != 1:
        logger.warning(
            f"Total agriculture machinery shares sum up to {total_share:.2%}, corresponding to increased or decreased demand assumptions."
        )

    machinery_nodal_energy = (
        pop_weighted_energy_totals.loc[nodes, "total agriculture machinery"] * 1e6
    )

    if electric_share > 0:
        efficiency_gain = (
            options["agriculture_machinery_fuel_efficiency"]
            / options["agriculture_machinery_electric_efficiency"]
        )

        n.add(
            "Load",
            nodes,
            suffix=" agriculture machinery electric",
            bus=nodes,
            carrier="agriculture machinery electric",
            p_set=electric_share / efficiency_gain * machinery_nodal_energy / nhours,
        )

    if oil_share > 0:
        p_set = (
            oil_share
            * machinery_nodal_energy.rename(lambda x: x + " agriculture machinery oil")
            / nhours
        )

        if not options["regional_oil_demand"]:
            p_set = p_set.sum()

        n.add(
            "Bus",
            spatial.oil.agriculture_machinery,
            location=spatial.oil.demand_locations,
            carrier="agriculture machinery oil",
            unit="MWh_LHV",
        )

        n.add(
            "Load",
            spatial.oil.agriculture_machinery,
            bus=spatial.oil.agriculture_machinery,
            carrier="agriculture machinery oil",
            p_set=p_set,
        )

        n.add(
            "Link",
            spatial.oil.agriculture_machinery,
            bus0=spatial.oil.nodes,
            bus1=spatial.oil.agriculture_machinery,
            bus2="co2 atmosphere",
            carrier="agriculture machinery oil",
            p_nom_extendable=True,
            efficiency2=costs.at["oil", "CO2 intensity"],
        )


def decentral(n):
    """
    Removes the electricity transmission system.
    """
    n.lines.drop(n.lines.index, inplace=True)
    n.links.drop(n.links.index[n.links.carrier.isin(["DC", "B2B"])], inplace=True)


def remove_h2_network(n):
    n.links.drop(
        n.links.index[n.links.carrier.str.contains("H2 pipeline")], inplace=True
    )

    if "EU H2 Store" in n.stores.index:
        n.stores.drop("EU H2 Store", inplace=True)


def limit_individual_line_extension(n, maxext):
    logger.info(f"Limiting new HVAC and HVDC extensions to {maxext} MW")
    n.lines["s_nom_max"] = n.lines["s_nom"] + maxext
    hvdc = n.links.index[n.links.carrier == "DC"]
    n.links.loc[hvdc, "p_nom_max"] = n.links.loc[hvdc, "p_nom"] + maxext


aggregate_dict = {
    "p_nom": pd.Series.sum,
    "s_nom": pd.Series.sum,
    "v_nom": "max",
    "v_mag_pu_max": "min",
    "v_mag_pu_min": "max",
    "p_nom_max": pd.Series.sum,
    "s_nom_max": pd.Series.sum,
    "p_nom_min": pd.Series.sum,
    "s_nom_min": pd.Series.sum,
    "v_ang_min": "max",
    "v_ang_max": "min",
    "terrain_factor": "mean",
    "num_parallel": "sum",
    "p_set": "sum",
    "e_initial": "sum",
    "e_nom": pd.Series.sum,
    "e_nom_max": pd.Series.sum,
    "e_nom_min": pd.Series.sum,
    "state_of_charge_initial": "sum",
    "state_of_charge_set": "sum",
    "inflow": "sum",
    "p_max_pu": "first",
    "x": "mean",
    "y": "mean",
}


def cluster_heat_buses(n):
    """
    Cluster residential and service heat buses to one representative bus.

    This can be done to save memory and speed up optimisation
    """

    def define_clustering(attributes, aggregate_dict):
        """Define how attributes should be clustered.
        Input:
            attributes    : pd.Index()
            aggregate_dict: dictionary (key: name of attribute, value
                                        clustering method)

        Returns:
            agg           : clustering dictionary
        """
        keys = attributes.intersection(aggregate_dict.keys())
        agg = dict(
            zip(
                attributes.difference(keys),
                ["first"] * len(df.columns.difference(keys)),
            )
        )
        for key in keys:
            agg[key] = aggregate_dict[key]
        return agg

    logger.info("Cluster residential and service heat buses.")
    components = ["Bus", "Carrier", "Generator", "Link", "Load", "Store"]

    for c in n.iterate_components(components):
        df = c.df
        cols = df.columns[df.columns.str.contains("bus") | (df.columns == "carrier")]

        # rename columns and index
        df[cols] = df[cols].apply(
            lambda x: x.str.replace("residential ", "").str.replace("services ", ""),
            axis=1,
        )
        df = df.rename(
            index=lambda x: x.replace("residential ", "").replace("services ", "")
        )

        # cluster heat nodes
        # static dataframe
        agg = define_clustering(df.columns, aggregate_dict)
        df = df.groupby(level=0).agg(agg, numeric_only=False)
        # time-varying data
        pnl = c.pnl
        agg = define_clustering(pd.Index(pnl.keys()), aggregate_dict)
        for k in pnl.keys():

            def renamer(s):
                return s.replace("residential ", "").replace("services ", "")

            pnl[k] = pnl[k].T.groupby(renamer).agg(agg[k], numeric_only=False).T

        # remove unclustered assets of service/residential
        to_drop = c.df.index.difference(df.index)
        n.remove(c.name, to_drop)
        # add clustered assets
        to_add = df.index.difference(c.df.index)
        n.add(c.name, df.loc[to_add].index, **df.loc[to_add])


def set_temporal_aggregation(n, resolution, snapshot_weightings):
    """
    Aggregate time-varying data to the given snapshots.
    """
    if not resolution:
        logger.info("No temporal aggregation. Using native resolution.")
        return n
    elif "sn" in resolution.lower():
        # Representative snapshots are dealt with directly
        sn = int(resolution[:-2])
        logger.info("Use every %s snapshot as representative", sn)
        n.set_snapshots(n.snapshots[::sn])
        n.snapshot_weightings *= sn
        return n
    else:
        # Otherwise, use the provided snapshots
        snapshot_weightings = pd.read_csv(
            snapshot_weightings, index_col=0, parse_dates=True
        )

        # Define a series used for aggregation, mapping each hour in
        # n.snapshots to the closest previous timestep in
        # snapshot_weightings.index
        aggregation_map = (
            pd.Series(
                snapshot_weightings.index.get_indexer(n.snapshots), index=n.snapshots
            )
            .replace(-1, np.nan)
            .ffill()
            .astype(int)
            .map(lambda i: snapshot_weightings.index[i])
        )

        m = n.copy(with_time=False)
        m.set_snapshots(snapshot_weightings.index)
        m.snapshot_weightings = snapshot_weightings

        # Aggregation all time-varying data.
        for c in n.iterate_components():
            pnl = getattr(m, c.list_name + "_t")
            for k, df in c.pnl.items():
                if not df.empty:
                    if c.list_name == "stores" and k == "e_max_pu":
                        pnl[k] = df.groupby(aggregation_map).min()
                    elif c.list_name == "stores" and k == "e_min_pu":
                        pnl[k] = df.groupby(aggregation_map).max()
                    else:
                        pnl[k] = df.groupby(aggregation_map).mean()

        return m


def lossy_bidirectional_links(n, carrier, efficiencies={}):
    "Split bidirectional links into two unidirectional links to include transmission losses."

    carrier_i = n.links.query("carrier == @carrier").index

    if (
        not any((v != 1.0) or (v >= 0) for v in efficiencies.values())
        or carrier_i.empty
    ):
        return

    efficiency_static = efficiencies.get("efficiency_static", 1)
    efficiency_per_1000km = efficiencies.get("efficiency_per_1000km", 1)
    compression_per_1000km = efficiencies.get("compression_per_1000km", 0)

    logger.info(
        f"Specified losses for {carrier} transmission "
        f"(static: {efficiency_static}, per 1000km: {efficiency_per_1000km}, compression per 1000km: {compression_per_1000km}). "
        "Splitting bidirectional links."
    )

    n.links.loc[carrier_i, "p_min_pu"] = 0
    n.links.loc[carrier_i, "efficiency"] = (
        efficiency_static
        * efficiency_per_1000km ** (n.links.loc[carrier_i, "length"] / 1e3)
    )
    rev_links = (
        n.links.loc[carrier_i].copy().rename({"bus0": "bus1", "bus1": "bus0"}, axis=1)
    )
    rev_links["length_original"] = rev_links["length"]
    rev_links["capital_cost"] = 0
    rev_links["length"] = 0
    rev_links["reversed"] = True
    rev_links.index = rev_links.index.map(lambda x: x + "-reversed")

    n.links = pd.concat([n.links, rev_links], sort=False)
    n.links["reversed"] = n.links["reversed"].fillna(False).infer_objects(copy=False)
    n.links["length_original"] = n.links["length_original"].fillna(n.links.length)

    # do compression losses after concatenation to take electricity consumption at bus0 in either direction
    carrier_i = n.links.query("carrier == @carrier").index
    if compression_per_1000km > 0:
        n.links.loc[carrier_i, "bus2"] = n.links.loc[carrier_i, "bus0"].map(
            n.buses.location
        )  # electricity
        n.links.loc[carrier_i, "efficiency2"] = (
            -compression_per_1000km * n.links.loc[carrier_i, "length_original"] / 1e3
        )


def add_enhanced_geothermal(n, egs_potentials, egs_overlap, costs):
    """
    Adds EGS potential to model.

    Built in scripts/build_egs_potentials.py
    """

    if len(spatial.geothermal_heat.nodes) > 1:
        logger.warning(
            "'add_enhanced_geothermal' not implemented for multiple geothermal nodes."
        )
    logger.info(
        "[EGS] implemented with 2020 CAPEX from Aghahosseini et al 2021: 'From hot rock to...'."
    )
    logger.info(
        "[EGS] Recommended usage scales CAPEX to future cost expectations using config 'adjustments'."
    )
    logger.info("[EGS] During this the relevant carriers are:")
    logger.info("[EGS] drilling part -> 'geothermal heat'")
    logger.info(
        "[EGS] electricity generation part -> 'geothermal organic rankine cycle'"
    )
    logger.info("[EGS] district heat distribution part -> 'geothermal district heat'")

    egs_config = snakemake.params["sector"]["enhanced_geothermal"]
    costs_config = snakemake.config["costs"]

    # matrix defining the overlap between gridded geothermal potential estimation, and bus regions
    overlap = pd.read_csv(egs_overlap, index_col=0)
    overlap.columns = overlap.columns.astype(int)
    egs_potentials = pd.read_csv(egs_potentials, index_col=0)

    Nyears = n.snapshot_weightings.generators.sum() / 8760
    dr = costs_config["fill_values"]["discount rate"]
    lt = costs.at["geothermal", "lifetime"]
    FOM = costs.at["geothermal", "FOM"]

    egs_annuity = calculate_annuity(lt, dr)

    # under egs optimism, the expected cost reductions also cover costs for ORC
    # hence, the ORC costs are no longer taken from technology-data
    orc_capex = costs.at["organic rankine cycle", "investment"]

    # cost for ORC is subtracted, as it is already included in the geothermal cost.
    # The orc cost are attributed to a separate link representing the ORC.
    # also capital_cost conversion Euro/kW -> Euro/MW

    egs_potentials["capital_cost"] = (
        (egs_annuity + FOM / (1.0 + FOM))
        * (egs_potentials["CAPEX"] * 1e3 - orc_capex)
        * Nyears
    )

    assert (
        egs_potentials["capital_cost"] > 0
    ).all(), "Error in EGS cost, negative values found."

    orc_annuity = calculate_annuity(costs.at["organic rankine cycle", "lifetime"], dr)
    orc_capital_cost = (orc_annuity + FOM / (1 + FOM)) * orc_capex * Nyears

    efficiency_orc = costs.at["organic rankine cycle", "efficiency"]
    efficiency_dh = costs.at["geothermal", "district heat-input"]

    # p_nom_max conversion GW -> MW
    egs_potentials["p_nom_max"] = egs_potentials["p_nom_max"] * 1000.0

    # not using add_carrier_buses, as we are not interested in a Store
    n.add("Carrier", "geothermal heat")

    n.add(
        "Bus",
        spatial.geothermal_heat.nodes,
        carrier="geothermal heat",
        unit="MWh_th",
    )

    n.add(
        "Generator",
        spatial.geothermal_heat.nodes,
        bus=spatial.geothermal_heat.nodes,
        carrier="geothermal heat",
        p_nom_extendable=True,
    )

    if egs_config["var_cf"]:
        efficiency = pd.read_csv(
            snakemake.input.egs_capacity_factors, parse_dates=True, index_col=0
        )
        logger.info("Adding Enhanced Geothermal with time-varying capacity factors.")
    else:
        efficiency = 1.0

    # if urban central heat exists, adds geothermal as CHP
    as_chp = "urban central heat" in n.loads.carrier.unique()

    if as_chp:
        logger.info("Adding EGS as Combined Heat and Power.")

    else:
        logger.info("Adding EGS for Electricity Only.")

    for bus, bus_overlap in overlap.iterrows():
        if not bus_overlap.sum():
            continue

        overlap = bus_overlap.loc[bus_overlap > 0.0]
        bus_egs = egs_potentials.loc[overlap.index]

        if not len(bus_egs):
            continue

        bus_egs["p_nom_max"] = bus_egs["p_nom_max"].multiply(bus_overlap)
        bus_egs = bus_egs.loc[bus_egs.p_nom_max > 0.0]

        appendix = " " + pd.Index(np.arange(len(bus_egs)).astype(str))

        # add surface bus
        n.add(
            "Bus",
            pd.Index([f"{bus} geothermal heat surface"]),
            location=bus,
            unit="MWh_th",
            carrier="geothermal heat",
        )

        bus_egs.index = np.arange(len(bus_egs)).astype(str)
        well_name = f"{bus} enhanced geothermal" + appendix

        if egs_config["var_cf"]:
            bus_eta = pd.concat(
                (efficiency[bus].rename(idx) for idx in well_name),
                axis=1,
            )
        else:
            bus_eta = efficiency

        p_nom_max = bus_egs["p_nom_max"]
        capital_cost = bus_egs["capital_cost"]
        bus1 = pd.Series(f"{bus} geothermal heat surface", well_name)

        # adding geothermal wells as multiple generators to represent supply curve
        n.add(
            "Link",
            well_name,
            bus0=spatial.geothermal_heat.nodes,
            bus1=bus1,
            carrier="geothermal heat",
            p_nom_extendable=True,
            p_nom_max=p_nom_max.set_axis(well_name) / efficiency_orc,
            capital_cost=capital_cost.set_axis(well_name) * efficiency_orc,
            efficiency=bus_eta,
            lifetime=costs.at["geothermal", "lifetime"],
        )

        # adding Organic Rankine Cycle as a single link
        n.add(
            "Link",
            bus + " geothermal organic rankine cycle",
            bus0=f"{bus} geothermal heat surface",
            bus1=bus,
            p_nom_extendable=True,
            carrier="geothermal organic rankine cycle",
            capital_cost=orc_capital_cost * efficiency_orc,
            efficiency=efficiency_orc,
            lifetime=costs.at["organic rankine cycle", "lifetime"],
        )

        if as_chp and bus + " urban central heat" in n.buses.index:
            n.add(
                "Link",
                bus + " geothermal heat district heat",
                bus0=f"{bus} geothermal heat surface",
                bus1=bus + " urban central heat",
                carrier="geothermal district heat",
                capital_cost=orc_capital_cost
                * efficiency_orc
                * costs.at["geothermal", "district heat surcharge"]
                / 100.0,
                efficiency=efficiency_dh,
                p_nom_extendable=True,
                lifetime=costs.at["geothermal", "lifetime"],
            )
        elif as_chp and not bus + " urban central heat" in n.buses.index:
            n.links.at[bus + " geothermal organic rankine cycle", "efficiency"] = (
                efficiency_orc
            )

        if egs_config["flexible"]:
            # this StorageUnit represents flexible operation using the geothermal reservoir.
            # Hence, it is counter-intuitive to install it at the surface bus,
            # this is however the more lean and computationally efficient solution.

            max_hours = egs_config["max_hours"]
            boost = egs_config["max_boost"]

            n.add(
                "StorageUnit",
                bus + " geothermal reservoir",
                bus=f"{bus} geothermal heat surface",
                carrier="geothermal heat",
                p_nom_extendable=True,
                p_min_pu=-boost,
                max_hours=max_hours,
                cyclic_state_of_charge=True,
            )


def get_capacities_from_elec(n, carriers, component):
    """
    Gets capacities and efficiencies for {carrier} in n.{component} that were
    previously assigned in add_electricity.
    """
    component_list = ["generators", "storage_units", "links", "stores"]
    component_dict = {name: getattr(n, name) for name in component_list}
    e_nom_carriers = ["stores"]
    nom_col = {x: "e_nom" if x in e_nom_carriers else "p_nom" for x in component_list}
    eff_col = "efficiency"

    capacity_dict = {}
    efficiency_dict = {}
    for carrier in carriers:
        capacity_dict[carrier] = component_dict[component].query("carrier in @carrier")[
            nom_col[component]
        ]
        efficiency_dict[carrier] = component_dict[component].query(
            "carrier in @carrier"
        )[eff_col]

    return capacity_dict, efficiency_dict


# %%
if __name__ == "__main__":
    if "snakemake" not in globals():
        from _helpers import mock_snakemake

        snakemake = mock_snakemake(
            "prepare_sector_network",
            opts="",
            clusters="38",
            ll="vopt",
            sector_opts="",
            planning_horizons="2030",
        )

    configure_logging(snakemake)
    set_scenario_config(snakemake)
    update_config_from_wildcards(snakemake.config, snakemake.wildcards)

    options = snakemake.params.sector
    cf_industry = snakemake.params.industry

    investment_year = int(snakemake.wildcards.planning_horizons)

    n = pypsa.Network(snakemake.input.network)

    pop_layout = pd.read_csv(snakemake.input.clustered_pop_layout, index_col=0)
    nhours = n.snapshot_weightings.generators.sum()
    nyears = nhours / 8760
    # deprecation warning and casting float values to list of float values for max_hours per carrier
    for carrier in snakemake.params.max_hours:
        if not isinstance(snakemake.params.max_hours[carrier], list):
            warnings.warn(
                "The 'max_hours' configuration as a float is deprecated and will be removed in future versions. Please use a list instead.",
                DeprecationWarning,
            )
            snakemake.params.max_hours[carrier] = [snakemake.params.max_hours[carrier]]
    costs = prepare_costs(
        snakemake.input.costs,
        snakemake.params,
        nyears,
    )

    pop_weighted_energy_totals = (
        pd.read_csv(snakemake.input.pop_weighted_energy_totals, index_col=0) * nyears
    )
    pop_weighted_heat_totals = (
        pd.read_csv(snakemake.input.pop_weighted_heat_totals, index_col=0) * nyears
    )
    pop_weighted_energy_totals.update(pop_weighted_heat_totals)

    if options.get("keep_existing_capacities", False):
        existing_capacities, existing_efficiencies = get_capacities_from_elec(
            n,
            carriers=options.get("conventional_generation").keys(),
            component="generators",
        )
    else:
        existing_capacities, existing_efficiencies = 0, None

    landfall_lengths = {
        tech: settings["landfall_length"]
        for tech, settings in snakemake.params.renewable.items()
        if "landfall_length" in settings.keys()
    }
    patch_electricity_network(n, costs, landfall_lengths)

    fn = snakemake.input.heating_efficiencies
    year = int(snakemake.params["energy_totals_year"])
    heating_efficiencies = pd.read_csv(fn, index_col=[1, 0]).loc[year]

    spatial = define_spatial(pop_layout.index, options)

    if snakemake.params.foresight in ["overnight", "myopic", "perfect"]:
        add_lifetime_wind_solar(n, costs)

        conventional = snakemake.params.conventional_carriers
        for carrier in conventional:
            add_carrier_buses(n, carrier)

    add_eu_bus(n)

    add_co2_tracking(n, costs, options)

    add_generation(n, costs, existing_capacities, existing_efficiencies)

    add_storage_and_grids(n, costs)

    if options["transport"]:
        add_land_transport(n, costs)

    if options["heating"]:
        add_heat(n=n, costs=costs, cop=xr.open_dataarray(snakemake.input.cop_profiles))

    if options["biomass"]:
        add_biomass(n, costs)

    if options["ammonia"]:
        add_ammonia(n, costs)

    if options["methanol"]:
        add_methanol(n, costs)

    if options["industry"]:
        add_industry(n, costs)

    if options["heating"]:
        add_waste_heat(n)

    if options["agriculture"]:  # requires H and I
        add_agriculture(n, costs)

    if options["dac"]:
        add_dac(n, costs)

    if not options["electricity_transmission_grid"]:
        decentral(n)

    if not options["H2_network"]:
        remove_h2_network(n)

    if options["co2network"]:
        add_co2_network(n, costs)

    if options["allam_cycle_gas"]:
        add_allam_gas(n, costs)

    n = set_temporal_aggregation(
        n, snakemake.params.time_resolution, snakemake.input.snapshot_weightings
    )

    co2_budget = snakemake.params.co2_budget
    if isinstance(co2_budget, str) and co2_budget.startswith("cb"):
        fn = "results/" + snakemake.params.RDIR + "/csvs/carbon_budget_distribution.csv"
        if not os.path.exists(fn):
            emissions_scope = snakemake.params.emissions_scope
            input_co2 = snakemake.input.co2
            build_carbon_budget(
                co2_budget,
                snakemake.input.eurostat,
                fn,
                emissions_scope,
                input_co2,
                options,
            )
        co2_cap = pd.read_csv(fn, index_col=0).squeeze()
        limit = co2_cap.loc[investment_year]
    else:
        limit = get(co2_budget, investment_year)
    add_co2limit(n, options, nyears, limit)

    maxext = snakemake.params["lines"]["max_extension"]
    if maxext is not None:
        limit_individual_line_extension(n, maxext)

    if options["electricity_distribution_grid"]:
        insert_electricity_distribution_grid(n, costs)

    if options["enhanced_geothermal"].get("enable", False):
        logger.info("Adding Enhanced Geothermal Systems (EGS).")
        add_enhanced_geothermal(
            n, snakemake.input["egs_potentials"], snakemake.input["egs_overlap"], costs
        )

    if options["gas_distribution_grid"]:
        insert_gas_distribution_costs(n, costs)

    if options["electricity_grid_connection"]:
        add_electricity_grid_connection(n, costs)

    for k, v in options["transmission_efficiency"].items():
        lossy_bidirectional_links(n, k, v)

    # Workaround: Remove lines with conflicting (and unrealistic) properties
    # cf. https://github.com/PyPSA/pypsa-eur/issues/444
    if snakemake.config["solving"]["options"]["transmission_losses"]:
        idx = n.lines.query("num_parallel == 0").index
        logger.info(
            f"Removing {len(idx)} line(s) with properties conflicting with transmission losses functionality."
        )
        n.remove("Line", idx)

    first_year_myopic = (snakemake.params.foresight in ["myopic", "perfect"]) and (
        snakemake.params.planning_horizons[0] == investment_year
    )

    if options["cluster_heat_buses"] and not first_year_myopic:
        cluster_heat_buses(n)

    maybe_adjust_costs_and_potentials(
        n, snakemake.params["adjustments"], investment_year
    )

    n.meta = dict(snakemake.config, **dict(wildcards=dict(snakemake.wildcards)))

    sanitize_carriers(n, snakemake.config)
    sanitize_locations(n)

    n.export_to_netcdf(snakemake.output[0])<|MERGE_RESOLUTION|>--- conflicted
+++ resolved
@@ -1107,17 +1107,21 @@
         return pd.Series(dict(fixed=capital_cost, lifetime=store["lifetime"]))
 
     max_hours = params["max_hours"]
-<<<<<<< HEAD
     # TODO: storage capex might have to be adjusted for different max hour archetypes
-    for max_hour in max_hours["battery"]:
-        costs.loc[f"battery {max_hour}h"] = costs_for_storage(
+    for max_hour in max_hours["li-ion battery"]:
+        costs.loc[f"li-ion battery {max_hour}h"] = costs_for_storage(
             costs.loc["battery storage"],
             costs.loc["battery inverter"],
             max_hours=max_hour,
         )
-        costs.loc[f"home battery {max_hour}h"] = costs_for_storage(
+        costs.loc[f"li-ion home battery {max_hour}h"] = costs_for_storage(
             costs.loc["home battery storage"],
             costs.loc["home battery inverter"],
+            max_hours=max_hour,
+        )
+    for max_hour in max_hours["iron-air battery"]:
+        costs.loc[f"iron-air battery storage {max_hour}h"] = costs_for_storage(
+            costs.loc["iron-air battery"],
             max_hours=max_hour,
         )
     for max_hour in max_hours["H2"]:
@@ -1133,34 +1137,6 @@
             costs.loc["electrolysis"],
             max_hours=max_hour,
         )
-=======
-    costs.loc["li-ion battery"] = costs_for_storage(
-        costs.loc["battery storage"],
-        costs.loc["battery inverter"],
-        max_hours=max_hours["li-ion battery"],
-    )
-    costs.loc["li-ion home battery"] = costs_for_storage(
-        costs.loc["home battery storage"],
-        costs.loc["home battery inverter"],
-        max_hours=max_hours["li-ion battery"],
-    )
-    costs.loc["iron-air battery storage"] = costs_for_storage(
-        costs.loc["iron-air battery"],
-        max_hours=max_hours["iron-air battery"],
-    )
-    costs.loc["H2 underground"] = costs_for_storage(
-        costs.loc["hydrogen storage underground"],
-        costs.loc["fuel cell"],
-        costs.loc["electrolysis"],
-        max_hours=max_hours["H2"],
-    )
-    costs.loc["H2 tank"] = costs_for_storage(
-        costs.loc["hydrogen storage tank type 1 including compressor"],
-        costs.loc["fuel cell"],
-        costs.loc["electrolysis"],
-        max_hours=max_hours["H2"],
-    )
->>>>>>> ea890c12
 
     return costs
 
@@ -1406,41 +1382,22 @@
     elif "battery" in snakemake.params.sector["storage_units"]:
         n.add("Carrier", "li-ion home battery")
         max_hours = snakemake.params.max_hours
-<<<<<<< HEAD
-        for max_hour in max_hours["battery"]:
+        for max_hour in max_hours["li-ion battery"]:
             n.add(
                 "StorageUnit",
                 nodes,
-                suffix=f" home battery {max_hour}h",
+                suffix=f" li-ion home battery {max_hour}h",
                 bus=nodes + " low voltage",
-                carrier="home battery",
+                carrier="li-ion home battery",
                 p_nom_extendable=True,
-                capital_cost=costs.at[f"home battery {max_hour}h", "fixed"],
+                capital_cost=costs.at[f"li-ion home battery {max_hour}h", "fixed"],
                 marginal_cost=options["marginal_cost_storage"],
                 efficiency_store=costs.at["home battery inverter", "efficiency"] ** 0.5,
                 efficiency_dispatch=costs.at["home battery inverter", "efficiency"] ** 0.5,
                 max_hours=max_hour,
                 cyclic_state_of_charge=True,
-                lifetime=costs.at["home battery storage", "lifetime"],
-            )
-=======
-
-        n.add(
-            "StorageUnit",
-            nodes,
-            suffix=" li-ion home battery",
-            bus=nodes + " low voltage",
-            carrier="li-ion home battery",
-            p_nom_extendable=True,
-            capital_cost=costs.at["li-ion home battery", "fixed"],
-            marginal_cost=options["marginal_cost_storage"],
-            efficiency_store=costs.at["home battery inverter", "efficiency"] ** 0.5,
-            efficiency_dispatch=costs.at["home battery inverter", "efficiency"] ** 0.5,
-            max_hours=max_hours["li-ion battery"],
-            cyclic_state_of_charge=True,
-            lifetime=costs.at["home battery storage", "lifetime"],
-        )
->>>>>>> ea890c12
+                lifetime=costs.at["li-ion home battery storage", "lifetime"],
+            )
 
 
 def insert_gas_distribution_costs(n, costs):
@@ -1519,9 +1476,8 @@
     lookup_dispatch = {"H2": "fuel cell", "li-ion battery": "battery inverter", "iron-air battery": "iron-air battery discharge"}
 
     for carrier in available_carriers:
-<<<<<<< HEAD
         for max_hour in max_hours[carrier]:
-            roundtrip_correction = 0.5 if carrier == "battery" else 1
+            roundtrip_correction = 0.5 if carrier == "li-ion battery" else 1
             if carrier == "H2":
                 cavern_types = snakemake.params.sector[
                     "hydrogen_underground_storage_locations"
@@ -1554,16 +1510,7 @@
                 nodes_ = nodes
 
             cost_carrier = "H2 tank" if carrier == "H2" else carrier
-=======
-        roundtrip_correction = 0.5 if carrier == "li-ion battery" else 1
-        if carrier == "H2":
-            cavern_types = snakemake.params.sector[
-                "hydrogen_underground_storage_locations"
-            ]
-            fn_h2_cavern = snakemake.input.h2_cavern
-            h2_caverns = get_salt_caverns(cavern_types, fn_h2_cavern)
-            # h2_caverns will be empty pd.Series if hydrogen_underground_storage is set to false
->>>>>>> ea890c12
+            cost_carrier = "iron-air battery storage" if carrier == "iron-air battery" else cost_carrier
             n.add(
                 "StorageUnit",
                 nodes_,
@@ -1581,35 +1528,6 @@
                 cyclic_state_of_charge=True,
                 lifetime=costs.at[f"{cost_carrier} {max_hour}h", "lifetime"],
             )
-<<<<<<< HEAD
-=======
-            # hydrogen stored overground (where not already underground)
-            nodes_ = h2_caverns.index.symmetric_difference(nodes)
-
-        else:
-            nodes_ = nodes
-
-        cost_carrier = "H2 tank" if carrier == "H2" else carrier
-        cost_carrier = "iron-air battery storage" if carrier == "iron-air battery" else cost_carrier
-
-        n.add(
-            "StorageUnit",
-            nodes_,
-            suffix=" " + carrier,
-            bus=nodes_,
-            carrier=carrier,
-            p_nom_extendable=True,
-            capital_cost=costs.at[cost_carrier, "fixed"],
-            marginal_cost=options["marginal_cost_storage"],
-            efficiency_store=costs.at[lookup_store[carrier], "efficiency"]
-            ** roundtrip_correction,
-            efficiency_dispatch=costs.at[lookup_dispatch[carrier], "efficiency"]
-            ** roundtrip_correction,
-            max_hours=max_hours[carrier],
-            cyclic_state_of_charge=True,
-            lifetime=costs.at[cost_carrier, "lifetime"],
-        )
->>>>>>> ea890c12
 
 
 def add_stores(n, costs, carriers):
