--- conflicted
+++ resolved
@@ -28,11 +28,8 @@
 from scripts._helpers import (
     configure_logging,
     get,
-<<<<<<< HEAD
+    load_costs,
     make_index,
-=======
-    load_costs,
->>>>>>> 5c752fc0
     set_scenario_config,
     update_config_from_wildcards,
 )
