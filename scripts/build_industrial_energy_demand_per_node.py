# -*- coding: utf-8 -*-
# SPDX-FileCopyrightText: : 2020-2023 The PyPSA-Eur Authors
#
# SPDX-License-Identifier: MIT
"""
Build industrial energy demand per model region.
"""

import pandas as pd

if __name__ == "__main__":
    if "snakemake" not in globals():
        from _helpers import mock_snakemake

        snakemake = mock_snakemake(
            "build_industrial_energy_demand_per_node",
            simpl="",
            clusters=48,
            planning_horizons=2030,
        )

    # import EU ratios df as csv
    fn = snakemake.input.industry_sector_ratios
    industry_sector_ratios = pd.read_csv(fn, index_col=0)

    # material demand per node and industry (kton/a)
    fn = snakemake.input.industrial_production_per_node
    nodal_production = pd.read_csv(fn, index_col=0)

    # final energy consumption per node, sector and carrier
    nodal_dict = {k: s * industry_sector_ratios for k, s in nodal_production.iterrows()}
    nodal_df = pd.concat(nodal_dict, axis=1).T

<<<<<<< HEAD
=======
    # final energy consumption per node and industry (TWh/a)
    nodal_df = nodal_production.dot(industry_sector_ratios.T)

>>>>>>> 9687fef2
    # convert GWh to TWh and ktCO2 to MtCO2
    nodal_df *= 0.001

    rename_sectors = {
        "elec": "electricity",
        "biomass": "solid biomass",
        "heat": "low-temperature heat",
    }
    nodal_df.rename(columns=rename_sectors, inplace=True)

    nodal_df.index.set_names(["node", "sector"], inplace=True)
    nodal_df.index.name = "TWh/a (MtCO2/a)"

    fn = snakemake.output.industrial_energy_demand_per_node
    nodal_df.to_csv(fn, float_format="%.2f")<|MERGE_RESOLUTION|>--- conflicted
+++ resolved
@@ -31,12 +31,6 @@
     nodal_dict = {k: s * industry_sector_ratios for k, s in nodal_production.iterrows()}
     nodal_df = pd.concat(nodal_dict, axis=1).T
 
-<<<<<<< HEAD
-=======
-    # final energy consumption per node and industry (TWh/a)
-    nodal_df = nodal_production.dot(industry_sector_ratios.T)
-
->>>>>>> 9687fef2
     # convert GWh to TWh and ktCO2 to MtCO2
     nodal_df *= 0.001
 
