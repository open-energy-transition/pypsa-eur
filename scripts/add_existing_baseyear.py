# SPDX-FileCopyrightText: Contributors to PyPSA-Eur <https://github.com/pypsa/pypsa-eur>
#
# SPDX-License-Identifier: MIT
"""
Adds existing power and heat generation capacities for initial planning
horizon.
"""

import logging
from types import SimpleNamespace

import country_converter as coco
import numpy as np
import pandas as pd
import powerplantmatching as pm
import pypsa
import xarray as xr
from _helpers import (
    configure_logging,
    sanitize_custom_columns,
    set_scenario_config,
    update_config_from_wildcards,
)
from add_electricity import load_costs, sanitize_carriers
from definitions.heat_system import HeatSystem
from prepare_sector_network import cluster_heat_buses, define_spatial

logger = logging.getLogger(__name__)
cc = coco.CountryConverter()
idx = pd.IndexSlice
spatial = SimpleNamespace()


def add_build_year_to_new_assets(n: pypsa.Network, baseyear: int) -> None:
    """
    Add build year to new assets in the network.

    Parameters
    ----------
    n : pypsa.Network
        Network to modify
    baseyear : int
        Year in which optimized assets are built
    """
    # Give assets with lifetimes and no build year the build year baseyear
    for c in n.iterate_components(["Link", "Generator", "Store", "StorageUnit"]):
        assets = c.df.index[(c.df.lifetime != np.inf) & (c.df.build_year == 0)]
        c.df.loc[assets, "build_year"] = baseyear

        # add -baseyear to name
        rename = pd.Series(c.df.index, c.df.index)
        rename[assets] += f"-{str(baseyear)}"
        c.df.rename(index=rename, inplace=True)

        # rename time-dependent
        selection = n.component_attrs[c.name].type.str.contains(
            "series"
        ) & n.component_attrs[c.name].status.str.contains("Input")
        for attr in n.component_attrs[c.name].index[selection]:
            c.pnl[attr] = c.pnl[attr].rename(columns=rename)


def add_existing_renewables(
    n: pypsa.Network,
    costs: pd.DataFrame,
    df_agg: pd.DataFrame,
    countries: list[str],
) -> None:
    """
    Add existing renewable capacities to conventional power plant data.

    Parameters
    ----------
    df_agg : pd.DataFrame
        DataFrame containing conventional power plant data
    costs : pd.DataFrame
        Technology cost data with 'lifetime' column indexed by technology
    n : pypsa.Network
        Network containing topology and generator data
    countries : list
        List of country codes to consider

    Returns
    -------
    None
        Modifies df_agg in-place
    """
    tech_map = {"solar": "PV", "onwind": "Onshore", "offwind-ac": "Offshore"}

    irena = pm.data.IRENASTAT().powerplant.convert_country_to_alpha2()
    irena = irena.query("Country in @countries")
    irena = irena.groupby(["Technology", "Country", "Year"]).Capacity.sum()

    irena = irena.unstack().reset_index()

    for carrier, tech in tech_map.items():
        df = (
            irena[irena.Technology.str.contains(tech)]
            .drop(columns=["Technology"])
            .set_index("Country")
        )
        df.columns = df.columns.astype(int)

        # calculate yearly differences
        df.insert(loc=0, value=0.0, column="1999")
        df = df.diff(axis=1).drop("1999", axis=1).clip(lower=0)

        # distribute capacities among nodes according to capacity factor
        # weighting with nodal_fraction
        elec_buses = n.buses.index[n.buses.carrier == "AC"].union(
            n.buses.index[n.buses.carrier == "DC"]
        )
        nodal_fraction = pd.Series(0.0, elec_buses)

        for country in n.buses.loc[elec_buses, "country"].unique():
            gens = n.generators.index[
                (n.generators.index.str[:2] == country)
                & (n.generators.carrier == carrier)
            ]
            cfs = n.generators_t.p_max_pu[gens].mean()
            cfs_key = cfs / cfs.sum()
            nodal_fraction.loc[n.generators.loc[gens, "bus"]] = cfs_key.groupby(
                n.generators.loc[gens, "bus"]
            ).sum()

        nodal_df = df.loc[n.buses.loc[elec_buses, "country"]]
        nodal_df.index = elec_buses
        nodal_df = nodal_df.multiply(nodal_fraction, axis=0)

        for year in nodal_df.columns:
            for node in nodal_df.index:
                name = f"{node}-{carrier}-{year}"
                capacity = nodal_df.loc[node, year]
                if capacity > 0.0:
                    cost_key = carrier.split("-")[0]
                    df_agg.at[name, "Fueltype"] = carrier
                    df_agg.at[name, "Capacity"] = capacity
                    df_agg.at[name, "DateIn"] = year
                    df_agg.at[name, "lifetime"] = costs.at[cost_key, "lifetime"]
                    df_agg.at[name, "DateOut"] = (
                        year + costs.at[cost_key, "lifetime"] - 1
                    )
                    df_agg.at[name, "bus"] = node


def add_power_capacities_installed_before_baseyear(
    n: pypsa.Network,
    costs: pd.DataFrame,
    grouping_years: list[int],
    baseyear: int,
    powerplants_file: str,
    countries: list[str],
    capacity_threshold: float,
    lifetime_values: dict[str, float],
) -> None:
    """
    Add power generation capacities installed before base year.

    Parameters
    ----------
    n : pypsa.Network
        Network to modify
    costs : pd.DataFrame
        Technology costs
    grouping_years : list
        Intervals to group existing capacities
    baseyear : int
        Base year for analysis
    powerplants_file : str
        Path to powerplants CSV file
    countries : list
        List of countries to consider
    capacity_threshold : float
        Minimum capacity threshold
    lifetime_values : dict
        Default values for missing data
    """
    logger.debug(f"Adding power capacities installed before {baseyear}")

    df_agg = pd.read_csv(powerplants_file, index_col=0)

    rename_fuel = {
        "Hard Coal": "coal",
        "Lignite": "lignite",
        "Nuclear": "nuclear",
        "Oil": "oil",
        "OCGT": "OCGT",
        "CCGT": "CCGT",
        "Bioenergy": "urban central solid biomass CHP",
    }

    # Replace Fueltype "Natural Gas" with the respective technology (OCGT or CCGT)
    df_agg.loc[df_agg["Fueltype"] == "Natural Gas", "Fueltype"] = df_agg.loc[
        df_agg["Fueltype"] == "Natural Gas", "Technology"
    ]

    fueltype_to_drop = [
        "Hydro",
        "Wind",
        "Solar",
        "Geothermal",
        "Waste",
        "Other",
        "CCGT, Thermal",
    ]

    technology_to_drop = ["Pv", "Storage Technologies"]

    # drop unused fueltypes and technologies
    df_agg.drop(df_agg.index[df_agg.Fueltype.isin(fueltype_to_drop)], inplace=True)
    df_agg.drop(df_agg.index[df_agg.Technology.isin(technology_to_drop)], inplace=True)
    df_agg.Fueltype = df_agg.Fueltype.map(rename_fuel)

    # Intermediate fix for DateIn & DateOut
    # Fill missing DateIn
    biomass_i = df_agg.loc[df_agg.Fueltype == "urban central solid biomass CHP"].index
    mean = df_agg.loc[biomass_i, "DateIn"].mean()
    df_agg.loc[biomass_i, "DateIn"] = df_agg.loc[biomass_i, "DateIn"].fillna(int(mean))
    # Fill missing DateOut
    dateout = df_agg.loc[biomass_i, "DateIn"] + lifetime_values["lifetime"]
    df_agg.loc[biomass_i, "DateOut"] = df_agg.loc[biomass_i, "DateOut"].fillna(dateout)

    # include renewables in df_agg
    add_existing_renewables(
        df_agg=df_agg,
        costs=costs,
        n=n,
        countries=countries,
    )
    # drop assets which are already phased out / decommissioned
    phased_out = df_agg[df_agg["DateOut"] < baseyear].index
    df_agg.drop(phased_out, inplace=True)

    newer_assets = (df_agg.DateIn > max(grouping_years)).sum()
    if newer_assets:
        logger.warning(
            f"There are {newer_assets} assets with build year "
            f"after last power grouping year {max(grouping_years)}. "
            "These assets are dropped and not considered."
            "Consider to redefine the grouping years to keep them."
        )
        to_drop = df_agg[df_agg.DateIn > max(grouping_years)].index
        df_agg.drop(to_drop, inplace=True)

    df_agg["grouping_year"] = np.take(
        grouping_years, np.digitize(df_agg.DateIn, grouping_years, right=True)
    )

    # calculate (adjusted) remaining lifetime before phase-out (+1 because assuming
    # phase out date at the end of the year)
    df_agg["lifetime"] = df_agg.DateOut - df_agg["grouping_year"] + 1

    df = df_agg.pivot_table(
        index=["grouping_year", "Fueltype"],
        columns="bus",
        values="Capacity",
        aggfunc="sum",
    )

    lifetime = df_agg.pivot_table(
        index=["grouping_year", "Fueltype"],
        columns="bus",
        values="lifetime",
        aggfunc="mean",  # currently taken mean for clustering lifetimes
    )

    carrier = {
        "OCGT": "gas",
        "CCGT": "gas",
        "coal": "coal",
        "oil": "oil",
        "lignite": "lignite",
        "nuclear": "uranium",
        "urban central solid biomass CHP": "biomass",
    }

    for grouping_year, generator in df.index:
        # capacity is the capacity in MW at each node for this
        capacity = df.loc[grouping_year, generator]
        capacity = capacity[~capacity.isna()]
        capacity = capacity[capacity > capacity_threshold]
        suffix = "-ac" if generator == "offwind" else ""
        name_suffix = f" {generator}{suffix}-{grouping_year}"
        name_suffix_by = f" {generator}{suffix}-{baseyear}"
        asset_i = capacity.index + name_suffix
        if generator in ["solar", "onwind", "offwind-ac"]:
            cost_key = generator.split("-")[0]
            # to consider electricity grid connection costs or a split between
            # solar utility and rooftop as well, rather take cost assumptions
            # from existing network than from the cost database
            capital_cost = n.generators.loc[
                n.generators.carrier == generator + suffix, "capital_cost"
            ].mean()
            marginal_cost = n.generators.loc[
                n.generators.carrier == generator + suffix, "marginal_cost"
            ].mean()
            # check if assets are already in network (e.g. for 2020)
            already_build = n.generators.index.intersection(asset_i)
            new_build = asset_i.difference(n.generators.index)

            # this is for the year 2020
            if not already_build.empty:
                n.generators.loc[already_build, "p_nom"] = n.generators.loc[
                    already_build, "p_nom_min"
                ] = capacity.loc[already_build.str.replace(name_suffix, "")].values
            new_capacity = capacity.loc[new_build.str.replace(name_suffix, "")]

            p_max_pu = n.generators_t.p_max_pu[capacity.index + name_suffix_by]

            if not new_build.empty:
                n.add(
                    "Generator",
                    new_capacity.index,
                    suffix=name_suffix,
                    bus=new_capacity.index,
                    carrier=generator,
                    p_nom=new_capacity,
                    marginal_cost=marginal_cost,
                    capital_cost=capital_cost,
                    efficiency=costs.at[cost_key, "efficiency"],
                    p_max_pu=p_max_pu.rename(columns=n.generators.bus),
                    build_year=grouping_year,
                    lifetime=costs.at[cost_key, "lifetime"],
                )

        else:
            bus0 = vars(spatial)[carrier[generator]].nodes
            if "EU" not in vars(spatial)[carrier[generator]].locations:
                bus0 = bus0.intersection(capacity.index + " " + carrier[generator])

            # check for missing bus
            missing_bus = pd.Index(bus0).difference(n.buses.index)
            if not missing_bus.empty:
                logger.info(f"add buses {bus0}")
                n.add(
                    "Bus",
                    bus0,
                    carrier=generator,
                    location=vars(spatial)[carrier[generator]].locations,
                    unit="MWh_el",
                )

            already_build = n.links.index.intersection(asset_i)
            new_build = asset_i.difference(n.links.index)
            lifetime_assets = lifetime.loc[grouping_year, generator].dropna()

            # this is for the year 2020
            if not already_build.empty:
                n.links.loc[already_build, "p_nom_min"] = capacity.loc[
                    already_build.str.replace(name_suffix, "")
                ].values

            if not new_build.empty:
                new_capacity = capacity.loc[new_build.str.replace(name_suffix, "")]

                if generator != "urban central solid biomass CHP":
                    n.add(
                        "Link",
                        new_capacity.index,
                        suffix=name_suffix,
                        bus0=bus0,
                        bus1=new_capacity.index,
                        bus2="co2 atmosphere",
                        carrier=generator,
                        marginal_cost=costs.at[generator, "efficiency"]
                        * costs.at[generator, "VOM"],  # NB: VOM is per MWel
                        capital_cost=costs.at[generator, "efficiency"]
                        * costs.at[
                            generator, "capital_cost"
                        ],  # NB: fixed cost is per MWel
                        p_nom=new_capacity / costs.at[generator, "efficiency"],
                        efficiency=costs.at[generator, "efficiency"],
                        efficiency2=costs.at[carrier[generator], "CO2 intensity"],
                        build_year=grouping_year,
                        lifetime=lifetime_assets.loc[new_capacity.index],
                    )
                else:
                    key = "central solid biomass CHP"
                    central_heat = n.buses.query(
                        "carrier == 'urban central heat'"
                    ).location.unique()
                    heat_buses = new_capacity.index.map(
                        lambda i: i + " urban central heat" if i in central_heat else ""
                    )

                    n.add(
                        "Link",
                        new_capacity.index,
                        suffix=name_suffix,
                        bus0=spatial.biomass.df.loc[new_capacity.index]["nodes"].values,
                        bus1=new_capacity.index,
                        bus2=heat_buses,
                        carrier=generator,
                        p_nom=new_capacity / costs.at[key, "efficiency"],
                        capital_cost=costs.at[key, "capital_cost"]
                        * costs.at[key, "efficiency"],
                        marginal_cost=costs.at[key, "VOM"],
                        efficiency=costs.at[key, "efficiency"],
                        build_year=grouping_year,
                        efficiency2=costs.at[key, "efficiency-heat"],
                        lifetime=lifetime_assets.loc[new_capacity.index],
                    )
        # check if existing capacities are larger than technical potential
        existing_large = n.generators[
            n.generators["p_nom_min"] > n.generators["p_nom_max"]
        ].index
        if len(existing_large):
            logger.warning(
                f"Existing capacities larger than technical potential for {existing_large},\
                           adjust technical potential to existing capacities"
            )
            n.generators.loc[existing_large, "p_nom_max"] = n.generators.loc[
                existing_large, "p_nom_min"
            ]


def get_efficiency(
    heat_system: HeatSystem,
    carrier: str,
    nodes: pd.Index,
    efficiencies: dict[str, float],
    costs: pd.DataFrame,
) -> pd.Series | float:
    """
    Computes the heating system efficiency based on the sector and carrier
    type.

    Parameters
    ----------
    heat_system : object
    carrier : str
        The type of fuel or energy carrier (e.g., 'gas', 'oil').
    nodes : pandas.Series
        A pandas Series containing node information used to match the heating efficiency data.
    efficiencies : dict
        A dictionary containing efficiency values for different carriers and sectors.
    costs : pandas.DataFrame
        A DataFrame containing boiler cost and efficiency data for different heating systems.

    Returns
    -------
    efficiency : pandas.Series or float
        A pandas Series mapping the efficiencies based on nodes for residential and services sectors, or a single
        efficiency value for other heating systems (e.g., urban central).

    Notes
    -----
    - For residential and services sectors, efficiency is mapped based on the nodes.
    - For other sectors, the default boiler efficiency is retrieved from the `costs` database.
    """

    if heat_system.value == "urban central":
        boiler_costs_name = getattr(heat_system, f"{carrier}_boiler_costs_name")
        efficiency = costs.at[boiler_costs_name, "efficiency"]
    elif heat_system.sector.value == "residential":
        key = f"{carrier} residential space efficiency"
        efficiency = nodes.str[:2].map(efficiencies[key])
    elif heat_system.sector.value == "services":
        key = f"{carrier} services space efficiency"
        efficiency = nodes.str[:2].map(efficiencies[key])
    else:
        raise ValueError(f"Heat system {heat_system} not defined.")

    return efficiency


def add_heating_capacities_installed_before_baseyear(
    n: pypsa.Network,
    costs: pd.DataFrame,
    baseyear: int,
    grouping_years: list[int],
    existing_capacities: pd.DataFrame,
    heat_pump_cop: xr.DataArray,
    heat_pump_source_types: dict[str, list[str]],
    efficiency_file: str,
    use_time_dependent_cop: bool,
    default_lifetime: int,
    energy_totals_year: int,
    capacity_threshold: float,
    use_electricity_distribution_grid: bool,
) -> None:
    """
    Add heating capacities installed before base year.

    Parameters
    ----------
    n : pypsa.Network
        Network to modify
    costs : pd.DataFrame
        Technology costs
    baseyear : int
        Base year for analysis
    grouping_years : list
        Intervals to group capacities
    heat_pump_cop : xr.DataArray
        Heat pump coefficients of performance
    use_time_dependent_cop : bool
        Use time-dependent COPs
    heating_default_lifetime : int
        Default lifetime for heating systems
    existing_capacities : pd.DataFrame
        Existing heating capacity distribution
    heat_pump_source_types : dict
        Heat pump sources by system type
    efficiency_file : str
        Path to heating efficiencies file
    energy_totals_year : int
        Year for energy totals
    capacity_threshold : float
        Minimum capacity threshold
    use_electricity_distribution_grid : bool
        Whether to use electricity distribution grid
    """
    logger.debug(f"Adding heating capacities installed before {baseyear}")

    # Load heating efficiencies
    heating_efficiencies = pd.read_csv(efficiency_file, index_col=[1, 0]).loc[
        energy_totals_year
    ]

    ratios = []
    valid_grouping_years = []

    for heat_system in existing_capacities.columns.get_level_values(0).unique():
        heat_system = HeatSystem(heat_system)

        nodes = pd.Index(
            n.buses.location[n.buses.index.str.contains(f"{heat_system} heat")]
        )

        if (
            not heat_system == HeatSystem.URBAN_CENTRAL
        ) and use_electricity_distribution_grid:
            nodes_elec = nodes + " low voltage"
        else:
            nodes_elec = nodes

            too_large_grouping_years = [
                gy for gy in grouping_years if gy >= int(baseyear)
            ]
            if too_large_grouping_years:
                logger.warning(
                    f"Grouping years >= baseyear are ignored. Dropping {too_large_grouping_years}."
                )
            valid_grouping_years = pd.Series(
                [
                    int(grouping_year)
                    for grouping_year in grouping_years
                    if int(grouping_year) + default_lifetime > int(baseyear)
                    and int(grouping_year) < int(baseyear)
                ]
            )

            assert valid_grouping_years.is_monotonic_increasing

            # get number of years of each interval
            _years = valid_grouping_years.diff()
            # Fill NA from .diff() with value for the first interval
            _years[0] = valid_grouping_years[0] - baseyear + default_lifetime
            # Installation is assumed to be linear for the past
            ratios = _years / _years.sum()

        for ratio, grouping_year in zip(ratios, valid_grouping_years):
            # Add heat pumps
            for heat_source in heat_pump_source_types[heat_system.system_type.value]:
                costs_name = heat_system.heat_pump_costs_name(heat_source)

                efficiency = (
                    heat_pump_cop.sel(
                        heat_system=heat_system.system_type.value,
                        heat_source=heat_source,
                        name=nodes,
                    )
                    .to_pandas()
                    .reindex(index=n.snapshots)
                    if use_time_dependent_cop
                    else costs.at[costs_name, "efficiency"]
                )

                n.add(
                    "Link",
                    nodes,
                    suffix=f" {heat_system} {heat_source} heat pump-{grouping_year}",
                    bus0=nodes_elec,
                    bus1=nodes + " " + heat_system.value + " heat",
                    carrier=f"{heat_system} {heat_source} heat pump",
                    efficiency=efficiency,
                    capital_cost=costs.at[costs_name, "efficiency"]
                    * costs.at[costs_name, "capital_cost"],
                    p_nom=existing_capacities.loc[
                        nodes, (heat_system.value, f"{heat_source} heat pump")
                    ]
                    * ratio
                    / costs.at[costs_name, "efficiency"],
                    build_year=int(grouping_year),
                    lifetime=costs.at[costs_name, "lifetime"],
                )

            # add resistive heater, gas boilers and oil boilers
            n.add(
                "Link",
                nodes,
                suffix=f" {heat_system} resistive heater-{grouping_year}",
                bus0=nodes_elec,
                bus1=nodes + " " + heat_system.value + " heat",
                carrier=heat_system.value + " resistive heater",
                efficiency=costs.at[
                    heat_system.resistive_heater_costs_name, "efficiency"
                ],
                capital_cost=(
                    costs.at[heat_system.resistive_heater_costs_name, "efficiency"]
                    * costs.at[heat_system.resistive_heater_costs_name, "capital_cost"]
                ),
                p_nom=(
                    existing_capacities.loc[
                        nodes, (heat_system.value, "resistive heater")
                    ]
                    * ratio
                    / costs.at[heat_system.resistive_heater_costs_name, "efficiency"]
                ),
                build_year=int(grouping_year),
                lifetime=costs.at[heat_system.resistive_heater_costs_name, "lifetime"],
            )

            efficiency = get_efficiency(
                heat_system, "gas", nodes, heating_efficiencies, costs
            )

            n.add(
                "Link",
                nodes,
                suffix=f" {heat_system} gas boiler-{grouping_year}",
                bus0="EU gas" if "EU gas" in spatial.gas.nodes else nodes + " gas",
                bus1=nodes + " " + heat_system.value + " heat",
                bus2="co2 atmosphere",
                carrier=heat_system.value + " gas boiler",
                efficiency=efficiency,
                efficiency2=costs.at["gas", "CO2 intensity"],
                capital_cost=(
                    costs.at[heat_system.gas_boiler_costs_name, "efficiency"]
                    * costs.at[heat_system.gas_boiler_costs_name, "capital_cost"]
                ),
                p_nom=(
                    existing_capacities.loc[nodes, (heat_system.value, "gas boiler")]
                    * ratio
                    / costs.at[heat_system.gas_boiler_costs_name, "efficiency"]
                ),
                build_year=int(grouping_year),
                lifetime=costs.at[heat_system.gas_boiler_costs_name, "lifetime"],
            )

            efficiency = get_efficiency(
                heat_system, "oil", nodes, heating_efficiencies, costs
            )

            n.add(
                "Link",
                nodes,
                suffix=f" {heat_system} oil boiler-{grouping_year}",
                bus0=spatial.oil.nodes,
                bus1=nodes + " " + heat_system.value + " heat",
                bus2="co2 atmosphere",
                carrier=heat_system.value + " oil boiler",
                efficiency=efficiency,
                efficiency2=costs.at["oil", "CO2 intensity"],
                capital_cost=costs.at[heat_system.oil_boiler_costs_name, "efficiency"]
                * costs.at[heat_system.oil_boiler_costs_name, "capital_cost"],
                p_nom=(
                    existing_capacities.loc[nodes, (heat_system.value, "oil boiler")]
                    * ratio
                    / costs.at[heat_system.oil_boiler_costs_name, "efficiency"]
                ),
                build_year=int(grouping_year),
                lifetime=costs.at[
                    f"{heat_system.central_or_decentral} gas boiler", "lifetime"
                ],
            )

            # delete links with p_nom=nan corresponding to extra nodes in country
            n.remove(
                "Link",
                [
                    index
                    for index in n.links.index.to_list()
                    if str(grouping_year) in index and np.isnan(n.links.p_nom[index])
                ],
            )

            # delete links with capacities below threshold
            n.remove(
                "Link",
                [
                    index
                    for index in n.links.index.to_list()
                    if str(grouping_year) in index
                    and n.links.p_nom[index] < capacity_threshold
                ],
            )


# %%
if __name__ == "__main__":
    if "snakemake" not in globals():
        from _helpers import mock_snakemake

        snakemake = mock_snakemake(
            "add_existing_baseyear",
            configfiles="config/test/config.myopic.yaml",
            clusters="5",
            ll="v1.5",
            opts="",
            sector_opts="",
            planning_horizons=2030,
        )

    configure_logging(snakemake)  # pylint: disable=E0606
    set_scenario_config(snakemake)

    update_config_from_wildcards(snakemake.config, snakemake.wildcards)

    options = snakemake.params.sector

    baseyear = snakemake.params.baseyear

    n = pypsa.Network(snakemake.input.network)

    # define spatial resolution of carriers
    spatial = define_spatial(n.buses[n.buses.carrier == "AC"].index, options)
    add_build_year_to_new_assets(n, baseyear)

    Nyears = n.snapshot_weightings.generators.sum() / 8760.0
    costs = load_costs(
        snakemake.input.costs,
<<<<<<< HEAD
        snakemake.params,
        Nyears,
=======
        snakemake.params.costs,
        nyears=Nyears,
>>>>>>> f0afe9c3
    )

    grouping_years_power = snakemake.params.existing_capacities["grouping_years_power"]
    grouping_years_heat = snakemake.params.existing_capacities["grouping_years_heat"]
    add_power_capacities_installed_before_baseyear(
        n=n,
        costs=costs,
        grouping_years=grouping_years_power,
        baseyear=baseyear,
        powerplants_file=snakemake.input.powerplants,
        countries=snakemake.config["countries"],
        capacity_threshold=snakemake.params.existing_capacities["threshold_capacity"],
        lifetime_values=snakemake.params.costs["fill_values"],
    )

    if options["heating"]:
        # one could use baseyear here instead (but dangerous if no data)
        fn = snakemake.input.heating_efficiencies
        year = int(snakemake.params["energy_totals_year"])
        heating_efficiencies = pd.read_csv(fn, index_col=[1, 0]).loc[year]

        add_heating_capacities_installed_before_baseyear(
            n=n,
            costs=costs,
            baseyear=baseyear,
            grouping_years=grouping_years_heat,
            heat_pump_cop=xr.open_dataarray(snakemake.input.cop_profiles),
            use_time_dependent_cop=options["time_dep_hp_cop"],
            default_lifetime=snakemake.params.existing_capacities[
                "default_heating_lifetime"
            ],
            existing_capacities=pd.read_csv(
                snakemake.input.existing_heating_distribution,
                header=[0, 1],
                index_col=0,
            ),
            heat_pump_source_types=snakemake.params.heat_pump_sources,
            efficiency_file=snakemake.input.heating_efficiencies,
            energy_totals_year=snakemake.params["energy_totals_year"],
            capacity_threshold=snakemake.params.existing_capacities[
                "threshold_capacity"
            ],
            use_electricity_distribution_grid=options["electricity_distribution_grid"],
        )

    # Set defaults for missing missing values

    if options.get("cluster_heat_buses", False):
        cluster_heat_buses(n)

    n.meta = dict(snakemake.config, **dict(wildcards=dict(snakemake.wildcards)))

    sanitize_custom_columns(n)
    sanitize_carriers(n, snakemake.config)
    n.export_to_netcdf(snakemake.output[0])<|MERGE_RESOLUTION|>--- conflicted
+++ resolved
@@ -731,13 +731,8 @@
     Nyears = n.snapshot_weightings.generators.sum() / 8760.0
     costs = load_costs(
         snakemake.input.costs,
-<<<<<<< HEAD
-        snakemake.params,
-        Nyears,
-=======
         snakemake.params.costs,
         nyears=Nyears,
->>>>>>> f0afe9c3
     )
 
     grouping_years_power = snakemake.params.existing_capacities["grouping_years_power"]
