--- conflicted
+++ resolved
@@ -572,22 +572,20 @@
             else:
                 capital_cost = costs.at[car, "capital_cost"]
 
-<<<<<<< HEAD
+            buses = ds.indexes["bus_bin"].get_level_values("bus")
+            bus_bins = ds.indexes["bus_bin"].map(flatten)
+
+            p_nom_max = ds["p_nom_max"].to_pandas()
+            p_nom_max.index = p_nom_max.index.map(flatten)
+
+            p_max_pu = ds["profile"].to_pandas()
+            p_max_pu.columns = p_max_pu.columns.map(flatten)
+
             if not ppl.query("carrier == @car").empty:
                 caps = ppl.query("carrier == @car").groupby("bus").p_nom.sum()
                 caps = pd.Series(data=caps, index=ds.indexes["bus"]).fillna(0)
             else:
                 caps = pd.Series(index=ds.indexes["bus"]).fillna(0)
-=======
-            buses = ds.indexes["bus_bin"].get_level_values("bus")
-            bus_bins = ds.indexes["bus_bin"].map(flatten)
-
-            p_nom_max = ds["p_nom_max"].to_pandas()
-            p_nom_max.index = p_nom_max.index.map(flatten)
-
-            p_max_pu = ds["profile"].to_pandas()
-            p_max_pu.columns = p_max_pu.columns.map(flatten)
->>>>>>> e01aec8a
 
             n.add(
                 "Generator",
