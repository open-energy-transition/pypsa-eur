--- conflicted
+++ resolved
@@ -111,12 +111,9 @@
 """
 
 import logging
-<<<<<<< HEAD
 from pathlib import Path
 import warnings
 from typing import Dict, List
-=======
->>>>>>> 701e1aed
 
 import numpy as np
 import pandas as pd
