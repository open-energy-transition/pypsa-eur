--- conflicted
+++ resolved
@@ -216,126 +216,6 @@
     ].values
 
 
-<<<<<<< HEAD
-def load_costs(
-    cost_file: str, config: dict, max_hours: dict = None, nyears: float = 1.0
-) -> pd.DataFrame:
-    """
-    Load cost data from CSV and prepare it.
-
-    Parameters
-    ----------
-    cost_file : str
-        Path to the CSV file containing cost data
-    config : dict
-        Dictionary containing cost-related configuration parameters
-    max_hours : dict, optional
-        Dictionary specifying maximum hours for storage technologies
-    nyears : float, optional
-        Number of years for investment, by default 1.0
-
-    Returns
-    -------
-    costs : pd.DataFrame
-        DataFrame containing the processed cost data
-    """
-    # Copy marginal_cost and capital_cost for backward compatibility
-    for key in ("marginal_cost", "capital_cost"):
-        if key in config:
-            config["overwrites"][key] = config[key]
-
-    # set all asset costs and other parameters
-    costs = pd.read_csv(cost_file, index_col=[0, 1]).sort_index()
-
-    # correct units to MW and EUR
-    costs.loc[costs.unit.str.contains("/kW"), "value"] *= 1e3
-    costs.loc[costs.unit.str.contains("/GW"), "value"] /= 1e3
-
-    costs.unit = costs.unit.str.replace("/kW", "/MW")
-    costs.unit = costs.unit.str.replace("/GW", "/MW")
-
-    # min_count=1 is important to generate NaNs which are then filled by fillna
-    costs = costs.value.unstack(level=1).groupby("technology").sum(min_count=1)
-    costs = costs.fillna(config["fill_values"])
-
-    # Process overwrites for various attributes
-    for attr in (
-        "investment",
-        "lifetime",
-        "FOM",
-        "VOM",
-        "efficiency",
-        "fuel",
-        "standing losses",
-    ):
-        overwrites = config["overwrites"].get(attr)
-        if overwrites is not None:
-            overwrites = pd.Series(overwrites)
-            costs.loc[overwrites.index, attr] = overwrites
-            logger.info(f"Overwriting {attr} with:\n{overwrites}")
-
-    annuity_factor = calculate_annuity(costs["lifetime"], costs["discount rate"])
-    annuity_factor_fom = annuity_factor + costs["FOM"] / 100.0
-    costs["capital_cost"] = annuity_factor_fom * costs["investment"] * nyears
-
-    costs.at["OCGT", "fuel"] = costs.at["gas", "fuel"]
-    costs.at["CCGT", "fuel"] = costs.at["gas", "fuel"]
-
-    costs["marginal_cost"] = costs["VOM"] + costs["fuel"] / costs["efficiency"]
-
-    costs.at["OCGT", "CO2 intensity"] = costs.at["gas", "CO2 intensity"]
-    costs.at["CCGT", "CO2 intensity"] = costs.at["gas", "CO2 intensity"]
-
-    costs.at["solar", "capital_cost"] = costs.at["solar-utility", "capital_cost"]
-    costs = costs.rename({"solar-utility single-axis tracking": "solar-hsat"})
-
-    # TODO Remove this temporary mapping once proper cost assumptions are implemented
-    costs.loc["solar-pv-utility"] = costs.loc["solar-utility"]
-    costs.loc["solar-pv-rooftop"] = costs.loc["solar-rooftop"]
-
-    costs = costs.rename(columns={"standing losses": "standing_losses"})
-
-    # Calculate storage costs if max_hours is provided
-    if max_hours is not None:
-
-        def costs_for_storage(store, link1, link2=None, max_hours=1.0):
-            capital_cost = link1["capital_cost"] + max_hours * store["capital_cost"]
-            if link2 is not None:
-                capital_cost += link2["capital_cost"]
-            return pd.Series(
-                {
-                    "capital_cost": capital_cost,
-                    "marginal_cost": 0.0,
-                    "CO2 intensity": 0.0,
-                    "standing_losses": 0.0,
-                }
-            )
-
-        costs.loc["battery"] = costs_for_storage(
-            costs.loc["battery storage"],
-            costs.loc["battery inverter"],
-            max_hours=max_hours["battery"],
-        )
-        costs.loc["H2"] = costs_for_storage(
-            costs.loc["hydrogen storage underground"],
-            costs.loc["fuel cell"],
-            costs.loc["electrolysis"],
-            max_hours=max_hours["H2"],
-        )
-
-    for attr in ("marginal_cost", "capital_cost"):
-        overwrites = config["overwrites"].get(attr)
-        if overwrites is not None:
-            overwrites = pd.Series(overwrites)
-            idx = overwrites.index.intersection(costs.index)
-            costs.loc[idx, attr] = overwrites.loc[idx]
-            logger.info(f"Overwriting {attr} with:\n{overwrites}")
-
-    return costs
-
-
-=======
->>>>>>> 5c752fc0
 def load_and_aggregate_powerplants(
     ppl_fn: str,
     costs: pd.DataFrame,
