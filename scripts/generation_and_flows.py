import pandas as pd
import pypsa
import pycountry
import matplotlib.pyplot as plt
import numpy as np
import os
from itertools import combinations

# Configuration (updated for Snakemake for snakefile)
def get_config():
    return snakemake.config if 'snakemake' in globals() else {'year': 2023}

config = get_config()
year = config.get('year', 2023)
network_path = snakemake.input.network if 'snakemake' in globals() else "results/validation_2023/networks/base_s_39_elec_.nc"
ember_monthly_data_path = snakemake.input.ember_monthly if 'snakemake' in globals() else "validation/ember_data/europe_monthly_full_release_long_format.csv"
ember_yearly_data_path = snakemake.input.ember_yearly if 'snakemake' in globals() else "validation/ember_data/yearly_full_release_long_format.csv"
power_flows_data_path = snakemake.input.power_flows if 'snakemake' in globals() else "validation/entsoe_data/physical_energy_power_flows_2023.csv"

countries = ['AL', 'AT', 'BA', 'BE', 'BG', 'CH', 'CY', 'CZ', 'DE', 'DK', 'EE', 'ES',
             'FI', 'FR', 'GB', 'GR', 'HR', 'HU', 'IE', 'IT', 'LT', 'LU', 'LV', 'ME',
             'MK', 'MT', 'NL', 'NO', 'PL', 'PT', 'RO', 'RS', 'SE', 'SI', 'SK']

color_dict = {
    "Bioenergy": "#baa741",
    "Gas": "#e05b09",
    "Hard coal": "#545454",
    "Hydro": "#298c81",
    "Lignite": "#826837",
    "Nuclear": "#ff8c00",
    "Offshore wind": "#6895dd",
    "Onshore wind": "#235ebc",
    "Other fossil": "#000000",
    "Other renewables": "#e3d37d",
    "Solar": "#f9d002"
}

# Load data from ember
n = pypsa.Network(network_path)
ember_monthly = pd.read_csv(ember_monthly_data_path)

# Helper function to detect columns
def detect_column(columns, keywords):
    for keyword in keywords:
        for col in columns:
            if keyword.lower() in col.lower():
                return col
    return None

# Process Ember generation data (Yearly CSV)
def process_ember_generation_yearly():
    print(f"Processing yearly CSV: {ember_yearly_data_path}")
    if not os.path.exists(ember_yearly_data_path):
        print(f"Yearly CSV not found at {ember_yearly_data_path}. Falling back to monthly aggregation.")
        return None

    try:
        df = pd.read_csv(ember_yearly_data_path)
        print(f"Yearly CSV loaded. Shape: {df.shape}")
        print(f"Columns: {df.columns.tolist()}")
        
        iso_col = detect_column(df.columns, ['iso 3 code', 'iso3', 'country code'])
        variable_col = detect_column(df.columns, ['variable', 'fuel', 'technology'])
        value_col = detect_column(df.columns, ['value', 'generation', 'amount'])
        unit_col = detect_column(df.columns, ['unit'])
        subcategory_col = detect_column(df.columns, ['subcategory', 'category'])
        continent_col = detect_column(df.columns, ['continent', 'region'])
        year_col = detect_column(df.columns, ['year', 'date'])

        print(f"Detected columns: ISO={iso_col}, Variable={variable_col}, Value={value_col}, "
              f"Unit={unit_col}, Subcategory={subcategory_col}, Continent={continent_col}, Year={year_col}")

        def iso3_to_iso2(iso3):
            try:
                return pycountry.countries.get(alpha_3=iso3).alpha_2
            except:
                return None

        if iso_col:
            df["ISO"] = df[iso_col].apply(iso3_to_iso2)
        else:
            print("Warning: ISO column not found. Assuming 'ISO' column exists.")
            iso_col = "ISO"

        filters = []
        if continent_col:
            filters.append(df[continent_col] == "Europe")
        if iso_col:
            filters.append(df["ISO"].isin(countries))
        if unit_col:
            filters.append(df[unit_col] == "TWh")
        if subcategory_col:
            filters.append(df[subcategory_col] == "Fuel")
        if year_col:
            filters.append(df[year_col].astype(str).str.startswith(str(year)))

        if filters:
            df = df[np.logical_and.reduce(filters)]
        print(f"After filtering: Shape {df.shape}")

        required_cols = ["ISO", variable_col or "Variable", value_col or "Value"]
        available_cols = [col for col in required_cols if col in df.columns]
        df = df[available_cols]
        df = df.rename(columns={variable_col: "Variable", value_col: "Value"})

        df = df.groupby(["ISO", "Variable"], as_index=False)["Value"].sum()
        print(f"Processed yearly data sample:\n{df.head().to_string()}")
        return df.set_index(["ISO", "Variable"])
    except Exception as e:
        print(f"Error processing yearly CSV: {e}")
        return None

# Process Ember generation data (Monthly CSV) already downloaded by the workflow
def process_ember_generation_monthly():
    print(f"Processing monthly CSV: {ember_monthly_data_path}")
    df = ember_monthly[ember_monthly["Continent"] == "Europe"].copy()
    print(f"Monthly CSV loaded. Shape: {df.shape}")

    def iso3_to_iso2(iso3):
        try:
            return pycountry.countries.get(alpha_3=iso3).alpha_2
        except:
            return None

    df["ISO"] = df["ISO 3 code"].apply(iso3_to_iso2)
    df = df[df["ISO"].isin(countries)]
    df = df[df["Date"].str.startswith(str(year))]
    df = df[df["Unit"] == "TWh"]
    df = df[df["Subcategory"] == "Fuel"]
    df = df[["ISO", "Date", "Variable", "Value", "Unit"]]

    df_yearly = df.groupby(["ISO", "Variable"], as_index=False)["Value"].sum()
    df_yearly["Unit"] = "TWh"
    print(f"Processed monthly aggregated data sample:\n{df_yearly.head().to_string()}")
    return df_yearly.set_index(["ISO", "Variable"]).drop(["Unit"], axis=1)

# Wrapper function to choose processing method
def process_ember_generation(use_yearly=False):
    if use_yearly:
        result = process_ember_generation_yearly()
        if result is not None:
            return result
        print("Falling back to monthly aggregation due to yearly CSV issues.")
    return process_ember_generation_monthly()

# Process PyPSA-Eur model generation data
def process_pypsa_generation():
    pypsa_to_ember = {
        "biomass": "Bioenergy", "Bioenergy": "Bioenergy",
        "gas": "Gas", "Gas": "Gas", "CCGT": "Gas", "OCGT": "Gas",
        "coal": "Hard coal", "Hard coal": "Hard coal",
        "lignite": "Lignite", "Lignite": "Lignite",
        "hydro": "Hydro", "Hydro": "Hydro", "PHS": "Hydro", "ror": "Hydro",
        "Nuclear": "Nuclear", "nuclear": "Nuclear",
        "offwind-ac": "Offshore wind", "offwind-dc": "Offshore wind",
        "offwind-float": "Offshore wind", "Offshore wind": "Offshore wind",
        "onwind": "Onshore wind", "Onshore wind": "Onshore wind",
        "oil": "Other fossil", "Other fossil": "Other fossil",
        "geothermal": "Other renewables", "Other renewables": "Other renewables",
        "solar": "Solar", "solar-hsat": "Solar", "Solar": "Solar"
    }

    gen_meta = n.generators[["bus", "carrier"]].copy()
    gen_meta.loc[:, "country"] = gen_meta["bus"].str[:2]
    gen_energy = n.generators_t.p.T.multiply(n.snapshot_weightings.generators).T.sum(axis=0) / 1e6  # MWh to TWh
    gen_energy.index.name = "generator"
    gen_energy = gen_energy.reset_index().rename(columns={0: "Value"})
    gen_energy = gen_energy.merge(gen_meta, left_on="generator", right_index=True)
    gen_grouped = gen_energy.groupby(["country", "carrier"], as_index=False)["Value"].sum()
    gen_grouped["Ember_Variable"] = gen_grouped["carrier"].map(pypsa_to_ember).fillna(gen_grouped["carrier"])
    gen_renamed = gen_grouped.groupby(["country", "Ember_Variable"], as_index=False)["Value"].sum()
    gen_renamed = gen_renamed.rename(columns={"country": "ISO", "Ember_Variable": "Variable"}).round()

    sto_meta = n.storage_units[["bus", "carrier"]].copy()
    sto_meta.loc[:, "country"] = sto_meta["bus"].str[:2]
    sto_energy = n.storage_units_t.p.T.multiply(n.snapshot_weightings.stores).T.sum(axis=0) / 1e6  # MWh to TWh
    sto_energy.index.name = "storage_unit"
    sto_energy = sto_energy.reset_index().rename(columns={0: "Value"})
    sto_energy = sto_energy.merge(sto_meta, left_on="storage_unit", right_index=True)
    sto_grouped = sto_energy.groupby(["country", "carrier"], as_index=False)["Value"].sum()
    sto_grouped["Ember_Variable"] = sto_grouped["carrier"].map(pypsa_to_ember).fillna(sto_grouped["carrier"])
    sto_renamed = sto_grouped.groupby(["country", "Ember_Variable"], as_index=False)["Value"].sum()
    sto_renamed = sto_renamed.rename(columns={"country": "ISO", "Ember_Variable": "Variable"}).round()

    gen_and_sto = pd.concat([gen_renamed, sto_renamed], ignore_index=True)
    gen_and_sto = gen_and_sto.groupby(["ISO", "Variable"], as_index=False)["Value"].sum().round()
    print(f"PyPSA generation sample:\n{gen_and_sto.head().to_string()}")
    return gen_and_sto.set_index(["ISO", "Variable"])


def process_pypsa_generation_sector():
    pypsa_to_ember = {
        "biomass": "Bioenergy", "Bioenergy": "Bioenergy",
        "gas": "Gas", "Gas": "Gas", "CCGT": "Gas", "OCGT": "Gas",
        "coal": "Hard coal", "Hard coal": "Hard coal",
        "lignite": "Lignite", "Lignite": "Lignite",
        "hydro": "Hydro", "Hydro": "Hydro", "PHS": "Hydro", "ror": "Hydro",
        "Nuclear": "Nuclear", "nuclear": "Nuclear",
        "offwind-ac": "Offshore wind", "offwind-dc": "Offshore wind",
        "offwind-float": "Offshore wind", "Offshore wind": "Offshore wind",
        "onwind": "Onshore wind", "Onshore wind": "Onshore wind",
        "oil": "Other fossil", "Other fossil": "Other fossil",
        "geothermal": "Other renewables", "Other renewables": "Other renewables",
        "solar": "Solar", "solar-hsat": "Solar", "Solar": "Solar",
        "solar rooftop": "Solar",
        "urban central gas CHP": "Gas", "urban central gas CHP CC": "Gas"
    }

    gen_meta = n.generators[["bus", "carrier"]].copy()
    gen_meta.loc[:, "country"] = gen_meta["bus"].str[:2]
    # start by aggregating vres
    vres_carriers = ['offwind-dc', 'offwind-ac', 'solar', 'solar-hsat', 'offwind-float', 'onwind', 'ror', 'solar rooftop', 'nuclear'] # ideally this is not hardcoded !
    vres =  n.generators.query("carrier in @vres_carriers").index
    gen_energy = n.generators_t.p.T.multiply(n.snapshot_weightings.generators).loc[vres].T.sum(axis=0) / 1e6  # MWh to TWh
    gen_energy.index.name = "generator"
    gen_energy = gen_energy.reset_index().rename(columns={0: "Value"})
    gen_energy = gen_energy.merge(gen_meta, left_on="generator", right_index=True)
    gen_grouped = gen_energy.groupby(["country", "carrier"], as_index=False)["Value"].sum()
    gen_grouped["Ember_Variable"] = gen_grouped["carrier"].map(pypsa_to_ember).fillna(gen_grouped["carrier"])
    gen_renamed = gen_grouped.groupby(["country", "Ember_Variable"], as_index=False)["Value"].sum()
    gen_renamed = gen_renamed.rename(columns={"country": "ISO", "Ember_Variable": "Variable"}).round()

    # then by aggregating thermal generation
    conv_buses = list(n.generators.query("carrier in ['gas', 'coal', 'nuclear', 'lignite']").bus)
    AC_buses = n.buses.query("carrier == 'AC'").index
    link_meta = n.links[["bus1", "carrier"]].copy()
    link_meta.loc[:, "country"] = link_meta["bus1"].str[:2]

    gen_links = n.links.query("(bus0 in @conv_buses or bus1 in @conv_buses) and bus1 in @AC_buses").index
    gen_energy_links = -n.links_t.p1[gen_links].T.multiply(n.snapshot_weightings.generators).T.sum(axis=0) / 1e6
    gen_energy_links.index.name = "links"

    gen_energy_links = gen_energy_links.reset_index().rename(columns={0: "Value"})
    gen_energy_links = gen_energy_links.merge(link_meta, left_on="links", right_index=True)
    print("1", gen_energy_links)
    gen_grouped_links = gen_energy_links.groupby(["country", "carrier"], as_index=False)["Value"].sum()
    gen_grouped_links["Ember_Variable"] = gen_grouped_links["carrier"].map(pypsa_to_ember).fillna(gen_grouped["carrier"])
    print("2", gen_grouped_links)
    gen_grouped_links.to_csv("martha.csv")
    gen_renamed_links = gen_grouped_links.groupby(["country", "Ember_Variable"], as_index=False)["Value"].sum()
    gen_renamed_links = gen_renamed_links.rename(columns={"country": "ISO", "Ember_Variable": "Variable"}).round()

    # and finally aggregating storage values
    sto_meta = n.storage_units[["bus", "carrier"]].copy()
    sto_meta.loc[:, "country"] = sto_meta["bus"].str[:2]
    sto_energy = n.storage_units_t.p.T.multiply(n.snapshot_weightings.stores).T.sum(axis=0) / 1e6  # MWh to TWh
    sto_energy.index.name = "storage_unit"
    sto_energy = sto_energy.reset_index().rename(columns={0: "Value"})
    sto_energy = sto_energy.merge(sto_meta, left_on="storage_unit", right_index=True)
    sto_grouped = sto_energy.groupby(["country", "carrier"], as_index=False)["Value"].sum()
    sto_grouped["Ember_Variable"] = sto_grouped["carrier"].map(pypsa_to_ember).fillna(sto_grouped["carrier"])
    sto_renamed = sto_grouped.groupby(["country", "Ember_Variable"], as_index=False)["Value"].sum()
    sto_renamed = sto_renamed.rename(columns={"country": "ISO", "Ember_Variable": "Variable"}).round()

    gen_and_sto = pd.concat([gen_renamed, gen_renamed_links, sto_renamed], ignore_index=True)
    gen_and_sto = gen_and_sto.groupby(["ISO", "Variable"], as_index=False)["Value"].sum().round()
    print(f"PyPSA generation sample:\n{gen_and_sto.head().to_string()}")
    return gen_and_sto.set_index(["ISO", "Variable"])


# Compare Ember processing methods
def compare_ember_processing(df_yearly, df_monthly, country_iso="DE"):
    print(f"Comparing Ember processing for {country_iso}")
    
    def get_country_data(df, iso):
        if df is None:
            return pd.Series()
        if isinstance(df.index, pd.MultiIndex):
            data = df.unstack(level=1).fillna(0).loc[iso]
            data = data[data > 0]
        else:
            data = df.xs(iso, level="ISO")["Value"]
            data = data[data > 0]
        return data

    yearly_data = get_country_data(df_yearly, country_iso)
    monthly_data = get_country_data(df_monthly, country_iso)

    techs = list(set(yearly_data.index).union(monthly_data.index))
    yearly_values = [yearly_data.get(tech, 0) for tech in techs]
    monthly_values = [monthly_data.get(tech, 0) for tech in techs]
    
    print(f"Yearly data for {country_iso}:\n{yearly_data.to_string()}")
    print(f"Monthly aggregated data for {country_iso}:\n{monthly_data.to_string()}")

    plt.style.use('ggplot')
    fig, ax = plt.subplots(figsize=(10, 6))
    bar_width = 0.35
    x = np.arange(len(techs))
    ax.bar(x - bar_width/2, yearly_values, bar_width, label='Yearly CSV', color='skyblue')
    ax.bar(x + bar_width/2, monthly_values, bar_width, label='Monthly Aggregated', color='salmon')
    ax.set_xlabel('Technology')
    ax.set_ylabel('Generation (TWh)')
    ax.set_title(f'Ember Generation Comparison for {country_iso} (TWh, {year})')
    ax.set_xticks(x)
    ax.set_xticklabels(techs, rotation=45, ha='right')
    ax.legend()
    ax.grid(True, axis='y')
    plt.tight_layout()

    output_path = snakemake.output.ember_comparison if 'snakemake' in globals() else f"results/validation_{year}/plots/ember_comparison_de.png"
    os.makedirs(os.path.dirname(output_path), exist_ok=True)
    plt.savefig(output_path, bbox_inches='tight', dpi=300)
    plt.close()

# Plotting functions
def plot_country_generation_mix_donut_subplots(ember_generation_yearly, country_isos, color_dict=None):
    n = len(country_isos)
    fig, axes = plt.subplots(3, 2, figsize=(7, 10))
    axes = axes.flatten()

    pivot_df = ember_generation_yearly.unstack(level=1).fillna(0)
    pivot_df.columns = pivot_df.columns.get_level_values(1)

    legend_handles = []
    legend_labels = []

    for idx, country_iso in enumerate(country_isos):
        ax = axes[idx]
        if country_iso not in pivot_df.index:
            ax.axis('off')
            ax.set_title(f"{country_iso} not found")
            continue

        data = pivot_df.loc[country_iso]
        data = data[data > 0]

        colors = [color_dict.get(tech, "#cccccc") for tech in data.index] if color_dict else plt.cm.Set2.colors[:len(data)]

        wedges, texts = ax.pie(
            data.values,
            labels=None,
            startangle=90,
            colors=colors,
            wedgeprops=dict(width=0.7),
            autopct=None
        )

        for i, wedge in enumerate(wedges):
            angle = (wedge.theta2 + wedge.theta1) / 2
            x = 0.7 * np.cos(np.deg2rad(angle))
            y = 0.7 * np.sin(np.deg2rad(angle))
            ax.text(x, y, f"{int(round(data.values[i]))}", ha='center', va='center', fontsize=10, color='white', fontweight='bold')

        centre_circle = plt.Circle((0, 0), 0.25, color='white', fc='white', linewidth=0)
        ax.add_artist(centre_circle)
        ax.text(0, 0, country_iso, ha='center', va='center', fontsize=18, fontweight='bold')

        if idx == 0:
            legend_handles = wedges
            legend_labels = data.index

    for j in range(len(country_isos), len(axes)):
        axes[j].axis('off')

    fig.legend(
        legend_handles, legend_labels,
        loc='upper center',
        bbox_to_anchor=(0.5, 1.05),
        ncol=4,
        fontsize=10,
        frameon=True
    )

    fig.suptitle(f"Yearly Electricity Generation by Technology\n(TWh, Ember {year})", fontsize=16, weight='bold', y=1.12)
    plt.tight_layout(rect=[0, 0, 1, 0.98])
    
    output_path = snakemake.output.donut_subplots if 'snakemake' in globals() else f"results/validation_{year}/plots/donut_subplots.png"
    os.makedirs(os.path.dirname(output_path), exist_ok=True)
    plt.savefig(output_path, bbox_inches='tight', dpi=300)
    plt.close()

def plot_country_generation_mix_donut_comparison(df1, df2, country_isos, color_dict=None, df1_label="Ember", df2_label="PyPSA"):
    n = len(country_isos)
    fig, axes = plt.subplots(n, 2, figsize=(6, 3 * n))
    plt.subplots_adjust(wspace=0.05)
    if n == 1:
        axes = np.array([axes])
    legend_handles = []
    legend_labels = []

    def pivot(df):
        if isinstance(df.index, pd.MultiIndex):
            p = df.unstack(level=1).fillna(0)
            p.columns = p.columns.get_level_values(1)
        else:
            p = df.copy()
        return p

    pivot1 = pivot(df1)
    pivot2 = pivot(df2)

    for idx, country_iso in enumerate(country_isos):
        for j, (pivot_df, label) in enumerate(zip([pivot1, pivot2], [df1_label, df2_label])):
            ax = axes[idx, j]
            if country_iso not in pivot_df.index:
                ax.axis('off')
                ax.set_title(f"{country_iso} not found")
                continue
            data = pivot_df.loc[country_iso]
            data = data[data > 0]
            colors = [color_dict.get(tech, "#cccccc") for tech in data.index] if color_dict else plt.cm.Set2.colors[:len(data)]
            wedges, _ = ax.pie(
                data.values,
                labels=None,
                startangle=90,
                colors=colors,
                wedgeprops=dict(width=0.7),
                autopct=None
            )
            for i, wedge in enumerate(wedges):
                angle = (wedge.theta2 + wedge.theta1) / 2
                x = 0.7 * np.cos(np.deg2rad(angle))
                y = 0.7 * np.sin(np.deg2rad(angle))
                ax.text(x, y, f"{int(round(data.values[i]))}", ha='center', va='center', fontsize=10, color='white', fontweight='bold')
            centre_circle = plt.Circle((0, 0), 0.25, color='white', fc='white', linewidth=0)
            ax.add_artist(centre_circle)
            total = int(round(data.sum()))
            ax.text(0, 0, f"{total}", ha='center', va='center', fontsize=14, fontweight='bold')
            ax.set_title(f"{label}\n{country_iso}" if idx == 0 else country_iso, fontsize=14, fontweight='bold')
            if idx == 0 and j == 0:
                legend_handles = wedges
                legend_labels = data.index

    for i in range(n, axes.shape[0]):
        for j in range(2):
            axes[i, j].axis('off')

    fig.legend(
        legend_handles, legend_labels,
        loc='upper center',
        bbox_to_anchor=(0.5, 1.02),
        ncol=4,
        fontsize=10,
        frameon=True
    )
    fig.suptitle("Yearly Electricity Generation [TWh]", fontsize=16, weight='bold', y=1.05)
    plt.tight_layout(rect=[0, 0, 1, 0.98])

    output_path = snakemake.output.donut_comparison if 'snakemake' in globals() else f"results/validation_{year}/plots/donut_comparison.png"
    os.makedirs(os.path.dirname(output_path), exist_ok=True)
    plt.savefig(output_path, bbox_inches='tight', dpi=300)
    plt.close()

# Power flows analysis
def analyze_power_flows():
    plt.style.use('ggplot')

    csv_file = power_flows_data_path

    for sep in [';', ',']:
        try:
            flows_2023 = pd.read_csv(csv_file, sep=sep)
            if len(flows_2023.columns) > 1:
                break
        except pd.errors.ParserError:
            continue
    else:
        raise ValueError("Unable to parse CSV file with ';' or ',' as separator. Check file format.")

    print("Columns in power flows CSV:", flows_2023.columns.tolist())
    print(f"Power flows data sample:\n{flows_2023.head().to_string()}")
    
    measure_time_col = detect_column(flows_2023.columns, ['measuretime'])
    from_area_col = detect_column(flows_2023.columns, ['fromareacode'])
    to_area_col = detect_column(flows_2023.columns, ['toareacode'])

    if not measure_time_col or not from_area_col or not to_area_col:
        raise KeyError("Required columns not found. Available columns: " + str(flows_2023.columns.tolist()))

    print(f"Detected 'MeasureTime' column: {measure_time_col}")
    print(f"Detected 'FromAreaCode' column: {from_area_col}")
    print(f"Detected 'ToAreaCode' column: {to_area_col}")

    flows_2023_monthly = flows_2023[flows_2023[measure_time_col] == 'Monthly Value']
    focus_countries = {'DE', 'NL', 'IT', 'PL', 'CZ', 'GR'}
    flows_2023_focus = flows_2023_monthly[
        flows_2023_monthly[from_area_col].isin(focus_countries) |
        flows_2023_monthly[to_area_col].isin(focus_countries)
    ]

    if flows_2023_focus.empty:
        raise ValueError("No data found for focus countries in ENTSO-E 2023 dataset")

    avg_flows_2023 = flows_2023_focus.groupby([from_area_col, to_area_col, 'Month'])['Value'].apply(
        lambda x: np.sum(np.abs(x))
    ).reset_index(name='Avg_Abs_Flow_2023_MW')
    avg_flows_2023['Connection'] = avg_flows_2023.apply(
        lambda row: f"{row[from_area_col]}-{row[to_area_col]}", axis=1
    )

    def get_country(bus):
        return bus[:2] if len(bus) >= 2 else None

    focus_lines = [
        line for line in n.lines.index
        if get_country(n.lines.loc[line, 'bus0']) in focus_countries or
           get_country(n.lines.loc[line, 'bus1']) in focus_countries
    ]

    connection_map = {
        line: "-".join(sorted([
            get_country(n.lines.loc[line, 'bus0']),
            get_country(n.lines.loc[line, 'bus1'])
        ])) for line in focus_lines
    }

    power_flows_focus = n.lines_t.p0[focus_lines].reset_index().melt(
        id_vars='snapshot', var_name='line', value_name='p0'
    )
    power_flows_focus['Connection'] = power_flows_focus['line'].map(connection_map)
    power_flows_focus['Month'] = power_flows_focus['snapshot'].dt.month
    power_flows_focus['abs_p0'] = np.abs(power_flows_focus['p0'])

    monthly_flows_pypsa = power_flows_focus.groupby(['Connection', 'Month'])['abs_p0'].mean().reset_index(
        name='Avg_Abs_Flow_PyPSA_MW'
    )

    comparison_df = pd.merge(
        avg_flows_2023[['Connection', 'Month', 'Avg_Abs_Flow_2023_MW']],
        monthly_flows_pypsa,
        on=['Connection', 'Month'],
        how='inner'
    )

    if comparison_df.empty:
        print("Warning: No common connections found between ENTSO-E 2023 and PyPSA-Eur data")
        return []

    valid_connections = comparison_df['Connection'].unique().tolist()
    print(f"Valid connections with data: {valid_connections}")

    power_flow_outputs = []
    for connection in valid_connections:
        connection_safe = connection.replace("-", "_")
        output_path = f"results/validation_{year}/plots/power_flow_{connection_safe}.png"

        os.makedirs(os.path.dirname(output_path), exist_ok=True)

        conn_data = comparison_df[comparison_df['Connection'] == connection]
        months = conn_data['Month']
        flow_2023 = conn_data['Avg_Abs_Flow_2023_MW']
        flow_pypsa = conn_data['Avg_Abs_Flow_PyPSA_MW']

        plt.figure(figsize=(12, 6))
        bar_width = 0.35
        x = np.arange(len(months))
        plt.bar(x - bar_width / 2, flow_2023, bar_width, label='ENTSO-E 2023', color='skyblue')
        plt.bar(x + bar_width / 2, flow_pypsa, bar_width, label='PyPSA-Eur 2023', color='salmon')
        plt.xlabel('Month')
        plt.ylabel('Average Absolute Power Flow (MW)')
        plt.title(f'Average Absolute Power Flow: {connection}')
        plt.xticks(x, months)
        plt.legend()
        plt.grid(True, axis='y')
        plt.tight_layout()

        plt.savefig(output_path, bbox_inches='tight', dpi=300)
        plt.close()

        power_flow_outputs.append(output_path)
    
    def get_net_export(n, country, snapshots):
        net_export = pd.Series(0.0, index=snapshots)
        for line in n.lines.index:
            bus0_country = get_country(n.lines.loc[line, 'bus0'])
            bus1_country = get_country(n.lines.loc[line, 'bus1'])
            if bus0_country == country and bus1_country != country:
                net_export += n.lines_t.p0[line]
            elif bus1_country == country and bus0_country != country:
                net_export += -n.lines_t.p0[line]
        return net_export

    for country in focus_countries:
        try:
            net_export = get_net_export(n, country, n.snapshots)
            avg_net_export = net_export.mean()
            print(f'Average net export for {country}: {avg_net_export:.2f} MW')
        except (KeyError, ValueError) as e:
            print(f"Error calculating net export for {country}: {e}")

    output_list_path = snakemake.output.power_flows_list if 'snakemake' in globals() \
        else f"results/validation_{year}/plots/power_flows_list.txt"

    os.makedirs(os.path.dirname(output_list_path), exist_ok=True)
    with open(output_list_path, 'w') as f:
        for output_path in power_flow_outputs:
            f.write(output_path + '\n')
    
    return power_flow_outputs

# Main execution
if __name__ == "__main__":
    ember_generation_yearly = process_ember_generation(use_yearly=False)
    ember_generation_yearly_alt = process_ember_generation(use_yearly=True)

    compare_ember_processing(ember_generation_yearly_alt, ember_generation_yearly, country_iso="DE")

<<<<<<< HEAD
    pypsa_generation = process_pypsa_generation()
=======
    pypsa_generation = process_pypsa_generation_sector()
>>>>>>> eea977c7

    plot_country_generation_mix_donut_subplots(
        ember_generation_yearly, 
        ["DE", "NL", "IT", "PL", "CZ", "GR"], 
        color_dict=color_dict
    )

    plot_country_generation_mix_donut_comparison(
        ember_generation_yearly, 
        pypsa_generation, 
        ["DE", "NL", "GR"], 
        color_dict=color_dict, 
        df1_label="Ember", 
        df2_label="PyPSA"
    )

    analyze_power_flows()<|MERGE_RESOLUTION|>--- conflicted
+++ resolved
@@ -596,11 +596,7 @@
 
     compare_ember_processing(ember_generation_yearly_alt, ember_generation_yearly, country_iso="DE")
 
-<<<<<<< HEAD
-    pypsa_generation = process_pypsa_generation()
-=======
     pypsa_generation = process_pypsa_generation_sector()
->>>>>>> eea977c7
 
     plot_country_generation_mix_donut_subplots(
         ember_generation_yearly, 
