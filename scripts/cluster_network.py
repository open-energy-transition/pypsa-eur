# SPDX-FileCopyrightText: : 2017-2020 The PyPSA-Eur Authors
#
# SPDX-License-Identifier: MIT

# coding: utf-8
"""
Creates networks clustered to ``{cluster}`` number of zones with aggregated buses, generators and transmission corridors.

Relevant Settings
-----------------

.. code:: yaml

    focus_weights:

    renewable: (keys)
        {technology}:
            potential:

    solving:
        solver:
            name:

    lines:
        length_factor:

.. seealso::
    Documentation of the configuration file ``config.yaml`` at
    :ref:`toplevel_cf`, :ref:`renewable_cf`, :ref:`solving_cf`, :ref:`lines_cf`

Inputs
------

- ``resources/regions_onshore_elec_s{simpl}.geojson``: confer :ref:`simplify`
- ``resources/regions_offshore_elec_s{simpl}.geojson``: confer :ref:`simplify`
- ``resources/busmap_elec_s{simpl}.csv``: confer :ref:`simplify`
- ``networks/elec_s{simpl}.nc``: confer :ref:`simplify`
- ``data/custom_busmap_elec_s{simpl}_{clusters}.csv``: optional input

Outputs
-------

- ``resources/regions_onshore_elec_s{simpl}_{clusters}.geojson``:

    .. image:: ../img/regions_onshore_elec_s_X.png
        :scale: 33 %

- ``resources/regions_offshore_elec_s{simpl}_{clusters}.geojson``:

    .. image:: ../img/regions_offshore_elec_s_X.png
        :scale: 33 %

- ``resources/busmap_elec_s{simpl}_{clusters}.csv``: Mapping of buses from ``networks/elec_s{simpl}.nc`` to ``networks/elec_s{simpl}_{clusters}.nc``;
- ``resources/linemap_elec_s{simpl}_{clusters}.csv``: Mapping of lines from ``networks/elec_s{simpl}.nc`` to ``networks/elec_s{simpl}_{clusters}.nc``;
- ``networks/elec_s{simpl}_{clusters}.nc``:

    .. image:: ../img/elec_s_X.png
        :scale: 40  %

Description
-----------

.. note::

    **Why is clustering used both in** ``simplify_network`` **and** ``cluster_network`` **?**

        Consider for example a network ``networks/elec_s100_50.nc`` in which
        ``simplify_network`` clusters the network to 100 buses and in a second
        step ``cluster_network``` reduces it down to 50 buses.

        In preliminary tests, it turns out, that the principal effect of
        changing spatial resolution is actually only partially due to the
        transmission network. It is more important to differentiate between
        wind generators with higher capacity factors from those with lower
        capacity factors, i.e. to have a higher spatial resolution in the
        renewable generation than in the number of buses.

        The two-step clustering allows to study this effect by looking at
        networks like ``networks/elec_s100_50m.nc``. Note the additional
        ``m`` in the ``{cluster}`` wildcard. So in the example network
        there are still up to 100 different wind generators.

        In combination these two features allow you to study the spatial
        resolution of the transmission network separately from the
        spatial resolution of renewable generators.

    **Is it possible to run the model without the** ``simplify_network`` **rule?**

        No, the network clustering methods in the PyPSA module
        `pypsa.networkclustering <https://github.com/PyPSA/PyPSA/blob/master/pypsa/networkclustering.py>`_
        do not work reliably with multiple voltage levels and transformers.

.. tip::
    The rule :mod:`cluster_all_networks` runs
    for all ``scenario`` s in the configuration file
    the rule :mod:`cluster_network`.

Exemplary unsolved network clustered to 512 nodes:

.. image:: ../img/elec_s_512.png
    :scale: 40  %
    :align: center

Exemplary unsolved network clustered to 256 nodes:

.. image:: ../img/elec_s_256.png
    :scale: 40  %
    :align: center

Exemplary unsolved network clustered to 128 nodes:

.. image:: ../img/elec_s_128.png
    :scale: 40  %
    :align: center

Exemplary unsolved network clustered to 37 nodes:

.. image:: ../img/elec_s_37.png
    :scale: 40  %
    :align: center

"""

import logging
from _helpers import configure_logging, update_p_nom_max

import pypsa
import os
import shapely

import pandas as pd
import numpy as np
import geopandas as gpd
import pyomo.environ as po
import matplotlib.pyplot as plt
import seaborn as sns

from functools import reduce

from pypsa.networkclustering import (busmap_by_kmeans, busmap_by_spectral_clustering,
                                     busmap_by_hac, _make_consense, get_clustering_from_busmap)

import warnings
warnings.filterwarnings(action='ignore', category=UserWarning)

from add_electricity import load_costs

idx = pd.IndexSlice

logger = logging.getLogger(__name__)


def normed(x): return (x/x.sum()).fillna(0.)


def weighting_for_country(n, x):
    conv_carriers = {'OCGT','CCGT','PHS', 'hydro'}
    gen = (n
           .generators.loc[n.generators.carrier.isin(conv_carriers)]
           .groupby('bus').p_nom.sum()
           .reindex(n.buses.index, fill_value=0.) +
           n
           .storage_units.loc[n.storage_units.carrier.isin(conv_carriers)]
           .groupby('bus').p_nom.sum()
           .reindex(n.buses.index, fill_value=0.))
    load = n.loads_t.p_set.mean().groupby(n.loads.bus).sum()

    b_i = x.index
    g = normed(gen.reindex(b_i, fill_value=0))
    l = normed(load.reindex(b_i, fill_value=0))

    w = g + l
    return (w * (100. / w.max())).clip(lower=1.).astype(int)


def get_feature_for_hac(n, buses_i=None, feature=None):

    if buses_i is None:
        buses_i = n.buses.index

    if feature is None:
        feature = "solar+onwind-time"

    carriers = feature.split('-')[0].split('+')
    if "offwind" in carriers:
        carriers.remove("offwind")
        carriers = np.append(carriers, network.generators.carrier.filter(like='offwind').unique())

    if feature.split('-')[1] == 'cap':
        feature_data = pd.DataFrame(index=buses_i, columns=carriers)
        for carrier in carriers:
            try:
                # without simpl wildcard (bus names are "X X"):
                feature_data[carrier] = (n.generators_t.p_max_pu.filter(like=carrier).mean()
                                         .rename(index=lambda x: x.split(' ')[0]))
            except:
                # with simpl wildcard (bus names are "X X X"):
                feature_data[carrier] = (n.generators_t.p_max_pu.filter(like=carrier).mean()
                                         .rename(index=lambda x: x.split(' ')[0] + ' ' + x.split(' ')[1]))

    if feature.split('-')[1] == 'time':
        feature_data = pd.DataFrame(columns=buses_i)
        for carrier in carriers:
            try:
                # without simpl wildcard (bus names are "X X"):
                feature_data = feature_data.append(n.generators_t.p_max_pu.filter(like=carrier)
                                                   .rename(columns=lambda x: x.split(' ')[0]))[buses_i]
            except:
                # with simpl wildcard (bus names are "X X X"):
                feature_data = feature_data.append(n.generators_t.p_max_pu.filter(like=carrier)
                                                   .rename(columns=lambda x: x.split(' ')[0] + ' ' + x.split(' ')[1]))[buses_i]
        feature_data = feature_data.T
        feature_data.columns = feature_data.columns.astype(str) # timestamp raises error in sklearn>=v1.2

    feature_data = feature_data.fillna(0)

    return feature_data


def distribute_clusters(n, n_clusters, focus_weights=None, solver_name="cbc"):
    """Determine the number of clusters per country"""

    L = (n.loads_t.p_set.mean()
         .groupby(n.loads.bus).sum()
         .groupby([n.buses.country, n.buses.sub_network]).sum()
         .pipe(normed))

    N = n.buses.groupby(['country', 'sub_network']).size()

    assert n_clusters >= len(N) and n_clusters <= N.sum(), \
        f"Number of clusters must be {len(N)} <= n_clusters <= {N.sum()} for this selection of countries."

    if focus_weights is not None:

        total_focus = sum(list(focus_weights.values()))

        assert total_focus <= 1.0, "The sum of focus weights must be less than or equal to 1."

        for country, weight in focus_weights.items():
            L[country] = weight / len(L[country])

        remainder = [c not in focus_weights.keys() for c in L.index.get_level_values('country')]
        L[remainder] = L.loc[remainder].pipe(normed) * (1 - total_focus)

        logger.warning('Using custom focus weights for determining number of clusters.')

    assert np.isclose(L.sum(), 1.0, rtol=1e-3), f"Country weights L must sum up to 1.0 when distributing clusters. Is {L.sum()}."

    m = po.ConcreteModel()
    def n_bounds(model, *n_id):
        return (1, N[n_id])
    m.n = po.Var(list(L.index), bounds=n_bounds, domain=po.Integers)
    m.tot = po.Constraint(expr=(po.summation(m.n) == n_clusters))
    m.objective = po.Objective(expr=sum((m.n[i] - L.loc[i]*n_clusters)**2 for i in L.index),
                               sense=po.minimize)

    opt = po.SolverFactory(solver_name)
    if not opt.has_capability('quadratic_objective'):
        logger.warning(f'The configured solver `{solver_name}` does not support quadratic objectives. Falling back to `ipopt`.')
        opt = po.SolverFactory('ipopt')

    results = opt.solve(m)
    assert results['Solver'][0]['Status'] == 'ok', f"Solver returned non-optimally: {results}"

    return pd.Series(m.n.get_values(), index=L.index).round().astype(int)


def busmap_for_n_clusters(n, n_clusters, solver_name, focus_weights=None, algorithm="kmeans", feature=None, **algorithm_kwds):
    if algorithm == "kmeans":
        algorithm_kwds.setdefault('n_init', 1000)
        algorithm_kwds.setdefault('max_iter', 30000)
        algorithm_kwds.setdefault('tol', 1e-6)
        algorithm_kwds.setdefault('random_state', 0)

    def fix_country_assignment_for_hac(n):
        from scipy.sparse import csgraph

        # overwrite country of nodes that are disconnected from their country-topology
        for country in n.buses.country.unique():
            m = n.copy()
            m.buses = m.buses.query("country in @country")
            m.lines = m.lines.query("bus0 in @m.buses.index and bus1 in @m.buses.index")
            m.links = m.links.query("bus0 in @m.buses.index and bus1 in @m.buses.index")

            _, labels = csgraph.connected_components(m.adjacency_matrix(), directed=False)
            component = pd.Series(labels, index=m.buses.index)
            component_sizes = component.value_counts()

            if len(component_sizes)>1:
                disconnected_bus = component[component==component_sizes[component_sizes==component_sizes.min()].index[0]].index
                neighbor_bus = n.lines.query("bus0 in @disconnected_bus or bus1 in @disconnected_bus").iloc[0][['bus0','bus1']]
                new_country = list(set(n.buses.loc[neighbor_bus].country)-set([country]))[0]

                logger.info(f"overwriting country `{country}` of bus `{disconnected_bus}` to new country `{new_country}`, "
                            "because it is disconnected from its inital inter-country transmission grid.")
                n.buses.at[disconnected_bus, "country"] = new_country
        return n

    if algorithm == "hac":
        feature = get_feature_for_hac(n, buses_i=n.buses.index, feature=feature)
        n = fix_country_assignment_for_hac(n)

    if (algorithm != "hac") and (feature is not None):
        logger.warning(f"Keyword argument feature is only valid for algorithm `hac`. "
                       f"Given feature `{feature}` will be ignored.")

    n.determine_network_topology()

    n_clusters = distribute_clusters(n, n_clusters, focus_weights=focus_weights, solver_name=solver_name)

    def reduce_network(n, buses):
        nr = pypsa.Network()
        nr.import_components_from_dataframe(buses, "Bus")
        nr.import_components_from_dataframe(n.lines.loc[n.lines.bus0.isin(buses.index) & n.lines.bus1.isin(buses.index)], "Line")
        return nr

    def busmap_for_country(x):
        prefix = x.name[0] + x.name[1] + ' '
        logger.debug(f"Determining busmap for country {prefix[:-1]}")
        if len(x) == 1:
            return pd.Series(prefix + '0', index=x.index)
        weight = weighting_for_country(n, x)

        if algorithm == "kmeans":
            return prefix + busmap_by_kmeans(n, weight, n_clusters[x.name], buses_i=x.index, **algorithm_kwds)
        elif algorithm == "spectral":
            return prefix + busmap_by_spectral_clustering(reduce_network(n, x), n_clusters[x.name], **algorithm_kwds)
        elif algorithm == "louvain":
            return prefix + busmap_by_louvain(reduce_network(n, x), n_clusters[x.name], **algorithm_kwds)
        elif algorithm == "hac":
            return prefix + busmap_by_hac(n, n_clusters[x.name], buses_i=x.index, feature=feature.loc[x.index])
        else:
            raise ValueError(f"`algorithm` must be one of 'kmeans', 'hac', 'spectral' or 'louvain'. Is {algorithm}.")

    return (n.buses.groupby(['country', 'sub_network'], group_keys=False)
            .apply(busmap_for_country).squeeze().rename('busmap'))


def clustering_for_n_clusters(n, n_clusters, custom_busmap=False, aggregate_carriers=None,
                              line_length_factor=1.25, potential_mode='simple', solver_name="cbc",
                              algorithm="hac", feature=None, extended_link_costs=0, focus_weights=None):

    logger.info(f"Clustering network using algorithm `{algorithm}` and feature `{feature}`...")

    if potential_mode == 'simple':
        p_nom_max_strategy = np.sum
    elif potential_mode == 'conservative':
        p_nom_max_strategy = np.min
    else:
        raise AttributeError(f"potential_mode should be one of 'simple' or 'conservative' but is '{potential_mode}'")

<<<<<<< HEAD
    if not custom_busmap:
        busmap = busmap_for_n_clusters(n, n_clusters, solver_name, focus_weights, algorithm, feature)
=======
    if not isinstance(custom_busmap, pd.Series):
        busmap = busmap_for_n_clusters(n, n_clusters, solver_name, focus_weights, algorithm)
>>>>>>> 829c1055
    else:
        busmap = custom_busmap

    clustering = get_clustering_from_busmap(
        n, busmap,
        bus_strategies=dict(country=_make_consense("Bus", "country")),
        aggregate_generators_weighted=True,
        aggregate_generators_carriers=aggregate_carriers,
        aggregate_one_ports=["Load", "StorageUnit"],
        line_length_factor=line_length_factor,
        generator_strategies={'p_nom_max': p_nom_max_strategy, 'p_nom_min': np.sum},
        scale_link_capital_costs=False)

    if not n.links.empty:
        nc = clustering.network
        nc.links['underwater_fraction'] = (n.links.eval('underwater_fraction * length')
                                        .div(nc.links.length).dropna())
        nc.links['capital_cost'] = (nc.links['capital_cost']
                                    .add((nc.links.length - n.links.length)
                                        .clip(lower=0).mul(extended_link_costs),
                                        fill_value=0))

    return clustering


def save_to_geojson(s, fn):
    if os.path.exists(fn):
        os.unlink(fn)
    df = s.reset_index()
    schema = {**gpd.io.file.infer_schema(df), 'geometry': 'Unknown'}
    df.to_file(fn, driver='GeoJSON', schema=schema)


def cluster_regions(busmaps, input=None, output=None):

    busmap = reduce(lambda x, y: x.map(y), busmaps[1:], busmaps[0])

    for which in ('regions_onshore', 'regions_offshore'):
        regions = gpd.read_file(getattr(input, which)).set_index('name')
        geom_c = regions.geometry.groupby(busmap).apply(shapely.ops.unary_union)
        regions_c = gpd.GeoDataFrame(dict(geometry=geom_c))
        regions_c.index.name = 'name'
        save_to_geojson(regions_c, getattr(output, which))


def plot_busmap_for_n_clusters(n, n_clusters, fn=None):
    busmap = busmap_for_n_clusters(n, n_clusters)
    cs = busmap.unique()
    cr = sns.color_palette("hls", len(cs))
    n.plot(bus_colors=busmap.map(dict(zip(cs, cr))))
    if fn is not None:
        plt.savefig(fn, bbox_inches='tight')
    del cs, cr


if __name__ == "__main__":
    if 'snakemake' not in globals():
        from _helpers import mock_snakemake
        snakemake = mock_snakemake('cluster_network', network='elec', simpl='', clusters='5')
    configure_logging(snakemake)

    n = pypsa.Network(snakemake.input.network)

    focus_weights = snakemake.config.get('focus_weights', None)

    renewable_carriers = pd.Index([tech
                                   for tech in n.generators.carrier.unique()
                                   if tech in snakemake.config['renewable']])

    if snakemake.wildcards.clusters.endswith('m'):
        n_clusters = int(snakemake.wildcards.clusters[:-1])
        aggregate_carriers = pd.Index(n.generators.carrier.unique()).difference(renewable_carriers)
    elif snakemake.wildcards.clusters == 'all':
        n_clusters = len(n.buses)
        aggregate_carriers = None # All
    else:
        n_clusters = int(snakemake.wildcards.clusters)
        aggregate_carriers = None # All

    if n_clusters == len(n.buses):
        # Fast-path if no clustering is necessary
        busmap = n.buses.index.to_series()
        linemap = n.lines.index.to_series()
        clustering = pypsa.networkclustering.Clustering(n, busmap, linemap, linemap, pd.Series(dtype='O'))
    else:
        line_length_factor = snakemake.config['lines']['length_factor']
        Nyears = n.snapshot_weightings.objective.sum()/8760

        hvac_overhead_cost = (load_costs(snakemake.input.tech_costs, snakemake.config['costs'], snakemake.config['electricity'], Nyears)
                              .at['HVAC overhead', 'capital_cost'])

        def consense(x):
            v = x.iat[0]
            assert ((x == v).all() or x.isnull().all()), (
                "The `potential` configuration option must agree for all renewable carriers, for now!"
            )
            return v
        potential_mode = consense(pd.Series([snakemake.config['renewable'][tech]['potential']
                                             for tech in renewable_carriers]))
        custom_busmap = snakemake.config["enable"].get("custom_busmap", False)
        if custom_busmap:
            custom_busmap = pd.read_csv(snakemake.input.custom_busmap, index_col=0, squeeze=True)
            custom_busmap.index = custom_busmap.index.astype(str)
            logger.info(f"Imported custom busmap from {snakemake.input.custom_busmap}")

        cluster_config = snakemake.config.get('clustering', {}).get('cluster_network', {})
        clustering = clustering_for_n_clusters(n, n_clusters, custom_busmap, aggregate_carriers,
                                               line_length_factor, potential_mode,
                                               snakemake.config['solving']['solver']['name'],
                                               cluster_config.get("algorithm", "hac"),
                                               cluster_config.get("feature", "solar+onwind-time"),
                                               hvac_overhead_cost, focus_weights)

    update_p_nom_max(n)
    
    clustering.network.export_to_netcdf(snakemake.output.network)
    for attr in ('busmap', 'linemap'): #also available: linemap_positive, linemap_negative
        getattr(clustering, attr).to_csv(snakemake.output[attr])

    cluster_regions((clustering.busmap,), snakemake.input, snakemake.output)<|MERGE_RESOLUTION|>--- conflicted
+++ resolved
@@ -349,13 +349,8 @@
     else:
         raise AttributeError(f"potential_mode should be one of 'simple' or 'conservative' but is '{potential_mode}'")
 
-<<<<<<< HEAD
-    if not custom_busmap:
+    if not isinstance(custom_busmap, pd.Series):
         busmap = busmap_for_n_clusters(n, n_clusters, solver_name, focus_weights, algorithm, feature)
-=======
-    if not isinstance(custom_busmap, pd.Series):
-        busmap = busmap_for_n_clusters(n, n_clusters, solver_name, focus_weights, algorithm)
->>>>>>> 829c1055
     else:
         busmap = custom_busmap
 
