--- conflicted
+++ resolved
@@ -615,23 +615,6 @@
     buses_prev, lines_prev, links_prev = len(n.buses), len(n.lines), len(n.links)
 
     if snakemake.wildcards.clusters == "all":
-<<<<<<< HEAD
-        n_clusters = len(n.buses)
-    elif mode == "administrative":
-        n_clusters = np.nan
-    else:
-        n_clusters = int(snakemake.wildcards.clusters)
-
-    if params.base == "tyndp-raw":
-        # Fast-path if TYNDP base network is used
-        logger.info("Skipping clustering: not applicable for TYNDP base network")
-
-        busmap = n.buses.index.to_series()
-        linemap = n.lines.index.to_series()
-        clustering = pypsa.clustering.spatial.Clustering(n, busmap, linemap)
-    elif n_clusters == len(n.buses):
-=======
->>>>>>> 9532e558
         # Fast-path if no clustering is necessary
         busmap = n.buses.index.to_series()
         linemap = n.lines.index.to_series()
@@ -671,7 +654,6 @@
             logger.info(f"Imported custom busmap from {snakemake.input.custom_busmap}")
             busmap = custom_busmap
         else:
-<<<<<<< HEAD
             if snakemake.params.load_source == "tyndp":
                 raise ValueError(
                     "Unable to perform clustering: TYNDP load data varies with the planning horizon."
@@ -684,9 +666,7 @@
                 .reindex(n.buses.index, fill_value=0.0)
             )
 
-=======
             n_clusters = int(snakemake.wildcards.clusters)
->>>>>>> 9532e558
             algorithm = params.cluster_network["algorithm"]
             features = None
             if algorithm == "hac":
