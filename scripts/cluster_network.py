# -*- coding: utf-8 -*-
# SPDX-FileCopyrightText: : 2017-2024 The PyPSA-Eur Authors
#
# SPDX-License-Identifier: MIT

# coding: utf-8
"""
Creates networks clustered to ``{cluster}`` number of zones with aggregated
buses, generators and transmission corridors.

Relevant Settings
-----------------

.. code:: yaml

    clustering:
      cluster_network:
      aggregation_strategies:
      focus_weights:

    solving:
        solver:
            name:

    lines:
        length_factor:

.. seealso::
    Documentation of the configuration file ``config/config.yaml`` at
    :ref:`toplevel_cf`, :ref:`renewable_cf`, :ref:`solving_cf`, :ref:`lines_cf`

Inputs
------

- ``resources/regions_onshore_elec_s{simpl}.geojson``: confer :ref:`simplify`
- ``resources/regions_offshore_elec_s{simpl}.geojson``: confer :ref:`simplify`
- ``resources/busmap_elec_s{simpl}.csv``: confer :ref:`simplify`
- ``networks/elec_s{simpl}.nc``: confer :ref:`simplify`
- ``data/custom_busmap_elec_s{simpl}_{clusters}.csv``: optional input

Outputs
-------

- ``resources/regions_onshore_elec_s{simpl}_{clusters}.geojson``:

    .. image:: img/regions_onshore_elec_s_X.png
        :scale: 33 %

- ``resources/regions_offshore_elec_s{simpl}_{clusters}.geojson``:

    .. image:: img/regions_offshore_elec_s_X.png
        :scale: 33 %

- ``resources/busmap_elec_s{simpl}_{clusters}.csv``: Mapping of buses from ``networks/elec_s{simpl}.nc`` to ``networks/elec_s{simpl}_{clusters}.nc``;
- ``resources/linemap_elec_s{simpl}_{clusters}.csv``: Mapping of lines from ``networks/elec_s{simpl}.nc`` to ``networks/elec_s{simpl}_{clusters}.nc``;
- ``networks/elec_s{simpl}_{clusters}.nc``:

    .. image:: img/elec_s_X.png
        :scale: 40  %

Description
-----------

.. note::

    **Why is clustering used both in** ``simplify_network`` **and** ``cluster_network`` **?**

        Consider for example a network ``networks/elec_s100_50.nc`` in which
        ``simplify_network`` clusters the network to 100 buses and in a second
        step ``cluster_network``` reduces it down to 50 buses.

        In preliminary tests, it turns out, that the principal effect of
        changing spatial resolution is actually only partially due to the
        transmission network. It is more important to differentiate between
        wind generators with higher capacity factors from those with lower
        capacity factors, i.e. to have a higher spatial resolution in the
        renewable generation than in the number of buses.

        The two-step clustering allows to study this effect by looking at
        networks like ``networks/elec_s100_50m.nc``. Note the additional
        ``m`` in the ``{cluster}`` wildcard. So in the example network
        there are still up to 100 different wind generators.

        In combination these two features allow you to study the spatial
        resolution of the transmission network separately from the
        spatial resolution of renewable generators.

    **Is it possible to run the model without the** ``simplify_network`` **rule?**

        No, the network clustering methods in the PyPSA module
        `pypsa.clustering.spatial <https://github.com/PyPSA/PyPSA/blob/master/pypsa/clustering/spatial.py>`_
        do not work reliably with multiple voltage levels and transformers.

.. tip::
    The rule :mod:`cluster_networks` runs
    for all ``scenario`` s in the configuration file
    the rule :mod:`cluster_network`.

Exemplary unsolved network clustered to 512 nodes:

.. image:: img/elec_s_512.png
    :scale: 40  %
    :align: center

Exemplary unsolved network clustered to 256 nodes:

.. image:: img/elec_s_256.png
    :scale: 40  %
    :align: center

Exemplary unsolved network clustered to 128 nodes:

.. image:: img/elec_s_128.png
    :scale: 40  %
    :align: center

Exemplary unsolved network clustered to 37 nodes:

.. image:: img/elec_s_37.png
    :scale: 40  %
    :align: center
"""

import logging
import warnings
from functools import reduce

import geopandas as gpd
import linopy
import matplotlib.pyplot as plt
import numpy as np
import pandas as pd
import pypsa
import seaborn as sns
from _helpers import configure_logging, set_scenario_config, update_p_nom_max
from add_electricity import load_costs
<<<<<<< HEAD
from build_bus_regions import append_bus_shapes
=======
from base_network import append_bus_shapes
>>>>>>> 962e5d41
from packaging.version import Version, parse
from pypsa.clustering.spatial import (
    busmap_by_greedy_modularity,
    busmap_by_hac,
    busmap_by_kmeans,
    get_clustering_from_busmap,
)

PD_GE_2_2 = parse(pd.__version__) >= Version("2.2")

warnings.filterwarnings(action="ignore", category=UserWarning)
idx = pd.IndexSlice
logger = logging.getLogger(__name__)


def normed(x):
    return (x / x.sum()).fillna(0.0)


def weighting_for_country(n, x):
    conv_carriers = {"OCGT", "CCGT", "PHS", "hydro"}
    gen = n.generators.loc[n.generators.carrier.isin(conv_carriers)].groupby(
        "bus"
    ).p_nom.sum().reindex(n.buses.index, fill_value=0.0) + n.storage_units.loc[
        n.storage_units.carrier.isin(conv_carriers)
    ].groupby(
        "bus"
    ).p_nom.sum().reindex(
        n.buses.index, fill_value=0.0
    )
    load = n.loads_t.p_set.mean().groupby(n.loads.bus).sum()

    b_i = x.index
    g = normed(gen.reindex(b_i, fill_value=0))
    l = normed(load.reindex(b_i, fill_value=0))

    w = g + l
    return (w * (100.0 / w.max())).clip(lower=1.0).astype(int)


def get_feature_for_hac(n, buses_i=None, feature=None):
    if buses_i is None:
        buses_i = n.buses.index

    if feature is None:
        feature = "solar+onwind-time"

    carriers = feature.split("-")[0].split("+")
    if "offwind" in carriers:
        carriers.remove("offwind")
        carriers = np.append(
            carriers, n.generators.carrier.filter(like="offwind").unique()
        )

    if feature.split("-")[1] == "cap":
        feature_data = pd.DataFrame(index=buses_i, columns=carriers)
        for carrier in carriers:
            gen_i = n.generators.query("carrier == @carrier").index
            attach = (
                n.generators_t.p_max_pu[gen_i]
                .mean()
                .rename(index=n.generators.loc[gen_i].bus)
            )
            feature_data[carrier] = attach

    if feature.split("-")[1] == "time":
        feature_data = pd.DataFrame(columns=buses_i)
        for carrier in carriers:
            gen_i = n.generators.query("carrier == @carrier").index
            attach = n.generators_t.p_max_pu[gen_i].rename(
                columns=n.generators.loc[gen_i].bus
            )
            feature_data = pd.concat([feature_data, attach], axis=0)[buses_i]

        feature_data = feature_data.T
        # timestamp raises error in sklearn >= v1.2:
        feature_data.columns = feature_data.columns.astype(str)

    feature_data = feature_data.fillna(0)

    return feature_data


def distribute_clusters(n, n_clusters, focus_weights=None, solver_name="scip"):
    """
    Determine the number of clusters per country.
    """
    L = (
        n.loads_t.p_set.mean()
        .groupby(n.loads.bus)
        .sum()
        .groupby([n.buses.country, n.buses.sub_network])
        .sum()
        .pipe(normed)
    )

    N = n.buses.groupby(["country", "sub_network"]).size()[L.index]

    assert (
        n_clusters >= len(N) and n_clusters <= N.sum()
    ), f"Number of clusters must be {len(N)} <= n_clusters <= {N.sum()} for this selection of countries."

    if isinstance(focus_weights, dict):
        total_focus = sum(list(focus_weights.values()))

        assert (
            total_focus <= 1.0
        ), "The sum of focus weights must be less than or equal to 1."

        for country, weight in focus_weights.items():
            L[country] = weight / len(L[country])

        remainder = [
            c not in focus_weights.keys() for c in L.index.get_level_values("country")
        ]
        L[remainder] = L.loc[remainder].pipe(normed) * (1 - total_focus)

        logger.warning("Using custom focus weights for determining number of clusters.")

    assert np.isclose(
        L.sum(), 1.0, rtol=1e-3
    ), f"Country weights L must sum up to 1.0 when distributing clusters. Is {L.sum()}."

    m = linopy.Model()
    clusters = m.add_variables(
        lower=1, upper=N, coords=[L.index], name="n", integer=True
    )
    m.add_constraints(clusters.sum() == n_clusters, name="tot")
    # leave out constant in objective (L * n_clusters) ** 2
    m.objective = (clusters * clusters - 2 * clusters * L * n_clusters).sum()
    if solver_name == "gurobi":
        logging.getLogger("gurobipy").propagate = False
    elif solver_name not in ["scip", "cplex", "xpress", "copt", "mosek"]:
        logger.info(
            f"The configured solver `{solver_name}` does not support quadratic objectives. Falling back to `scip`."
        )
        solver_name = "scip"
    m.solve(solver_name=solver_name)
    return m.solution["n"].to_series().astype(int)


def busmap_for_n_clusters(
    n,
    n_clusters,
    solver_name,
    focus_weights=None,
    algorithm="kmeans",
    feature=None,
    **algorithm_kwds,
):
    if algorithm == "kmeans":
        algorithm_kwds.setdefault("n_init", 1000)
        algorithm_kwds.setdefault("max_iter", 30000)
        algorithm_kwds.setdefault("tol", 1e-6)
        algorithm_kwds.setdefault("random_state", 0)

    def fix_country_assignment_for_hac(n):
        from scipy.sparse import csgraph

        # overwrite country of nodes that are disconnected from their country-topology
        for country in n.buses.country.unique():
            m = n[n.buses.country == country].copy()

            _, labels = csgraph.connected_components(
                m.adjacency_matrix(), directed=False
            )

            component = pd.Series(labels, index=m.buses.index)
            component_sizes = component.value_counts()

            if len(component_sizes) > 1:
                disconnected_bus = component[
                    component == component_sizes.index[-1]
                ].index[0]

                neighbor_bus = n.lines.query(
                    "bus0 == @disconnected_bus or bus1 == @disconnected_bus"
                ).iloc[0][["bus0", "bus1"]]
                new_country = list(set(n.buses.loc[neighbor_bus].country) - {country})[
                    0
                ]

                logger.info(
                    f"overwriting country `{country}` of bus `{disconnected_bus}` "
                    f"to new country `{new_country}`, because it is disconnected "
                    "from its initial inter-country transmission grid."
                )
                n.buses.at[disconnected_bus, "country"] = new_country
        return n

    if algorithm == "hac":
        feature = get_feature_for_hac(n, buses_i=n.buses.index, feature=feature)
        n = fix_country_assignment_for_hac(n)

    if (algorithm != "hac") and (feature is not None):
        logger.warning(
            f"Keyword argument feature is only valid for algorithm `hac`. "
            f"Given feature `{feature}` will be ignored."
        )

    n.determine_network_topology()

    n_clusters = distribute_clusters(
        n, n_clusters, focus_weights=focus_weights, solver_name=solver_name
    )

    def busmap_for_country(x):
        prefix = x.name[0] + x.name[1] + " "
        logger.debug(f"Determining busmap for country {prefix[:-1]}")
        if len(x) == 1:
            return pd.Series(prefix + "0", index=x.index)
        weight = weighting_for_country(n, x)

        if algorithm == "kmeans":
            return prefix + busmap_by_kmeans(
                n, weight, n_clusters[x.name], buses_i=x.index, **algorithm_kwds
            )
        elif algorithm == "hac":
            return prefix + busmap_by_hac(
                n, n_clusters[x.name], buses_i=x.index, feature=feature.loc[x.index]
            )
        elif algorithm == "modularity":
            return prefix + busmap_by_greedy_modularity(
                n, n_clusters[x.name], buses_i=x.index
            )
        else:
            raise ValueError(
                f"`algorithm` must be one of 'kmeans' or 'hac'. Is {algorithm}."
            )

    compat_kws = dict(include_groups=False) if PD_GE_2_2 else {}

    return (
        n.buses.groupby(["country", "sub_network"], group_keys=False)
        .apply(busmap_for_country, **compat_kws)
        .squeeze()
        .rename("busmap")
    )


def clustering_for_n_clusters(
    n,
    n_clusters,
    custom_busmap=False,
    aggregate_carriers=None,
    line_length_factor=1.25,
    aggregation_strategies=dict(),
    solver_name="scip",
    algorithm="hac",
    feature=None,
    extended_link_costs=0,
    focus_weights=None,
):
    if not isinstance(custom_busmap, pd.Series):
        busmap = busmap_for_n_clusters(
            n, n_clusters, solver_name, focus_weights, algorithm, feature
        )
    else:
        busmap = custom_busmap

    line_strategies = aggregation_strategies.get("lines", dict())
    generator_strategies = aggregation_strategies.get("generators", dict())
    one_port_strategies = aggregation_strategies.get("one_ports", dict())

    clustering = get_clustering_from_busmap(
        n,
        busmap,
        aggregate_generators_weighted=True,
        aggregate_generators_carriers=aggregate_carriers,
        aggregate_one_ports=["Load", "StorageUnit"],
        line_length_factor=line_length_factor,
        line_strategies=line_strategies,
        generator_strategies=generator_strategies,
        one_port_strategies=one_port_strategies,
        scale_link_capital_costs=False,
    )

    if not n.links.empty:
        nc = clustering.network
        nc.links["underwater_fraction"] = (
            n.links.eval("underwater_fraction * length").div(nc.links.length).dropna()
        )
        nc.links["capital_cost"] = nc.links["capital_cost"].add(
            (nc.links.length - n.links.length)
            .clip(lower=0)
            .mul(extended_link_costs)
            .dropna(),
            fill_value=0,
        )

    return clustering


def cluster_regions(busmaps, regions):
    """
    Cluster regions based on busmaps and save the results to a file and to the
    network.

    Parameters:
    - busmaps (list): A list of busmaps used for clustering.
    - which (str): The type of regions to cluster.

    Returns:
    None
    """
    busmap = reduce(lambda x, y: x.map(y), busmaps[1:], busmaps[0])
    regions = regions.reindex(columns=["name", "geometry"]).set_index("name")
    regions_c = regions.dissolve(busmap)
    regions_c.index.name = "name"
    return regions_c.reset_index()


def plot_busmap_for_n_clusters(n, n_clusters, solver_name="scip", fn=None):
    busmap = busmap_for_n_clusters(n, n_clusters, solver_name)
    cs = busmap.unique()
    cr = sns.color_palette("hls", len(cs))
    n.plot(bus_colors=busmap.map(dict(zip(cs, cr))))
    if fn is not None:
        plt.savefig(fn, bbox_inches="tight")
    del cs, cr


if __name__ == "__main__":
    if "snakemake" not in globals():
        from _helpers import mock_snakemake

        snakemake = mock_snakemake("cluster_network", simpl="", clusters="40")
    configure_logging(snakemake)
    set_scenario_config(snakemake)

    params = snakemake.params
    solver_name = snakemake.config["solving"]["solver"]["name"]

    n = pypsa.Network(snakemake.input.network)

    # remove integer outputs for compatibility with PyPSA v0.26.0
    n.generators.drop("n_mod", axis=1, inplace=True, errors="ignore")

    exclude_carriers = params.cluster_network["exclude_carriers"]
    aggregate_carriers = set(n.generators.carrier) - set(exclude_carriers)
    conventional_carriers = set(params.conventional_carriers)
    if snakemake.wildcards.clusters.endswith("m"):
        n_clusters = int(snakemake.wildcards.clusters[:-1])
        aggregate_carriers = conventional_carriers & aggregate_carriers
    elif snakemake.wildcards.clusters.endswith("c"):
        n_clusters = int(snakemake.wildcards.clusters[:-1])
        aggregate_carriers = aggregate_carriers - conventional_carriers
    elif snakemake.wildcards.clusters == "all":
        n_clusters = len(n.buses)
    else:
        n_clusters = int(snakemake.wildcards.clusters)

    if params.cluster_network.get("consider_efficiency_classes", False):
        carriers = []
        for c in aggregate_carriers:
            gens = n.generators.query("carrier == @c")
            low = gens.efficiency.quantile(0.10)
            high = gens.efficiency.quantile(0.90)
            if low >= high:
                carriers += [c]
            else:
                labels = ["low", "medium", "high"]
                suffix = pd.cut(
                    gens.efficiency, bins=[0, low, high, 1], labels=labels
                ).astype(str)
                carriers += [f"{c} {label} efficiency" for label in labels]
                n.generators.update(
                    {"carrier": gens.carrier + " " + suffix + " efficiency"}
                )
        aggregate_carriers = carriers

    if n_clusters == len(n.buses):
        # Fast-path if no clustering is necessary
        busmap = n.buses.index.to_series()
        linemap = n.lines.index.to_series()
        clustering = pypsa.clustering.spatial.Clustering(
            n, busmap, linemap, linemap, pd.Series(dtype="O")
        )
    else:
        Nyears = n.snapshot_weightings.objective.sum() / 8760

        hvac_overhead_cost = load_costs(
            snakemake.input.tech_costs,
            params.costs,
            params.max_hours,
            Nyears,
        ).at["HVAC overhead", "capital_cost"]

        custom_busmap = params.custom_busmap
        if custom_busmap:
            custom_busmap = pd.read_csv(
                snakemake.input.custom_busmap, index_col=0
            ).squeeze()
            custom_busmap.index = custom_busmap.index.astype(str)
            logger.info(f"Imported custom busmap from {snakemake.input.custom_busmap}")

        clustering = clustering_for_n_clusters(
            n,
            n_clusters,
            custom_busmap,
            aggregate_carriers,
            params.length_factor,
            params.aggregation_strategies,
            solver_name,
            params.cluster_network["algorithm"],
            params.cluster_network["feature"],
            hvac_overhead_cost,
            params.focus_weights,
        )

    nc = clustering.network
    update_p_nom_max(nc)

    if params.cluster_network.get("consider_efficiency_classes"):
        labels = [f" {label} efficiency" for label in ["low", "medium", "high"]]
        nc.generators["carrier"] = nc.generators.carrier.replace(labels, "", regex=True)

    for attr in (
        "busmap",
        "linemap",
    ):  # also available: linemap_positive, linemap_negative
        getattr(clustering, attr).to_csv(snakemake.output[attr])

    nc.shapes = n.shapes.copy()
    for which in ["regions_onshore", "regions_offshore"]:
        regions = gpd.read_file(snakemake.input[which])
        clustered_regions = cluster_regions((clustering.busmap,), regions)
        clustered_regions.to_file(snakemake.output[which])
        append_bus_shapes(nc, clustered_regions, type=which.split("_")[1])

    nc.meta = dict(snakemake.config, **dict(wildcards=dict(snakemake.wildcards)))
    nc.export_to_netcdf(snakemake.output.network)<|MERGE_RESOLUTION|>--- conflicted
+++ resolved
@@ -134,11 +134,7 @@
 import seaborn as sns
 from _helpers import configure_logging, set_scenario_config, update_p_nom_max
 from add_electricity import load_costs
-<<<<<<< HEAD
-from build_bus_regions import append_bus_shapes
-=======
 from base_network import append_bus_shapes
->>>>>>> 962e5d41
 from packaging.version import Version, parse
 from pypsa.clustering.spatial import (
     busmap_by_greedy_modularity,
