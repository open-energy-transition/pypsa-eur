--- conflicted
+++ resolved
@@ -289,14 +289,11 @@
     countries = snakemake.params.countries
 
     time_shift = snakemake.params.load["fill_gaps"]["time_shift_for_large_gaps"]
-<<<<<<< HEAD
 
     if snakemake.params.load["source"] == "tyndp":
         planning_horizons = int(snakemake.wildcards.planning_horizons)
     else:
         planning_horizons = None
-=======
->>>>>>> 7418fc7c
 
     load = load_timeseries(
         fn=snakemake.input.reported,
@@ -324,18 +321,6 @@
         if snakemake.params.load["manual_adjustments"]:
             load = manual_adjustment(load, snakemake.input[0], countries)
 
-<<<<<<< HEAD
-        if snakemake.params.load["fill_gaps"]["enable"]:
-            logger.info(
-                f"Linearly interpolate gaps of size {interpolate_limit} and less."
-            )
-            load = load.interpolate(method="linear", limit=interpolate_limit)
-
-            logger.info(
-                f"Filling larger gaps by copying time-slices of period '{time_shift}'."
-            )
-            load = load.apply(fill_large_gaps, shift=time_shift)
-=======
     if snakemake.params.load["fill_gaps"]["enable"]:
         logger.info(f"Linearly interpolate gaps of size {interpolate_limit} and less.")
         load = load.interpolate(method="linear", limit=interpolate_limit)
@@ -344,7 +329,6 @@
             f"Filling larger gaps by copying time-slices of period '{time_shift}'."
         )
         load = load.apply(fill_large_gaps, shift=time_shift)
->>>>>>> 7418fc7c
 
     if snakemake.params.load["supplement_synthetic"]:
         logger.info("Supplement missing data with synthetic data.")
