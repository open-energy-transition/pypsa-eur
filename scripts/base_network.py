# SPDX-FileCopyrightText: Contributors to PyPSA-Eur <https://github.com/pypsa/pypsa-eur>
#
# SPDX-License-Identifier: MIT

# coding: utf-8
"""
Creates the network topology from a `ENTSO-E map extract.
<https://github.com/PyPSA/GridKit/tree/master/entsoe>`_ (March 2022)
or `OpenStreetMap data <https://www.openstreetmap.org/>`_ (Aug 2024)
as a PyPSA
network.

Description
-----------
Creates the network topology from an ENTSO-E map extract, and create Voronoi shapes for each bus representing both onshore and offshore regions.
"""

import logging
import multiprocessing as mp
import warnings
from functools import partial
from itertools import chain, product

import geopandas as gpd
import networkx as nx
import numpy as np
import pandas as pd
import pypsa
import shapely
import shapely.prepared
import shapely.wkt
import yaml
from _helpers import REGION_COLS, configure_logging, get_snapshots, set_scenario_config
from packaging.version import Version, parse
from scipy.sparse import csgraph
from scipy.spatial import KDTree
from shapely.geometry import Point
from tqdm import tqdm

PD_GE_2_2 = parse(pd.__version__) >= Version("2.2")

logger = logging.getLogger(__name__)


def _get_oid(df):
    if "tags" in df.columns:
        return df.tags.str.extract(r'"oid"=>"(\d+)"', expand=False)
    else:
        return pd.Series(np.nan, df.index)


def _get_country(df):
    if "tags" in df.columns:
        return df.tags.str.extract('"country"=>"([A-Z]{2})"', expand=False)
    else:
        return pd.Series(np.nan, df.index)


def _find_closest_links(links, new_links, distance_upper_bound=1.5):
    treecoords = np.asarray(
        [
            np.asarray(shapely.wkt.loads(s).coords)[[0, -1]].flatten()
            for s in links.geometry
        ]
    )
    querycoords = np.vstack(
        [new_links[["x1", "y1", "x2", "y2"]], new_links[["x2", "y2", "x1", "y1"]]]
    )
    tree = KDTree(treecoords)
    dist, ind = tree.query(querycoords, distance_upper_bound=distance_upper_bound)
    found_b = ind < len(links)
    found_i = np.arange(len(new_links) * 2)[found_b] % len(new_links)
    return (
        pd.DataFrame(
            dict(D=dist[found_b], i=links.index[ind[found_b] % len(links)]),
            index=new_links.index[found_i],
        )
        .sort_values(by="D")[lambda ds: ~ds.index.duplicated(keep="first")]
        .sort_index()["i"]
    )


def _load_buses(buses, europe_shape, countries, config):
    buses = (
        pd.read_csv(
            buses,
            quotechar="'",
            true_values=["t"],
            false_values=["f"],
            dtype=dict(bus_id="str"),
        )
        .set_index("bus_id")
        .rename(columns=dict(voltage="v_nom"))
    )

    if "station_id" in buses.columns:
        buses.drop("station_id", axis=1, inplace=True)

    buses["carrier"] = buses.pop("dc").map({True: "DC", False: "AC"})
    buses["under_construction"] = buses.under_construction.where(
        lambda s: s.notnull(), False
    ).astype(bool)
    europe_shape = gpd.read_file(europe_shape).loc[0, "geometry"]
    europe_shape_prepped = shapely.prepared.prep(europe_shape)
    buses_in_europe_b = buses[["x", "y"]].apply(
        lambda p: europe_shape_prepped.contains(Point(p)), axis=1
    )

    buses_in_countries_b = (
        buses.country.isin(countries)
        if "country" in buses
        else pd.Series(True, buses.index)
    )

    v_nom_min = min(config["electricity"]["voltages"])
    v_nom_max = max(config["electricity"]["voltages"])

    buses_with_v_nom_to_keep_b = (
        (v_nom_min <= buses.v_nom) & (buses.v_nom <= v_nom_max)
        | (buses.v_nom.isnull())
        | (
            buses.carrier == "DC"
        )  # Keeping all DC buses from the input dataset independent of voltage (e.g. 150 kV connections)
    )

    logger.info(f"Removing buses outside of range AC {v_nom_min} - {v_nom_max} V")
    return pd.DataFrame(
        buses.loc[buses_in_europe_b & buses_in_countries_b & buses_with_v_nom_to_keep_b]
    )


def _load_transformers(buses, transformers):
    transformers = pd.read_csv(
        transformers,
        quotechar="'",
        true_values=["t"],
        false_values=["f"],
        dtype=dict(transformer_id="str", bus0="str", bus1="str"),
    ).set_index("transformer_id")

    transformers = _remove_dangling_branches(transformers, buses)

    return transformers


def _load_converters_from_eg(buses, converters):
    converters = pd.read_csv(
        converters,
        quotechar="'",
        true_values=["t"],
        false_values=["f"],
        dtype=dict(converter_id="str", bus0="str", bus1="str"),
    ).set_index("converter_id")

    converters = _remove_dangling_branches(converters, buses)

    converters["carrier"] = "B2B"

    return converters


def _load_converters_from_osm(buses, converters):
    converters = pd.read_csv(
        converters,
        quotechar="'",
        true_values=["t"],
        false_values=["f"],
        dtype=dict(converter_id="str", bus0="str", bus1="str"),
    ).set_index("converter_id")

    converters = _remove_dangling_branches(converters, buses)

    converters["carrier"] = ""

    return converters


def _load_links_from_eg(buses, links):
    links = pd.read_csv(
        links,
        quotechar="'",
        true_values=["t"],
        false_values=["f"],
        dtype=dict(link_id="str", bus0="str", bus1="str", under_construction="bool"),
    ).set_index("link_id")

    links["length"] /= 1e3

    # Skagerrak Link is connected to 132kV bus which is removed in _load_buses.
    # Connect to neighbouring 380kV bus
    links.loc[links.bus1 == "6396", "bus1"] = "6398"

    links = _remove_dangling_branches(links, buses)

    # Add DC line parameters
    links["carrier"] = "DC"

    return links


def _load_links_from_osm(buses, links):
    links = pd.read_csv(
        links,
        quotechar="'",
        true_values=["t"],
        false_values=["f"],
        dtype=dict(
            link_id="str",
            bus0="str",
            bus1="str",
            voltage="int",
            p_nom="float",
        ),
    ).set_index("link_id")

    links["length"] /= 1e3

    links = _remove_dangling_branches(links, buses)

    # Add DC line parameters
    links["carrier"] = "DC"

    return links


def _load_lines(buses, lines):
    lines = (
        pd.read_csv(
            lines,
            quotechar="'",
            true_values=["t"],
            false_values=["f"],
            dtype=dict(
                line_id="str",
                bus0="str",
                bus1="str",
                underground="bool",
                under_construction="bool",
            ),
        )
        .set_index("line_id")
        .rename(columns=dict(voltage="v_nom", circuits="num_parallel"))
    )

    lines["length"] /= 1e3

    lines["carrier"] = "AC"
    lines = _remove_dangling_branches(lines, buses)

    return lines


def _apply_parameter_corrections(n, parameter_corrections):
    with open(parameter_corrections) as f:
        corrections = yaml.safe_load(f)

    if corrections is None:
        return

    for component, attrs in corrections.items():
        df = n.df(component)
        oid = _get_oid(df)
        if attrs is None:
            continue

        for attr, repls in attrs.items():
            for i, r in repls.items():
                if i == "oid":
                    r = oid.map(repls["oid"]).dropna()
                elif i == "index":
                    r = pd.Series(repls["index"])
                else:
                    raise NotImplementedError()
                inds = r.index.intersection(df.index)
                df.loc[inds, attr] = r[inds].astype(df[attr].dtype)


def _reconnect_crimea(lines):
    logger.info("Reconnecting Crimea to the Ukrainian grid.")
    lines_to_crimea = pd.DataFrame(
        {
            "bus0": ["3065", "3181", "3181"],
            "bus1": ["3057", "3055", "3057"],
            "v_nom": [300, 300, 300],
            "num_parallel": [1, 1, 1],
            "length": [140, 120, 140],
            "carrier": ["AC", "AC", "AC"],
            "underground": [False, False, False],
            "under_construction": [False, False, False],
        },
        index=["Melitopol", "Liubymivka left", "Luibymivka right"],
    )

    return pd.concat([lines, lines_to_crimea])


def _set_electrical_parameters_lines_eg(lines, config):
    v_noms = config["electricity"]["voltages"]
    linetypes = config["lines"]["types"]

    for v_nom in v_noms:
        lines.loc[lines["v_nom"] == v_nom, "type"] = linetypes[v_nom]

    lines["s_max_pu"] = config["lines"]["s_max_pu"]

    return lines


def _set_electrical_parameters_lines_osm(lines, config):
    if lines.empty:
        lines["type"] = []
        return lines

    v_noms = config["electricity"]["voltages"]
    linetypes = _get_linetypes_config(config["lines"]["types"], v_noms)

    lines["carrier"] = "AC"
    lines["dc"] = False

    lines.loc[:, "type"] = lines.v_nom.apply(
        lambda x: _get_linetype_by_voltage(x, linetypes)
    )

    lines["s_max_pu"] = config["lines"]["s_max_pu"]

    return lines


def _set_lines_s_nom_from_linetypes(n):
    n.lines["s_nom"] = (
        np.sqrt(3)
        * n.lines["type"].map(n.line_types.i_nom)
        * n.lines["v_nom"]
        * n.lines["num_parallel"]
    )


def _set_electrical_parameters_links_eg(links, config, links_p_nom):
    if links.empty:
        return links

    p_max_pu = config["links"].get("p_max_pu", 1.0)
    links["p_max_pu"] = p_max_pu
    links["p_min_pu"] = -p_max_pu

    links_p_nom = pd.read_csv(links_p_nom)

    # filter links that are not in operation anymore
    removed_b = links_p_nom.Remarks.str.contains("Shut down|Replaced", na=False)
    links_p_nom = links_p_nom[~removed_b]

    # find closest link for all links in links_p_nom
    links_p_nom["j"] = _find_closest_links(links, links_p_nom)

    links_p_nom = links_p_nom.groupby(["j"], as_index=False).agg({"Power (MW)": "sum"})

    p_nom = links_p_nom.dropna(subset=["j"]).set_index("j")["Power (MW)"]

    # Don't update p_nom if it's already set
    p_nom_unset = (
        p_nom.drop(links.index[links.p_nom.notnull()], errors="ignore")
        if "p_nom" in links
        else p_nom
    )
    links.loc[p_nom_unset.index, "p_nom"] = p_nom_unset

    return links


def _set_electrical_parameters_links_osm(links, config):
    if links.empty:
        return links

    p_max_pu = config["links"].get("p_max_pu", 1.0)
    links["p_max_pu"] = p_max_pu
    links["p_min_pu"] = -p_max_pu
    links["carrier"] = "DC"
    links["dc"] = True

    return links


def _set_electrical_parameters_converters(converters, config):
    p_max_pu = config["links"].get("p_max_pu", 1.0)
    converters["p_max_pu"] = p_max_pu
    converters["p_min_pu"] = -p_max_pu

    # if column "p_nom" does not exist, set to 2000
    if "p_nom" not in converters:
        converters["p_nom"] = 2000

    # Converters are combined with links
    converters["under_construction"] = False
    converters["underground"] = False

    return converters


def _set_electrical_parameters_transformers(transformers, config):
    config = config["transformers"]

    ## Add transformer parameters
    transformers["x"] = config.get("x", 0.1)
    if "s_nom" not in transformers:
        transformers["s_nom"] = config.get("s_nom", 2000)
    transformers["type"] = config.get("type", "")

    return transformers


def _remove_dangling_branches(branches, buses):
    return pd.DataFrame(
        branches.loc[branches.bus0.isin(buses.index) & branches.bus1.isin(buses.index)]
    )


def _remove_unconnected_components(network, threshold=6):
    _, labels = csgraph.connected_components(network.adjacency_matrix(), directed=False)
    component = pd.Series(labels, index=network.buses.index)

    component_sizes = component.value_counts()
    components_to_remove = component_sizes.loc[component_sizes < threshold]

    logger.info(
        f"Removing {len(components_to_remove)} unconnected network components with less than {components_to_remove.max()} buses. In total {components_to_remove.sum()} buses."
    )

    return network[component == component_sizes.index[0]]


def _set_countries_and_substations(n, config, country_shapes, offshore_shapes):
    buses = n.buses

    def buses_in_shape(shape):
        shape = shapely.prepared.prep(shape)
        return pd.Series(
            np.fromiter(
                (
                    shape.contains(Point(x, y))
                    for x, y in buses.loc[:, ["x", "y"]].values
                ),
                dtype=bool,
                count=len(buses),
            ),
            index=buses.index,
        )

    countries = config["countries"]
    country_shapes = gpd.read_file(country_shapes).set_index("name")["geometry"]
    # reindexing necessary for supporting empty geo-dataframes
    offshore_shapes = gpd.read_file(offshore_shapes)
    offshore_shapes = offshore_shapes.reindex(columns=["name", "geometry"]).set_index(
        "name"
    )["geometry"]
    substation_b = buses["symbol"].str.contains(
        "substation|converter station", case=False
    )

    def prefer_voltage(x, which):
        index = x.index
        if len(index) == 1:
            return pd.Series(index, index)
        key = (
            x.index[0]
            if x["v_nom"].isnull().all()
            else getattr(x["v_nom"], "idx" + which)()
        )
        return pd.Series(key, index)

    compat_kws = dict(include_groups=False) if PD_GE_2_2 else {}
    gb = buses.loc[substation_b].groupby(
        ["x", "y"], as_index=False, group_keys=False, sort=False
    )
    bus_map_low = gb.apply(prefer_voltage, "min", **compat_kws)
    lv_b = (bus_map_low == bus_map_low.index).reindex(buses.index, fill_value=False)
    bus_map_high = gb.apply(prefer_voltage, "max", **compat_kws)
    hv_b = (bus_map_high == bus_map_high.index).reindex(buses.index, fill_value=False)

    onshore_b = pd.Series(False, buses.index)
    offshore_b = pd.Series(False, buses.index)

    for country in countries:
        onshore_shape = country_shapes[country]
        onshore_country_b = buses_in_shape(onshore_shape)
        onshore_b |= onshore_country_b

        buses.loc[onshore_country_b, "country"] = country

        if country not in offshore_shapes.index:
            continue
        offshore_country_b = buses_in_shape(offshore_shapes[country])
        offshore_b |= offshore_country_b

        buses.loc[offshore_country_b, "country"] = country

    # Only accept buses as low-voltage substations (where load is attached), if
    # they have at least one connection which is not under_construction
    has_connections_b = pd.Series(False, index=buses.index)
    for b, df in product(("bus0", "bus1"), (n.lines, n.links)):
        has_connections_b |= ~df.groupby(b).under_construction.min()

    buses["onshore_bus"] = onshore_b
    buses["substation_lv"] = (
        lv_b & onshore_b & (~buses["under_construction"]) & has_connections_b
    )
    buses["substation_off"] = (offshore_b | (hv_b & onshore_b)) & (
        ~buses["under_construction"]
    )

    c_nan_b = buses.country.fillna("na") == "na"
    if c_nan_b.sum() > 0:
        c_tag = _get_country(buses.loc[c_nan_b])
        c_tag.loc[~c_tag.isin(countries)] = np.nan
        n.buses.loc[c_nan_b, "country"] = c_tag

        c_tag_nan_b = n.buses.country.isnull()

        # Nearest country in path length defines country of still homeless buses
        # Work-around until commit 705119 lands in pypsa release
        n.transformers["length"] = 0.0
        graph = n.graph(weight="length")
        n.transformers.drop("length", axis=1, inplace=True)

        for b in n.buses.index[c_tag_nan_b]:
            df = (
                pd.DataFrame(
                    dict(
                        pathlength=nx.single_source_dijkstra_path_length(
                            graph, b, cutoff=200
                        )
                    )
                )
                .join(n.buses.country)
                .dropna()
            )
            assert not df.empty, (
                f"No buses with defined country within 200km of bus `{b}`"
            )
            n.buses.at[b, "country"] = df.loc[df.pathlength.idxmin(), "country"]

        logger.warning(
            f"{c_nan_b.sum()} buses are not in any country or offshore shape,"
            f" {c_nan_b.sum() - c_tag_nan_b.sum()} have been assigned from the tag of the entsoe map,"
            " the rest from the next bus in terms of pathlength."
        )

    return buses


def _replace_b2b_converter_at_country_border_by_link(n):
    # Affects only the B2B converter in Lithuania at the Polish border at the moment
    buscntry = n.buses.country
    linkcntry = n.links.bus0.map(buscntry)
    converters_i = n.links.index[
        (n.links.carrier == "B2B") & (linkcntry == n.links.bus1.map(buscntry))
    ]

    def findforeignbus(G, i):
        cntry = linkcntry.at[i]
        for busattr in ("bus0", "bus1"):
            b0 = n.links.at[i, busattr]
            for b1 in G[b0]:
                if buscntry[b1] != cntry:
                    return busattr, b0, b1
        return None, None, None

    for i in converters_i:
        G = n.graph()
        busattr, b0, b1 = findforeignbus(G, i)
        if busattr is not None:
            comp, line = next(iter(G[b0][b1]))
            if comp != "Line":
                logger.warning(
                    f"Unable to replace B2B `{i}` expected a Line, but found a {comp}"
                )
                continue

            n.links.at[i, busattr] = b1
            n.links.at[i, "p_nom"] = min(
                n.links.at[i, "p_nom"], n.lines.at[line, "s_nom"]
            )
            n.links.at[i, "carrier"] = "DC"
            n.links.at[i, "underwater_fraction"] = 0.0
            n.links.at[i, "length"] = n.lines.at[line, "length"]

            n.remove("Line", line)
            n.remove("Bus", b0)

            logger.info(
                f"Replacing B2B converter `{i}` together with bus `{b0}` and line `{line}` by an HVDC tie-line {linkcntry.at[i]}-{buscntry.at[b1]}"
            )


def _set_links_underwater_fraction(n, offshore_shapes):
    if n.links.empty:
        return

    if not hasattr(n.links, "geometry"):
        n.links["underwater_fraction"] = 0.0
    else:
        offshore_shape = gpd.read_file(offshore_shapes).union_all()
        links = gpd.GeoSeries(n.links.geometry.dropna().map(shapely.wkt.loads))
        n.links["underwater_fraction"] = (
            links.intersection(offshore_shape).length / links.length
        )


def _adjust_capacities_of_under_construction_branches(n, config):
    lines_mode = config["lines"].get("under_construction", "undef")
    if lines_mode == "zero":
        n.lines.loc[n.lines.under_construction, "num_parallel"] = 0.0
        n.lines.loc[n.lines.under_construction, "s_nom"] = 0.0
    elif lines_mode == "remove":
        n.remove("Line", n.lines.index[n.lines.under_construction])
    elif lines_mode != "keep":
        logger.warning(
            "Unrecognized configuration for `lines: under_construction` = `{}`. Keeping under construction lines."
        )

    links_mode = config["links"].get("under_construction", "undef")
    if links_mode == "zero":
        n.links.loc[n.links.under_construction, "p_nom"] = 0.0
    elif links_mode == "remove":
        n.remove("Link", n.links.index[n.links.under_construction])
    elif links_mode != "keep":
        logger.warning(
            "Unrecognized configuration for `links: under_construction` = `{}`. Keeping under construction links."
        )

    if lines_mode == "remove" or links_mode == "remove":
        # We might need to remove further unconnected components
        n = _remove_unconnected_components(n)

    return n


def _set_shapes(n, country_shapes, offshore_shapes):
    # Write the geodataframes country_shapes and offshore_shapes to the network.shapes component
    country_shapes = gpd.read_file(country_shapes).rename(columns={"name": "idx"})
    country_shapes["type"] = "country"
    offshore_shapes = gpd.read_file(offshore_shapes).rename(columns={"name": "idx"})
    offshore_shapes["type"] = "offshore"
    all_shapes = pd.concat([country_shapes, offshore_shapes], ignore_index=True)
    n.add(
        "Shape",
        all_shapes.index,
        geometry=all_shapes.geometry,
        idx=all_shapes.idx,
        type=all_shapes["type"],
    )


def base_network(
    buses,
    converters,
    transformers,
    lines,
    links,
    links_p_nom,
    europe_shape,
    country_shapes,
    offshore_shapes,
    countries,
    parameter_corrections,
    config,
):
    base_network = config["electricity"].get("base_network")
    osm_prebuilt_version = config["electricity"].get("osm-prebuilt-version")
    assert base_network in {
        "entsoegridkit",
        "osm-raw",
        "osm-prebuilt",
    }, (
        f"base_network must be either 'entsoegridkit', 'osm-raw' or 'osm-prebuilt', but got '{base_network}'"
    )
    if base_network == "entsoegridkit":
        warnings.warn(
            "The 'entsoegridkit' base network is deprecated and will be removed in future versions. Please use 'osm-raw' or 'osm-prebuilt' instead.",
            DeprecationWarning,
        )

    logger_str = (
        f"Creating base network using {base_network}"
        + (f" v{osm_prebuilt_version}" if base_network == "osm-prebuilt" else "")
        + "."
    )
    logger.info(logger_str)

    buses = _load_buses(buses, europe_shape, countries, config)
    transformers = _load_transformers(buses, transformers)
    lines = _load_lines(buses, lines)

    if base_network == "entsoegridkit":
        links = _load_links_from_eg(buses, links)
        converters = _load_converters_from_eg(buses, converters)

        # Optionally reconnect Crimea
        if (config["lines"].get("reconnect_crimea", True)) & (
            "UA" in config["countries"]
        ):
            lines = _reconnect_crimea(lines)

        # Set electrical parameters of lines and links
        lines = _set_electrical_parameters_lines_eg(lines, config)
        links = _set_electrical_parameters_links_eg(links, config, links_p_nom)
    elif base_network in {"osm-prebuilt", "osm-raw"}:
        links = _load_links_from_osm(buses, links)
        converters = _load_converters_from_osm(buses, converters)

        # Set electrical parameters of lines and links
        lines = _set_electrical_parameters_lines_osm(lines, config)
        links = _set_electrical_parameters_links_osm(links, config)
    else:
        raise ValueError(
            "base_network must be either 'entsoegridkit', 'osm-raw', or 'osm-prebuilt'"
        )

    # Set electrical parameters of transformers and converters
    transformers = _set_electrical_parameters_transformers(transformers, config)
    converters = _set_electrical_parameters_converters(converters, config)

    n = pypsa.Network()
    n.name = (
        f"PyPSA-Eur ({base_network}"
        + (f" v{osm_prebuilt_version}" if base_network == "osm-prebuilt" else "")
        + ")"
    )

    time = get_snapshots(snakemake.params.snapshots, snakemake.params.drop_leap_day)
    n.set_snapshots(time)

    n.add("Bus", buses.index, **buses)
    n.add("Line", lines.index, **lines)
    n.add("Transformer", transformers.index, **transformers)
    n.add("Link", links.index, **links)
    n.add("Link", converters.index, **converters)

    _set_lines_s_nom_from_linetypes(n)
    if config["electricity"].get("base_network") == "entsoegridkit":
        _apply_parameter_corrections(n, parameter_corrections)

    n = _remove_unconnected_components(n)

    _set_countries_and_substations(n, config, country_shapes, offshore_shapes)

    _set_links_underwater_fraction(n, offshore_shapes)

    _replace_b2b_converter_at_country_border_by_link(n)

    n = _adjust_capacities_of_under_construction_branches(n, config)

    _set_shapes(n, country_shapes, offshore_shapes)

    # Add carriers if they are present in buses.carriers
    carriers_in_buses = set(n.buses.carrier.dropna().unique())
    carriers = carriers_in_buses.intersection({"AC", "DC"})

    if carriers:
        n.add("Carrier", carriers)

    return n


def _get_linetypes_config(line_types, voltages):
    """
    Return the dictionary of linetypes for selected voltages. The dictionary is
    a subset of the dictionary line_types, whose keys match the selected
    voltages.

    Parameters
    ----------
    line_types : dict
        Dictionary of linetypes: keys are nominal voltages and values are linetypes.
    voltages : list
        List of selected voltages.

    Returns
    -------
        Dictionary of linetypes for selected voltages.
    """
    # get voltages value that are not available in the line types
    vnoms_diff = set(voltages).symmetric_difference(set(line_types.keys()))
    if vnoms_diff:
        logger.warning(
            f"Voltages {vnoms_diff} not in the {line_types} or {voltages} list."
        )
    return {k: v for k, v in line_types.items() if k in voltages}


def _get_linetype_by_voltage(v_nom, d_linetypes):
    """
    Return the linetype of a specific line based on its voltage v_nom.

    Parameters
    ----------
    v_nom : float
        The voltage of the line.
    d_linetypes : dict
        Dictionary of linetypes: keys are nominal voltages and values are linetypes.

    Returns
    -------
        The linetype of the line whose nominal voltage is closest to the line voltage.
    """
    v_nom_min, line_type_min = min(
        d_linetypes.items(),
        key=lambda x: abs(x[0] - v_nom),
    )
    return line_type_min


def voronoi(points, outline, crs=4326):
    """
    Create Voronoi polygons from a set of points within an outline.
    """
    pts = gpd.GeoSeries(
        gpd.points_from_xy(points.x, points.y),
        index=points.index,
        crs=crs,
    )
    voronoi = pts.voronoi_polygons(extend_to=outline).clip(outline)

    # can be removed with shapely 2.1 where order is preserved
    # https://github.com/shapely/shapely/issues/2020
    with warnings.catch_warnings():
        warnings.filterwarnings("ignore", category=UserWarning)
        pts = gpd.GeoDataFrame(geometry=pts)
        voronoi = gpd.GeoDataFrame(geometry=voronoi)
        joined = gpd.sjoin_nearest(pts, voronoi, how="right")

    return joined.dissolve(by="Bus").reindex(points.index).squeeze()


def process_onshore_regions(
    adm: str,
    buses: pd.DataFrame,
    admin_shapes: gpd.GeoDataFrame,
    crs: str,
) -> gpd.GeoDataFrame:
    country = admin_shapes.loc[adm, "country"]
    c_b = buses.admin == adm

    onshore_shape = admin_shapes.loc[adm, "geometry"]
    onshore_locs = (
        buses.loc[c_b & buses.onshore_bus]
        .sort_values(by="substation_lv", ascending=False)  # preference for substations
        .drop_duplicates(subset=["x", "y", "country"], keep="first")[
            ["x", "y", "country"]
        ]
    )
    onshore_regions_adm = gpd.GeoDataFrame(
        {
            "name": onshore_locs.index,
            "x": onshore_locs["x"],
            "y": onshore_locs["y"],
            "geometry": voronoi(onshore_locs, onshore_shape),
            "country": country,
        },
        crs=crs,
    )

    return onshore_regions_adm


def process_offshore_regions(
    buses: pd.DataFrame,
    offshore_shapes: gpd.GeoDataFrame,
    countries: list[str],
    crs: str,
) -> list[gpd.GeoDataFrame]:
    offshore_regions = []

    tqdm_kwargs = dict(
        ascii=False,
        unit=" regions",
        total=len(countries),
        desc="Building offshore regions",
    )
    for country in tqdm(countries, **tqdm_kwargs):
        if country not in offshore_shapes.index:
            continue

        c_b = buses.country == country
        offshore_shape = offshore_shapes[country]
        offshore_locs = buses.loc[c_b & buses.substation_off, ["x", "y"]]
        offshore_regions_c = gpd.GeoDataFrame(
            {
                "name": offshore_locs.index,
                "x": offshore_locs["x"],
                "y": offshore_locs["y"],
                "geometry": voronoi(offshore_locs, offshore_shape),
                "country": country,
            },
            crs=crs,
        )
        sel = offshore_regions_c.to_crs(3035).area > 10  # m2
        offshore_regions_c = offshore_regions_c.loc[sel]
        offshore_regions.append(offshore_regions_c)

    return offshore_regions
<<<<<<< HEAD


def build_bus_shapes(
    n: pypsa.Network,
    admin_shapes: gpd.GeoDataFrame,
    offshore_shapes: str,
    countries: list[str],
) -> tuple[
    list[gpd.GeoDataFrame], list[gpd.GeoDataFrame], gpd.GeoDataFrame, gpd.GeoDataFrame
]:
    """
    Build onshore and offshore regions for buses in the network.

    Parameters
    ----------
        n (pypsa.Network) : The network for which the bus shapes will be built.
        admin_shapes (gpd.GeoDataFrame) : GeoDataFrame with administrative region shapes indexed by name.
        offshore_shapes (str) : Path to the file containing offshore shapes.
        countries (list[str]) : List of country codes to process.

    Returns
    -------
        tuple[list[gpd.GeoDataFrame], list[gpd.GeoDataFrame], gpd.GeoDataFrame, gpd.GeoDataFrame]

        A tuple containing:
            - List of GeoDataFrames for each onshore region
            - List of GeoDataFrames for each offshore region
            - Combined GeoDataFrame of all onshore shapes
            - Combined GeoDataFrame of all offshore shapes
    """
    offshore_shapes = gpd.read_file(offshore_shapes)
    offshore_shapes = offshore_shapes.reindex(columns=REGION_COLS).set_index("name")[
        "geometry"
    ]

    buses = n.buses[
        ["x", "y", "country", "onshore_bus", "substation_lv", "substation_off"]
    ].copy()

    buses["geometry"] = gpd.points_from_xy(buses["x"], buses["y"])
    buses = gpd.GeoDataFrame(buses, geometry="geometry", crs="EPSG:4326")
    buses["admin"] = ""

    # Map buses per country
    for country in countries:
        buses_subset = buses.loc[buses["country"] == country]

        buses.loc[buses_subset.index, "admin"] = gpd.sjoin_nearest(
            buses_subset.to_crs(epsg=3857),
            admin_shapes.loc[admin_shapes["country"] == country].to_crs(epsg=3857),
            how="left",
        )["admin_right"]

    # Create Voronoi polygons for each administrative region.
    # If administrative clustering is deactivated, voronoi cells are created on a country level.
    admin_regions = sorted(
        set(buses.admin.unique()).intersection(admin_shapes.index.unique())
    )

    # Onshore regions
    nprocesses = snakemake.threads
    tqdm_kwargs = dict(
        ascii=False,
        unit=" regions",
        total=len(admin_regions),
        desc="Building onshore regions",
    )
    func = partial(
        process_onshore_regions,
        buses=buses,
        admin_shapes=admin_shapes,
        crs=n.crs.name,
    )

    with mp.Pool(processes=nprocesses) as pool:
        onshore_regions = list(tqdm(pool.imap(func, admin_regions), **tqdm_kwargs))
    onshore_shapes = pd.concat(onshore_regions, ignore_index=True).set_crs(n.crs)
    logger.info(f"In total {len(onshore_shapes)} onshore regions.")

    # Offshore regions
    offshore_regions = process_offshore_regions(
        buses,
        offshore_shapes,
        countries,
        n.crs.name,
    )
    if offshore_regions:
        offshore_shapes = pd.concat(offshore_regions, ignore_index=True).set_crs(n.crs)
    else:
        offshore_shapes = gpd.GeoDataFrame(
            columns=["name", "geometry"], crs=n.crs
        ).set_index("name")
    logger.info(f"In total {len(offshore_shapes)} offshore regions.")

=======


def build_bus_shapes(
    n: pypsa.Network,
    admin_shapes: gpd.GeoDataFrame,
    offshore_shapes: str,
    countries: list[str],
) -> tuple[
    list[gpd.GeoDataFrame], list[gpd.GeoDataFrame], gpd.GeoDataFrame, gpd.GeoDataFrame
]:
    """
    Build onshore and offshore regions for buses in the network.

    Parameters
    ----------
        n (pypsa.Network) : The network for which the bus shapes will be built.
        admin_shapes (gpd.GeoDataFrame) : GeoDataFrame with administrative region shapes indexed by name.
        offshore_shapes (str) : Path to the file containing offshore shapes.
        countries (list[str]) : List of country codes to process.

    Returns
    -------
        tuple[list[gpd.GeoDataFrame], list[gpd.GeoDataFrame], gpd.GeoDataFrame, gpd.GeoDataFrame]

        A tuple containing:
            - List of GeoDataFrames for each onshore region
            - List of GeoDataFrames for each offshore region
            - Combined GeoDataFrame of all onshore shapes
            - Combined GeoDataFrame of all offshore shapes
    """
    offshore_shapes = gpd.read_file(offshore_shapes)
    offshore_shapes = offshore_shapes.reindex(columns=REGION_COLS).set_index("name")[
        "geometry"
    ]

    buses = n.buses[
        ["x", "y", "country", "onshore_bus", "substation_lv", "substation_off"]
    ].copy()

    buses["geometry"] = gpd.points_from_xy(buses["x"], buses["y"])
    buses = gpd.GeoDataFrame(buses, geometry="geometry", crs="EPSG:4326")
    buses["admin"] = ""

    # Map buses per country
    for country in countries:
        buses_subset = buses.loc[buses["country"] == country]

        buses.loc[buses_subset.index, "admin"] = gpd.sjoin_nearest(
            buses_subset.to_crs(epsg=3857),
            admin_shapes.loc[admin_shapes["country"] == country].to_crs(epsg=3857),
            how="left",
        )["admin_right"]

    # Create Voronoi polygons for each administrative region.
    # If administrative clustering is deactivated, voronoi cells are created on a country level.
    admin_regions = sorted(
        set(buses.admin.unique()).intersection(admin_shapes.index.unique())
    )

    # Onshore regions
    nprocesses = snakemake.threads
    tqdm_kwargs = dict(
        ascii=False,
        unit=" regions",
        total=len(admin_regions),
        desc="Building onshore regions",
    )
    func = partial(
        process_onshore_regions,
        buses=buses,
        admin_shapes=admin_shapes,
        crs=n.crs.name,
    )

    with mp.Pool(processes=nprocesses) as pool:
        onshore_regions = list(tqdm(pool.imap(func, admin_regions), **tqdm_kwargs))
    onshore_shapes = pd.concat(onshore_regions, ignore_index=True).set_crs(n.crs)
    logger.info(f"In total {len(onshore_shapes)} onshore regions.")

    # Offshore regions
    offshore_regions = process_offshore_regions(
        buses,
        offshore_shapes,
        countries,
        n.crs.name,
    )
    if offshore_regions:
        offshore_shapes = pd.concat(offshore_regions, ignore_index=True).set_crs(n.crs)
    else:
        offshore_shapes = gpd.GeoDataFrame(
            columns=["name", "geometry"], crs=n.crs
        ).set_index("name")
    logger.info(f"In total {len(offshore_shapes)} offshore regions.")

>>>>>>> 310bbe1b
    return onshore_regions, offshore_regions, onshore_shapes, offshore_shapes


def append_bus_shapes(n, shapes, type):
    """
    Append shapes to the network. If shapes with the same component and type
    already exist, they will be removed.

    Parameters
    ----------
        n (pypsa.Network): The network to which the shapes will be appended.
        shapes (geopandas.GeoDataFrame): The shapes to be appended.
        **kwargs: Additional keyword arguments used in `n.add`.

    Returns
    -------
        None
    """
    remove = n.shapes.query("component == 'Bus' and type == @type").index
    n.remove("Shape", remove)

    offset = n.shapes.index.astype(int).max() + 1 if not n.shapes.empty else 0
    shapes = shapes.rename(lambda x: int(x) + offset)
    n.add(
        "Shape",
        shapes.index,
        geometry=shapes.geometry,
        idx=shapes.name,
        component="Bus",
        type=type,
    )


def find_neighbours(
    polygon: shapely.geometry.Polygon, index: str, gdf: gpd.GeoDataFrame
) -> list:
    """
    Find neighbouring polygons of a given polygon in a GeoDataFrame using spatial index.

    Parameters
    ----------
        polygon (shapely.geometry.Polygon): Polygon for which to find neighbours.
        index (str): Index of the polygon.
        gdf (gpd.GeoDataFrame): GeoDataFrame containing all polygons.

    Returns
    -------
        list: List of indices of neighbouring polygons.
    """
    possible_neighbours = gdf.sindex.intersection(polygon.bounds)

    # Get actual neighbours by filtering those that touch
    neighbours = gdf.iloc[list(possible_neighbours)]
    neighbours = neighbours[neighbours.geometry.touches(polygon)]

    # if no neighbours exist, return empty list
    if len(neighbours) == 0:
        return None

    # Return the indices of touching neighbours
    return neighbours.index.tolist()


def keep_good_neighbours(
    adm: str,
    neighbours: list,
    parent_dict: dict,
    country_dict: dict,
) -> list:
    """
    Filtering list of neighbours based on country and parent.

    Parameters
    ----------
        adm (str): Index of the administrative region.
        neighbours (list): List of neighbours.
        parent_dict (dict): Dictionary with parent of each administrative region.
        country_dict (dict): Dictionary with country of each administrative region.

    Returns
    -------
        list: List of filtered
    """
    # Only keep neighbours that are located in the same country

    neighbours = [n for n in neighbours if n[:2] == country_dict[adm]]

    # Filter new neighbours by parent
    new_neighbours = [n for n in neighbours if parent_dict[n] == parent_dict[adm]]

    # If no neighbours are left, keep all neighbours
    if not new_neighbours:
        return neighbours

    return new_neighbours


def sort_values_by_dict(
    neighbours: list,
    dicts: list,
    ascending: bool = True,
) -> list:
    """
    Sorts a list of keys by values from multiple dictionaries in order of priority.

    Parameters
    ----------
        neighbours (list): List of keys to sort.
        dicts (list): List of dictionaries containing values to sort by.
        ascending (bool): Whether to sort in ascending order.

    Returns
    -------
        list: Sorted list of keys.
    """
    return sorted(
        neighbours,
        key=lambda x: tuple(
            d[x] for d in dicts
        ),  # Create sorting tuple from multiple dictionaries
        reverse=not ascending,
    )


def create_merged_admin_region(
    row: pd.Series,
    first_neighbours_dict: dict,
    admin_shapes: gpd.GeoDataFrame,
) -> pd.Series:
    """
    Creates a merged administrative region from a given row and its first neighbours.

    Parameters
    ----------
        row (pd.Series): Series containing information about the region to be merged.
        first_neighbours_dict (dict): Dictionary containing first neighbours for each region.
        admin_shapes (gpd.GeoDataFrame): GeoDataFrame containing all administrative regions.

    Returns
    -------
        pd.Series: Series containing information about the merged region.
    """
    first_neighbours = first_neighbours_dict[row.name]
    neighbours_contain = list(
        set(
            chain.from_iterable(
                [
                    admin_shapes.loc[neighbour, "contains"]
                    for neighbour in first_neighbours
                ]
            )
        )
    )

    merge_regions = sorted([row.name] + first_neighbours)
<<<<<<< HEAD
    contains_cumulative = sorted(row.contains + first_neighbours + neighbours_contain)
=======
    contains_cumulative = sorted(
        set(row.contains + first_neighbours + neighbours_contain)
    )
>>>>>>> 310bbe1b
    gdf = admin_shapes.loc[merge_regions]

    geometry = gdf.union_all()
    country = gdf.loc[row.name, "country"]
    parent = gdf.loc[row.name, "parent"]
    substations = gdf["substations"].sum()
    isempty = not any(
        ~gdf["isempty"].values
    )  # if one of the regions is not empty, the merged region is not empty
    area = gdf["area"].sum()
    neighbours = sorted(
        list(
            set(
                chain.from_iterable(
                    [
                        neighbour
                        for neighbour in gdf["neighbours"]
                        if isinstance(neighbour, list)
                    ]
                )
            )
        )
    )
    neighbours = [
        n for n in neighbours if n not in merge_regions
    ]  # Remove contained values from neighbours

    return pd.Series(
        {
            "geometry": geometry,
            "country": country,
            "parent": parent,
            "substations": substations,
            "contains": contains_cumulative,  # List of contains
            "isempty": isempty,
            "area": area,
            "neighbours": neighbours,  # List of neighbours
        }
    )


def update_names(
    names: list[str],
) -> str:
    """
    Updating names of merged administrative regions using the alphabetically first name in a list.

    Parameters
    ----------
        names (list): List of names to update.

    Returns
    -------
        str: Updated name.
    """
    if len(names) == 1:
        return names[0]

    basename = sorted(names)[0]
    name = basename + "+" + str(len(names) - 1)

    return name


def clean_dict(
    diction: dict,
) -> dict:
    """
    Cleans a dictionary by removing duplicates (keys or values that appear in multiple key-value pairs).

    Parameters
    ----------
        diction (dict): Dictionary to clean.

    Returns
    -------
        dict: Cleaned dictionary.
    """

    if not diction:
        return diction

    # Sub dictionary where values are only of length 1
    single_occurrences = {k: v for k, v in diction.items() if len(v) == 1}
<<<<<<< HEAD
    # Create list of key, value pairs and store in list
    single_values = list(chain.from_iterable(single_occurrences.values()))
    single_keys = list(single_occurrences.keys())

    # Create dict with single_keys() as keys and sets of single_keys and single_values as values using
    single_df = pd.DataFrame(
        zip(
            single_keys,
            [set([key, value]) for key, value in zip(single_keys, single_values)],
        )
    )
    # Only keep first occurrence of duplicates
    single_df = single_df.drop_duplicates(subset=1, keep="first")

    # Difference between single_df[0].values and single_keys
    drop_keys = set(single_keys) - set(single_df[0].values)

    # Drop keys in double_values
    diction = {k: v for k, v in diction.items() if k not in drop_keys}
=======

    # Enters only if single_occurrences is not empty
    if single_occurrences:
        # Create list of key, value pairs and store in list
        single_values = list(chain.from_iterable(single_occurrences.values()))
        single_keys = list(single_occurrences.keys())

        # Create dict with single_keys() as keys and sets of single_keys and single_values as values using
        single_df = pd.DataFrame(
            zip(
                single_keys,
                [set([key, value]) for key, value in zip(single_keys, single_values)],
            )
        )
        # Only keep first occurrence of duplicates
        single_df = single_df.drop_duplicates(subset=1, keep="first")

        # Difference between single_df[0].values and single_keys
        drop_keys = set(single_keys) - set(single_df[0].values)

        # Drop keys in double_values
        diction = {k: v for k, v in diction.items() if k not in drop_keys}
>>>>>>> 310bbe1b

    # Create list of values, that also exist as key
    double_values = list(chain.from_iterable(diction.values()))
    double_values = [x for x in double_values if x in diction.keys()]

    for key, values in diction.items():
        diction[key] = [value for value in values if value not in double_values]

    # Remove keys that have no values left
    diction = {k: v for k, v in diction.items() if v}

    return diction


def get_nearest_neighbour(
    row: pd.Series,
    admin_shapes: gpd.GeoDataFrame,
) -> str:
    """
    Finds the nearest neighbour containing substations within the same region.

    Parameters
    ----------
        row (pd.Series): Series containing information about the region.
        admin_shapes (gpd.GeoDataFrame): GeoDataFrame containing all administrative regions.

    Returns
    -------
        str: Index of the nearest neighbour.
    """
    country = row["country"]
    gdf = gpd.GeoDataFrame([row.loc[["country", "geometry"]]], crs=admin_shapes.crs)
    nearest_neighbours = admin_shapes.loc[
        (admin_shapes.index != row.name)
        & (admin_shapes["country"] == country)
        & (admin_shapes["isempty"] == False),
        ["country", "geometry"],
    ]

    nearest_neighbour = (
        gdf.to_crs(epsg=3035)
        .sjoin_nearest(
            nearest_neighbours.to_crs(epsg=3035),
            how="left",
        )["index_right"]
        .values[0]
    )

    return nearest_neighbour


def merge_regions_recursive(
    admin_shapes: gpd.GeoDataFrame,
    neighbours_missing: bool = True,
) -> gpd.GeoDataFrame:
    """
    Recursive function to merge administrative regions that do not contain substations with their neighbours.
    Prioritises neighbours with the most substations and smallest area.
    Terminates when all regions without substations have been merged.

    Parameters
    ----------
        admin_shapes (gpd.GeoDataFrame): GeoDataFrame containing all administrative regions.
        neighbours_missing (bool): Whether to find neighbours if they are missing.

    Returns
    -------
        gpd.GeoDataFrame: GeoDataFrame containing the merged administrative regions
    """
    while True:
        # Calculate area
        admin_shapes["area"] = admin_shapes.to_crs(epsg=3035).area
        area_dict = admin_shapes["area"].to_dict()
        country_dict = admin_shapes["country"].to_dict()
        parent_dict = admin_shapes["parent"].to_dict()
        substations_dict = (
            admin_shapes["substations"].mul(-1).to_dict()
        )  # multiply by -1 to sort in ascending order

        if neighbours_missing:
            # Find all neighbours
            admin_shapes["neighbours"] = None
            admin_shapes.loc[admin_shapes.isempty, "neighbours"] = admin_shapes.loc[
                admin_shapes.isempty
            ].apply(
                lambda row: find_neighbours(row.geometry, row.name, admin_shapes),
                axis=1,
            )

            # Keep only viable neighbours (preferably same parent)
            admin_shapes.loc[
                admin_shapes.isempty & ~admin_shapes.neighbours.isna(), "neighbours"
            ] = admin_shapes.loc[
                admin_shapes.isempty & ~admin_shapes.neighbours.isna()
            ].apply(
                lambda row: keep_good_neighbours(
                    row.name, row.neighbours, parent_dict, country_dict
                ),
                axis=1,
            )

        # Filter for regions that have neighbours and are empty
        b_isempty_hasneighbours = admin_shapes.isempty & admin_shapes.neighbours.apply(
            lambda x: len(x) > 0 if isinstance(x, list) else False
        )

        if not b_isempty_hasneighbours.any():
            logger.info("All administrative regions without buses have been merged.")
            break

        # Sort neighbours in such a way, that the neighbour with the most substations is first.
        # If there are multiple neighbours with the same number of substations, the one with the smallest area is first.
        # ascending = True (default) - For this to work, substations_dict was multiplied by -1
        # Most negative number of substation (smallest) comes first
        admin_shapes.loc[b_isempty_hasneighbours, "neighbours"] = admin_shapes.loc[
            b_isempty_hasneighbours
        ].apply(
            lambda row: sort_values_by_dict(
                row.neighbours, [substations_dict, area_dict]
            ),
            axis=1,
        )

        # Find all first neighbours and
        # create dict with first neighbours as keys and list of regions of which they are neighbours as values
        first_neighbours = admin_shapes.loc[
            b_isempty_hasneighbours, "neighbours"
        ].apply(lambda x: x[0])
        first_neighbours = (
            first_neighbours.groupby(first_neighbours)
            .apply(lambda x: x.index.tolist())
            .to_dict()
        )
        first_neighbours = clean_dict(first_neighbours)

        # Create merged administrative regions
        merged_shapes = gpd.GeoDataFrame(
            columns=admin_shapes.columns,
            index=sorted(first_neighbours.keys()),
            crs=admin_shapes.crs,
        )
        merged_shapes["contains"] = admin_shapes.loc[merged_shapes.index, "contains"]
        merged_shapes = merged_shapes.apply(
            lambda row: create_merged_admin_region(
                row,
                first_neighbours,
                admin_shapes,
            ),
            axis=1,
        )
        merged_shapes.drop_duplicates(subset="geometry", keep="first", inplace=True)

        # Remove merged regions from admin_shapes and update admin_shapes
        list_merged_adm = list(set(chain.from_iterable(merged_shapes["contains"])))
        list_merged_adm = [adm for adm in list_merged_adm if adm in admin_shapes.index]
        admin_shapes = admin_shapes.drop(list_merged_adm)
        admin_shapes = pd.concat([admin_shapes, merged_shapes])

    return admin_shapes


def build_admin_shapes(
    n: pypsa.Network,
    nuts3_shapes: str,
    clustering: str,
    admin_levels: dict[str, int],
    countries: list[str],
) -> gpd.GeoDataFrame:
    """
    Builds administrative shapes for bus regions based on NUTS3 regions and custom clustering configuration.

    Parameters
    ----------
    nuts3_shapes (str) : Path to the file containing NUTS3 shapes.
    clustering (str) : Clustering method to use ('administrative' or other).
    admin_levels (dict[str, int]) : Dictionary mapping country codes to administrative levels.
    countries (list[str]) : List of country codes to include.

    Returns
    -------
    admin_shapes (gpd.GeoDataFrame): GeoDataFrame containing the administrative regions.
    """
    level_map = {
        0: "country",
        1: "level1",
        2: "level2",
        3: "level3",
    }

    adm1_countries = ["BA", "MD", "UA", "XK"]
    adm1_countries = list(set(adm1_countries).intersection(n.buses.country.unique()))

    nuts3_regions = gpd.read_file(nuts3_shapes)
    nuts3_regions = nuts3_regions.set_index(nuts3_regions.columns[0])

    level = admin_levels.get("level", 0)

    if clustering == "administrative":
        logger.info(f"Building bus regions at administrative level {level}")
        nuts3_regions["column"] = level_map[level]

        # Only keep the values whose keys are in countries
        country_level = {
            k: v for k, v in admin_levels.items() if (k != "level") and (k in countries)
        }
        if country_level:
            country_level_list = "\n".join(
                [f"- {k}: level {v}" for k, v in country_level.items()]
            )
            logger.info(
                f"Setting individual administrative levels for:\n{country_level_list}"
            )
            nuts3_regions.loc[
                nuts3_regions["country"].isin(country_level.keys()), "column"
            ] = (
                nuts3_regions.loc[
                    nuts3_regions["country"].isin(country_level.keys()), "country"
                ]
                .map(country_level)
                .map(level_map)
            )

        # If GB is in the countries, set the level, aggregate London area to level 1 due to converging issues
        if "GB" in countries:
            nuts3_regions.loc[nuts3_regions.level1 == "GBI", "column"] = "level1"

        nuts3_regions["admin"] = nuts3_regions.apply(
            lambda row: row[row["column"]], axis=1
        )
    else:
        logger.info("Building bus regions per country level.")
        nuts3_regions["admin"] = nuts3_regions["country"]

    # Group by busmap
    admin_shapes = nuts3_regions[["admin", "geometry"]]
    admin_shapes = admin_shapes.groupby("admin")["geometry"].apply(
        lambda x: x.union_all()
    )
    admin_shapes = gpd.GeoDataFrame(
        admin_shapes, geometry="geometry", crs=nuts3_regions.crs
    )
    admin_shapes["country"] = admin_shapes.index.str[:2]

    # Identify regions that do not contain buses and merge them with smallest
    # neighbouring area of the same parent region (NUTS3 -> NUTS2 -> NUTS1 -> country)
    buses = n.buses[["x", "y", "country"]].copy()
    buses["geometry"] = gpd.points_from_xy(buses["x"], buses["y"])
    buses = gpd.GeoDataFrame(buses, geometry="geometry", crs=n.crs)

    # Obtain parents
    admin_shapes["parent"] = admin_shapes.index.str.replace("-", "").map(
        lambda x: x[:2] if len(x) == 2 else x[:-1]
    )
    admin_shapes.loc[admin_shapes.country.isin(adm1_countries), "parent"] = (
        admin_shapes.loc[admin_shapes.country.isin(adm1_countries), "country"]
    )

    # Check how many buses are in each region
    admin_shapes = gpd.sjoin(
        admin_shapes, buses[["country", "geometry"]], how="left", predicate="contains"
    )
    admin_shapes["substations"] = admin_shapes.apply(
        lambda x: 1 if x["country_left"] == x["country_right"] else 0, axis=1
    )
    admin_shapes.rename(columns={"country_left": "country"}, inplace=True)
    admin_shapes = admin_shapes.groupby(admin_shapes.index).agg(
        {
            "geometry": "first",
            "country": "first",
            "parent": "first",
            "substations": "sum",
        }
    )
    admin_shapes = gpd.GeoDataFrame(
        admin_shapes, geometry="geometry", crs=nuts3_regions.crs
    )
    admin_shapes["isempty"] = admin_shapes["substations"] == 0

    # Initiate contains column
    if "contains" not in admin_shapes.columns:
        admin_shapes["contains"] = admin_shapes.apply(lambda row: [row.name], axis=1)

    if admin_shapes["isempty"].any():
        logger.info(
            "Administrative regions without buses found. Merging with neighbouring regions of the same parent region."
        )

        admin_shapes = merge_regions_recursive(admin_shapes)

        # Find closest regions for remaining islands
        logger.info("Finding closest administrative regions for remaining islands.")
        b_island = admin_shapes["isempty"] == True
        admin_shapes.loc[b_island, "neighbours"] = admin_shapes.loc[b_island].apply(
            lambda row: [get_nearest_neighbour(row, admin_shapes)],
            axis=1,
        )

        admin_shapes = merge_regions_recursive(admin_shapes, neighbours_missing=False)

        # Update names
        admin_shapes.index.name = "admin"
        admin_shapes.reset_index(inplace=True)
        admin_shapes["admin"] = admin_shapes.apply(
            lambda row: update_names(row["contains"]),
            axis=1,
        )
        admin_shapes.set_index("admin", inplace=True)

    return admin_shapes[["country", "parent", "contains", "substations", "geometry"]]


if __name__ == "__main__":
    if "snakemake" not in globals():
        from _helpers import mock_snakemake

        snakemake = mock_snakemake("base_network")
    configure_logging(snakemake)
    set_scenario_config(snakemake)
    mp.set_start_method("spawn", force=True)

    countries = snakemake.params.countries
    nuts3_shapes = snakemake.input.nuts3_shapes
    clustering = snakemake.params.get("clustering", "busmap")
    admin_levels = snakemake.params.get("admin_levels")

    buses = snakemake.input.buses
    converters = snakemake.input.converters
    transformers = snakemake.input.transformers
    lines = snakemake.input.lines
    links = snakemake.input.links
    europe_shape = snakemake.input.europe_shape
    country_shapes = snakemake.input.country_shapes
    offshore_shapes = snakemake.input.offshore_shapes
    config = snakemake.config

    if "links_p_nom" in snakemake.input.keys():
        links_p_nom = snakemake.input.links_p_nom
    else:
        links_p_nom = None

    if "parameter_corrections" in snakemake.input.keys():
        parameter_corrections = snakemake.input.parameter_corrections
    else:
        parameter_corrections = None

    n = base_network(
        buses,
        converters,
        transformers,
        lines,
        links,
        links_p_nom,
        europe_shape,
        country_shapes,
        offshore_shapes,
        countries,
        parameter_corrections,
        config,
    )

    admin_shapes = build_admin_shapes(
        n,
        nuts3_shapes,
        clustering,
        admin_levels,
        countries,
    )

    onshore_regions, offshore_regions, onshore_shapes, offshore_shapes = (
        build_bus_shapes(
            n,
            admin_shapes,
            offshore_shapes,
            countries,
        )
    )

    # Export network
    n.meta = snakemake.config
    n.export_to_netcdf(snakemake.output.base_network)

    # Export shapes
    onshore_shapes.to_file(snakemake.output.regions_onshore)
    # append_bus_shapes(n, shapes, "onshore")

    offshore_shapes.to_file(snakemake.output.regions_offshore)
    # append_bus_shapes(n, offshore_shapes, "offshore")

    # Convert contains columns into strings (pyogrio-friendly)
    admin_shapes["contains"] = admin_shapes["contains"].apply(lambda x: ",".join(x))
    admin_shapes["contains"] = admin_shapes["contains"].astype(str)
    admin_shapes.to_file(snakemake.output.admin_shapes)
    # append_bus_shapes(n, admin_shapes, "admin")<|MERGE_RESOLUTION|>--- conflicted
+++ resolved
@@ -898,7 +898,6 @@
         offshore_regions.append(offshore_regions_c)
 
     return offshore_regions
-<<<<<<< HEAD
 
 
 def build_bus_shapes(
@@ -993,102 +992,6 @@
         ).set_index("name")
     logger.info(f"In total {len(offshore_shapes)} offshore regions.")
 
-=======
-
-
-def build_bus_shapes(
-    n: pypsa.Network,
-    admin_shapes: gpd.GeoDataFrame,
-    offshore_shapes: str,
-    countries: list[str],
-) -> tuple[
-    list[gpd.GeoDataFrame], list[gpd.GeoDataFrame], gpd.GeoDataFrame, gpd.GeoDataFrame
-]:
-    """
-    Build onshore and offshore regions for buses in the network.
-
-    Parameters
-    ----------
-        n (pypsa.Network) : The network for which the bus shapes will be built.
-        admin_shapes (gpd.GeoDataFrame) : GeoDataFrame with administrative region shapes indexed by name.
-        offshore_shapes (str) : Path to the file containing offshore shapes.
-        countries (list[str]) : List of country codes to process.
-
-    Returns
-    -------
-        tuple[list[gpd.GeoDataFrame], list[gpd.GeoDataFrame], gpd.GeoDataFrame, gpd.GeoDataFrame]
-
-        A tuple containing:
-            - List of GeoDataFrames for each onshore region
-            - List of GeoDataFrames for each offshore region
-            - Combined GeoDataFrame of all onshore shapes
-            - Combined GeoDataFrame of all offshore shapes
-    """
-    offshore_shapes = gpd.read_file(offshore_shapes)
-    offshore_shapes = offshore_shapes.reindex(columns=REGION_COLS).set_index("name")[
-        "geometry"
-    ]
-
-    buses = n.buses[
-        ["x", "y", "country", "onshore_bus", "substation_lv", "substation_off"]
-    ].copy()
-
-    buses["geometry"] = gpd.points_from_xy(buses["x"], buses["y"])
-    buses = gpd.GeoDataFrame(buses, geometry="geometry", crs="EPSG:4326")
-    buses["admin"] = ""
-
-    # Map buses per country
-    for country in countries:
-        buses_subset = buses.loc[buses["country"] == country]
-
-        buses.loc[buses_subset.index, "admin"] = gpd.sjoin_nearest(
-            buses_subset.to_crs(epsg=3857),
-            admin_shapes.loc[admin_shapes["country"] == country].to_crs(epsg=3857),
-            how="left",
-        )["admin_right"]
-
-    # Create Voronoi polygons for each administrative region.
-    # If administrative clustering is deactivated, voronoi cells are created on a country level.
-    admin_regions = sorted(
-        set(buses.admin.unique()).intersection(admin_shapes.index.unique())
-    )
-
-    # Onshore regions
-    nprocesses = snakemake.threads
-    tqdm_kwargs = dict(
-        ascii=False,
-        unit=" regions",
-        total=len(admin_regions),
-        desc="Building onshore regions",
-    )
-    func = partial(
-        process_onshore_regions,
-        buses=buses,
-        admin_shapes=admin_shapes,
-        crs=n.crs.name,
-    )
-
-    with mp.Pool(processes=nprocesses) as pool:
-        onshore_regions = list(tqdm(pool.imap(func, admin_regions), **tqdm_kwargs))
-    onshore_shapes = pd.concat(onshore_regions, ignore_index=True).set_crs(n.crs)
-    logger.info(f"In total {len(onshore_shapes)} onshore regions.")
-
-    # Offshore regions
-    offshore_regions = process_offshore_regions(
-        buses,
-        offshore_shapes,
-        countries,
-        n.crs.name,
-    )
-    if offshore_regions:
-        offshore_shapes = pd.concat(offshore_regions, ignore_index=True).set_crs(n.crs)
-    else:
-        offshore_shapes = gpd.GeoDataFrame(
-            columns=["name", "geometry"], crs=n.crs
-        ).set_index("name")
-    logger.info(f"In total {len(offshore_shapes)} offshore regions.")
-
->>>>>>> 310bbe1b
     return onshore_regions, offshore_regions, onshore_shapes, offshore_shapes
 
 
@@ -1244,13 +1147,9 @@
     )
 
     merge_regions = sorted([row.name] + first_neighbours)
-<<<<<<< HEAD
-    contains_cumulative = sorted(row.contains + first_neighbours + neighbours_contain)
-=======
     contains_cumulative = sorted(
         set(row.contains + first_neighbours + neighbours_contain)
     )
->>>>>>> 310bbe1b
     gdf = admin_shapes.loc[merge_regions]
 
     geometry = gdf.union_all()
@@ -1335,27 +1234,6 @@
 
     # Sub dictionary where values are only of length 1
     single_occurrences = {k: v for k, v in diction.items() if len(v) == 1}
-<<<<<<< HEAD
-    # Create list of key, value pairs and store in list
-    single_values = list(chain.from_iterable(single_occurrences.values()))
-    single_keys = list(single_occurrences.keys())
-
-    # Create dict with single_keys() as keys and sets of single_keys and single_values as values using
-    single_df = pd.DataFrame(
-        zip(
-            single_keys,
-            [set([key, value]) for key, value in zip(single_keys, single_values)],
-        )
-    )
-    # Only keep first occurrence of duplicates
-    single_df = single_df.drop_duplicates(subset=1, keep="first")
-
-    # Difference between single_df[0].values and single_keys
-    drop_keys = set(single_keys) - set(single_df[0].values)
-
-    # Drop keys in double_values
-    diction = {k: v for k, v in diction.items() if k not in drop_keys}
-=======
 
     # Enters only if single_occurrences is not empty
     if single_occurrences:
@@ -1378,7 +1256,6 @@
 
         # Drop keys in double_values
         diction = {k: v for k, v in diction.items() if k not in drop_keys}
->>>>>>> 310bbe1b
 
     # Create list of values, that also exist as key
     double_values = list(chain.from_iterable(diction.values()))
