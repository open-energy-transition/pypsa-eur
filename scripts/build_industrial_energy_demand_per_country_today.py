--- conflicted
+++ resolved
@@ -54,12 +54,7 @@
 
 import country_converter as coco
 import pandas as pd
-<<<<<<< HEAD
 from _helpers import configure_logging, set_scenario_config
-=======
-import numpy as np
-from _helpers import set_scenario_config
->>>>>>> 552fe46b
 from tqdm import tqdm
 
 logger = logging.getLogger(__name__)
