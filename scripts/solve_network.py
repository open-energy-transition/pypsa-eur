# SPDX-FileCopyrightText: Contributors to PyPSA-Eur <https://github.com/pypsa/pypsa-eur>
#
# SPDX-License-Identifier: MIT
"""
Solves optimal operation and capacity for a network with the option to
iteratively optimize while updating line reactances.

This script is used for optimizing the electrical network as well as the
sector coupled network.

Description
-----------

Total annual system costs are minimised with PyPSA. The full formulation of the
linear optimal power flow (plus investment planning
is provided in the
`documentation of PyPSA <https://pypsa.readthedocs.io/en/latest/optimal_power_flow.html#linear-optimal-power-flow>`_.

The optimization is based on the :func:`network.optimize` function.
Additionally, some extra constraints specified in :mod:`solve_network` are added.

.. note::

    The rules ``solve_elec_networks`` and ``solve_sector_networks`` run
    the workflow for all scenarios in the configuration file (``scenario:``)
    based on the rule :mod:`solve_network`.
"""

import importlib
import logging
import os
import re
import sys
from functools import partial
from typing import Any

import linopy
import numpy as np
import pandas as pd
import pypsa
import xarray as xr
import yaml
from _benchmark import memory_logger
from _helpers import (
    configure_logging,
    set_scenario_config,
    update_config_from_wildcards,
)
from prepare_sector_network import get
from pypsa.descriptors import get_activity_mask
from pypsa.descriptors import get_switchable_as_dense as get_as_dense

logger = logging.getLogger(__name__)
pypsa.pf.logger.setLevel(logging.WARNING)


class ObjectiveValueError(Exception):
    pass


def add_land_use_constraint_perfect(n: pypsa.Network) -> None:
    """
    Add global constraints for tech capacity limit.

    Parameters
    ----------
    n : pypsa.Network
        The PyPSA network instance

    Returns
    -------
    pypsa.Network
        Network with added land use constraints
    """
    logger.info("Add land-use constraint for perfect foresight")

    def compress_series(s):
        def process_group(group):
            if group.nunique() == 1:
                return pd.Series(group.iloc[0], index=[None])
            else:
                return group

        return s.groupby(level=[0, 1]).apply(process_group)

    def new_index_name(t):
        # Convert all elements to string and filter out None values
        parts = [str(x) for x in t if x is not None]
        # Join with space, but use a dash for the last item if not None
        return " ".join(parts[:2]) + (f"-{parts[-1]}" if len(parts) > 2 else "")

    def check_p_min_p_max(p_nom_max):
        p_nom_min = n.generators[ext_i].groupby(grouper).sum().p_nom_min
        p_nom_min = p_nom_min.reindex(p_nom_max.index)
        check = (
            p_nom_min.groupby(level=[0, 1]).sum()
            > p_nom_max.groupby(level=[0, 1]).min()
        )
        if check.sum():
            logger.warning(
                f"summed p_min_pu values at node larger than technical potential {check[check].index}"
            )

    grouper = [n.generators.carrier, n.generators.bus, n.generators.build_year]
    ext_i = n.generators.p_nom_extendable
    # get technical limit per node and investment period
    p_nom_max = n.generators[ext_i].groupby(grouper).min().p_nom_max
    # drop carriers without tech limit
    p_nom_max = p_nom_max[~p_nom_max.isin([np.inf, np.nan])]
    # carrier
    carriers = p_nom_max.index.get_level_values(0).unique()
    gen_i = n.generators[(n.generators.carrier.isin(carriers)) & (ext_i)].index
    n.generators.loc[gen_i, "p_nom_min"] = 0
    # check minimum capacities
    check_p_min_p_max(p_nom_max)
    # drop multi entries in case p_nom_max stays constant in different periods
    # p_nom_max = compress_series(p_nom_max)
    # adjust name to fit syntax of nominal constraint per bus
    df = p_nom_max.reset_index()
    df["name"] = df.apply(
        lambda row: f"nom_max_{row['carrier']}"
        + (f"_{row['build_year']}" if row["build_year"] is not None else ""),
        axis=1,
    )

    for name in df.name.unique():
        df_carrier = df[df.name == name]
        bus = df_carrier.bus
        n.buses.loc[bus, name] = df_carrier.p_nom_max.values


def add_land_use_constraint(n: pypsa.Network, planning_horizons: str) -> None:
    """
    Add land use constraints for renewable energy potential.
<<<<<<< HEAD

    Parameters
    ----------
    n : pypsa.Network
        The PyPSA network instance
    planning_horizons : str
        The planning horizon year as string

=======

    Parameters
    ----------
    n : pypsa.Network
        The PyPSA network instance
    planning_horizons : str
        The planning horizon year as string

>>>>>>> 310bbe1b
    Returns
    -------
    pypsa.Network
        Modified PyPSA network with constraints added
    """
    # warning: this will miss existing offwind which is not classed AC-DC and has carrier 'offwind'

    for carrier in [
        "solar",
        "solar rooftop",
        "solar-hsat",
        "onwind",
        "offwind-ac",
        "offwind-dc",
        "offwind-float",
    ]:
        ext_i = (n.generators.carrier == carrier) & ~n.generators.p_nom_extendable
        existing = (
            n.generators.loc[ext_i, "p_nom"]
            .groupby(n.generators.bus.map(n.buses.location))
            .sum()
        )
        existing.index += f" {carrier}-{planning_horizons}"
        n.generators.loc[existing.index, "p_nom_max"] -= existing

    # check if existing capacities are larger than technical potential
    existing_large = n.generators[
        n.generators["p_nom_min"] > n.generators["p_nom_max"]
    ].index
    if len(existing_large):
        logger.warning(
            f"Existing capacities larger than technical potential for {existing_large},\
                        adjust technical potential to existing capacities"
        )
        n.generators.loc[existing_large, "p_nom_max"] = n.generators.loc[
            existing_large, "p_nom_min"
        ]

    n.generators["p_nom_max"] = n.generators["p_nom_max"].clip(lower=0)


def add_solar_potential_constraints(n: pypsa.Network, config: dict) -> None:
    """
    Add constraint to make sure the sum capacity of all solar technologies (fixed, tracking, ets. ) is below the region potential.

    Example:
    ES1 0: total solar potential is 10 GW, meaning:
           solar potential : 10 GW
           solar-hsat potential : 8 GW (solar with single axis tracking is assumed to have higher land use)
    The constraint ensures that:
           solar_p_nom + solar_hsat_p_nom * 1.13 <= 10 GW
    """
    land_use_factors = {
        "solar-hsat": config["renewable"]["solar"]["capacity_per_sqkm"]
        / config["renewable"]["solar-hsat"]["capacity_per_sqkm"],
    }
    rename = {"Generator-ext": "Generator"}

    solar_carriers = ["solar", "solar-hsat"]
    solar = n.generators[
        n.generators.carrier.isin(solar_carriers) & n.generators.p_nom_extendable
    ].index

    solar_today = n.generators[
        (n.generators.carrier == "solar") & (n.generators.p_nom_extendable)
    ].index
    solar_hsat = n.generators[(n.generators.carrier == "solar-hsat")].index

    if solar.empty:
        return

    land_use = pd.DataFrame(1, index=solar, columns=["land_use_factor"])
    for carrier, factor in land_use_factors.items():
        land_use = land_use.apply(
            lambda x: (x * factor) if carrier in x.name else x, axis=1
        )

    location = pd.Series(n.buses.index, index=n.buses.index)
    ggrouper = n.generators.loc[solar].bus
    rhs = (
        n.generators.loc[solar_today, "p_nom_max"]
        .groupby(n.generators.loc[solar_today].bus.map(location))
        .sum()
        - n.generators.loc[solar_hsat, "p_nom"]
        .groupby(n.generators.loc[solar_hsat].bus.map(location))
        .sum()
        * land_use_factors["solar-hsat"]
    ).clip(lower=0)

    lhs = (
        (n.model["Generator-p_nom"].rename(rename).loc[solar] * land_use.squeeze())
        .groupby(ggrouper)
        .sum()
    )

    logger.info("Adding solar potential constraint.")
    n.model.add_constraints(lhs <= rhs, name="solar_potential")


def add_co2_sequestration_limit(
    n: pypsa.Network,
    limit_dict: dict[str, float],
    planning_horizons: str | None,
) -> None:
    """
    Add a global constraint on the amount of Mt CO2 that can be sequestered.

    Parameters
    ----------
    n : pypsa.Network
        The PyPSA network instance
    limit_dict : dict[str, float]
        CO2 sequestration potential limit constraints by year.
    planning_horizons : str, optional
        The current planning horizon year or None in perfect foresight
    """

    if not n.investment_periods.empty:
        periods = n.investment_periods
        limit = pd.Series(
            {
                f"co2_sequestration_limit-{period}": limit_dict.get(period, 200)
                for period in periods
            }
        )
        names = limit.index
    else:
        limit = get(limit_dict, int(planning_horizons))
        periods = [np.nan]
        names = pd.Index(["co2_sequestration_limit"])

    n.add(
        "GlobalConstraint",
        names,
        sense=">=",
        constant=-limit * 1e6,
        type="operational_limit",
        carrier_attribute="co2 sequestered",
        investment_period=periods,
    )


def add_carbon_constraint(n: pypsa.Network, snapshots: pd.DatetimeIndex) -> None:
    glcs = n.global_constraints.query('type == "co2_atmosphere"')
    if glcs.empty:
        return
    for name, glc in glcs.iterrows():
        carattr = glc.carrier_attribute
        emissions = n.carriers.query(f"{carattr} != 0")[carattr]

        if emissions.empty:
            continue

        # stores
        bus_carrier = n.stores.bus.map(n.buses.carrier)
        stores = n.stores[bus_carrier.isin(emissions.index) & ~n.stores.e_cyclic]
        if not stores.empty:
            last = n.snapshot_weightings.reset_index().groupby("period").last()
            last_i = last.set_index([last.index, last.timestep]).index
            final_e = n.model["Store-e"].loc[last_i, stores.index]
            time_valid = int(glc.loc["investment_period"])
            time_i = pd.IndexSlice[time_valid, :]
            lhs = final_e.loc[time_i, :] - final_e.shift(snapshot=1).loc[time_i, :]

            rhs = glc.constant
            n.model.add_constraints(lhs <= rhs, name=f"GlobalConstraint-{name}")


def add_carbon_budget_constraint(n: pypsa.Network, snapshots: pd.DatetimeIndex) -> None:
    glcs = n.global_constraints.query('type == "Co2Budget"')
    if glcs.empty:
        return
    for name, glc in glcs.iterrows():
        carattr = glc.carrier_attribute
        emissions = n.carriers.query(f"{carattr} != 0")[carattr]

        if emissions.empty:
            continue

        # stores
        bus_carrier = n.stores.bus.map(n.buses.carrier)
        stores = n.stores[bus_carrier.isin(emissions.index) & ~n.stores.e_cyclic]
        if not stores.empty:
            last = n.snapshot_weightings.reset_index().groupby("period").last()
            last_i = last.set_index([last.index, last.timestep]).index
            final_e = n.model["Store-e"].loc[last_i, stores.index]
            time_valid = int(glc.loc["investment_period"])
            time_i = pd.IndexSlice[time_valid, :]
            weighting = n.investment_period_weightings.loc[time_valid, "years"]
            lhs = final_e.loc[time_i, :] * weighting

            rhs = glc.constant
            n.model.add_constraints(lhs <= rhs, name=f"GlobalConstraint-{name}")


def add_max_growth(n: pypsa.Network, opts: dict) -> None:
    """
    Add maximum growth rates for different carriers.
    """

    # take maximum yearly difference between investment periods since historic growth is per year
    factor = n.investment_period_weightings.years.max() * opts["factor"]
    for carrier in opts["max_growth"].keys():
        max_per_period = opts["max_growth"][carrier] * factor
        logger.info(
            f"set maximum growth rate per investment period of {carrier} to {max_per_period} GW."
        )
        n.carriers.loc[carrier, "max_growth"] = max_per_period * 1e3

    for carrier in opts["max_relative_growth"].keys():
        max_r_per_period = opts["max_relative_growth"][carrier]
        logger.info(
            f"set maximum relative growth per investment period of {carrier} to {max_r_per_period}."
        )
        n.carriers.loc[carrier, "max_relative_growth"] = max_r_per_period


def add_retrofit_gas_boiler_constraint(
    n: pypsa.Network, snapshots: pd.DatetimeIndex
) -> None:
    """
    Allow retrofitting of existing gas boilers to H2 boilers and impose load-following must-run condition on existing gas boilers.
    Modifies the network in place, no return value.

    n : pypsa.Network
        The PyPSA network to be modified
    snapshots : pd.DatetimeIndex
        The snapshots of the network
    """
    c = "Link"
    logger.info("Add constraint for retrofitting gas boilers to H2 boilers.")
    # existing gas boilers
    mask = n.links.carrier.str.contains("gas boiler") & ~n.links.p_nom_extendable
    gas_i = n.links[mask].index
    mask = n.links.carrier.str.contains("retrofitted H2 boiler")
    h2_i = n.links[mask].index

    n.links.loc[gas_i, "p_nom_extendable"] = True
    p_nom = n.links.loc[gas_i, "p_nom"]
    n.links.loc[gas_i, "p_nom"] = 0

    # heat profile
    cols = n.loads_t.p_set.columns[
        n.loads_t.p_set.columns.str.contains("heat")
        & ~n.loads_t.p_set.columns.str.contains("industry")
        & ~n.loads_t.p_set.columns.str.contains("agriculture")
    ]
    profile = n.loads_t.p_set[cols].div(
        n.loads_t.p_set[cols].groupby(level=0).max(), level=0
    )
    # to deal if max value is zero
    profile.fillna(0, inplace=True)
    profile.rename(columns=n.loads.bus.to_dict(), inplace=True)
    profile = profile.reindex(columns=n.links.loc[gas_i, "bus1"])
    profile.columns = gas_i

    rhs = profile.mul(p_nom)

    dispatch = n.model["Link-p"]
    active = get_activity_mask(n, c, snapshots, gas_i)
    rhs = rhs[active]
    p_gas = dispatch.sel(Link=gas_i)
    p_h2 = dispatch.sel(Link=h2_i)

    lhs = p_gas + p_h2

    n.model.add_constraints(lhs == rhs, name="gas_retrofit")


def prepare_network(
    n: pypsa.Network,
    solve_opts: dict,
    foresight: str,
    planning_horizons: str | None,
    co2_sequestration_potential: dict[str, float],
    limit_max_growth: dict[str, Any] | None = None,
) -> None:
    """
    Prepare network with various constraints and modifications.

    Parameters
    ----------
    n : pypsa.Network
        The PyPSA network instance
    solve_opts : Dict
        Dictionary of solving options containing clip_p_max_pu, load_shedding etc.
    foresight : str
        Planning foresight type ('myopic' or 'perfect')
    planning_horizons : str or None
        The current planning horizon year or None for perfect foresight
    co2_sequestration_potential : Dict[str, float]
        CO2 sequestration potential constraints by year

    Returns
    -------
    pypsa.Network
        Modified PyPSA network with added constraints
    """
    if "clip_p_max_pu" in solve_opts:
        for df in (
            n.generators_t.p_max_pu,
            n.generators_t.p_min_pu,
            n.links_t.p_max_pu,
            n.links_t.p_min_pu,
            n.storage_units_t.inflow,
        ):
            df.where(df > solve_opts["clip_p_max_pu"], other=0.0, inplace=True)

    if load_shedding := solve_opts.get("load_shedding"):
        # intersect between macroeconomic and surveybased willingness to pay
        # http://journal.frontiersin.org/article/10.3389/fenrg.2015.00055/full
        # TODO: retrieve color and nice name from config
        n.add("Carrier", "load", color="#dd2e23", nice_name="Load shedding")
        buses_i = n.buses.index
        if not np.isscalar(load_shedding):
            # TODO: do not scale via sign attribute (use Eur/MWh instead of Eur/kWh)
            load_shedding = 1e2  # Eur/kWh

        n.add(
            "Generator",
            buses_i,
            " load",
            bus=buses_i,
            carrier="load",
            sign=1e-3,  # Adjust sign to measure p and p_nom in kW instead of MW
            marginal_cost=load_shedding,  # Eur/kWh
            p_nom=1e9,  # kW
        )

    if solve_opts.get("curtailment_mode"):
        n.add("Carrier", "curtailment", color="#fedfed", nice_name="Curtailment")
        n.generators_t.p_min_pu = n.generators_t.p_max_pu
        buses_i = n.buses.query("carrier == 'AC'").index
        n.add(
            "Generator",
            buses_i,
            suffix=" curtailment",
            bus=buses_i,
            p_min_pu=-1,
            p_max_pu=0,
            marginal_cost=-0.1,
            carrier="curtailment",
            p_nom=1e6,
        )

    if solve_opts.get("noisy_costs"):
        for t in n.iterate_components():
            # if 'capital_cost' in t.df:
            #    t.df['capital_cost'] += 1e1 + 2.*(np.random.random(len(t.df)) - 0.5)
            if "marginal_cost" in t.df:
                t.df["marginal_cost"] += 1e-2 + 2e-3 * (
                    np.random.random(len(t.df)) - 0.5
                )

        for t in n.iterate_components(["Line", "Link"]):
            t.df["capital_cost"] += (
                1e-1 + 2e-2 * (np.random.random(len(t.df)) - 0.5)
            ) * t.df["length"]

    if solve_opts.get("nhours"):
        nhours = solve_opts["nhours"]
        n.set_snapshots(n.snapshots[:nhours])
        n.snapshot_weightings[:] = 8760.0 / nhours

    if foresight == "myopic":
        add_land_use_constraint(n, planning_horizons)

    if foresight == "perfect":
        add_land_use_constraint_perfect(n)
        if limit_max_growth is not None and limit_max_growth["enable"]:
            add_max_growth(n, limit_max_growth)

    if n.stores.carrier.eq("co2 sequestered").any():
        limit_dict = co2_sequestration_potential
        add_co2_sequestration_limit(
            n, limit_dict=limit_dict, planning_horizons=planning_horizons
        )


def add_CCL_constraints(
    n: pypsa.Network, config: dict, planning_horizons: str | None
) -> None:
    """
    Add CCL (country & carrier limit) constraint to the network.

    Add minimum and maximum levels of generator nominal capacity per carrier
    for individual countries. Opts and path for agg_p_nom_minmax.csv must be defined
    in config.yaml. Default file is available at data/agg_p_nom_minmax.csv.

    Parameters
    ----------
    n : pypsa.Network
        The PyPSA network instance
    config : dict
        Configuration dictionary
    planning_horizons : str, optional
        The current planning horizon year or None in perfect foresight

    Example
    -------
    scenario:
        opts: [Co2L-CCL-24h]
    electricity:
        agg_p_nom_limits: data/agg_p_nom_minmax.csv
    """

    assert planning_horizons is not None, (
        "add_CCL_constraints are not implemented for perfect foresight, yet"
    )

    agg_p_nom_minmax = pd.read_csv(
        config["solving"]["agg_p_nom_limits"]["file"], index_col=[0, 1], header=[0, 1]
    )[planning_horizons]
    logger.info("Adding generation capacity constraints per carrier and country")
    p_nom = n.model["Generator-p_nom"]

    gens = n.generators.query("p_nom_extendable").rename_axis(index="Generator-ext")
    if config["solving"]["agg_p_nom_limits"]["agg_offwind"]:
        rename_offwind = {
            "offwind-ac": "offwind-all",
            "offwind-dc": "offwind-all",
            "offwind": "offwind-all",
        }
        gens = gens.replace(rename_offwind)
    grouper = pd.concat([gens.bus.map(n.buses.country), gens.carrier], axis=1)
    lhs = p_nom.groupby(grouper).sum().rename(bus="country")

    if config["solving"]["agg_p_nom_limits"]["include_existing"]:
        gens_cst = n.generators.query("~p_nom_extendable").rename_axis(
            index="Generator-cst"
        )
        gens_cst = gens_cst[
            (gens_cst["build_year"] + gens_cst["lifetime"]) >= int(planning_horizons)
        ]
        if config["solving"]["agg_p_nom_limits"]["agg_offwind"]:
            gens_cst = gens_cst.replace(rename_offwind)
        rhs_cst = (
            pd.concat(
                [gens_cst.bus.map(n.buses.country), gens_cst[["carrier", "p_nom"]]],
                axis=1,
            )
            .groupby(["bus", "carrier"])
            .sum()
        )
        rhs_cst.index = rhs_cst.index.rename({"bus": "country"})
        rhs_min = agg_p_nom_minmax["min"].dropna()
        idx_min = rhs_min.index.join(rhs_cst.index, how="left")
        rhs_min = rhs_min.reindex(idx_min).fillna(0)
        rhs = (rhs_min - rhs_cst.reindex(idx_min).fillna(0).p_nom).dropna()
        rhs[rhs < 0] = 0
        minimum = xr.DataArray(rhs).rename(dim_0="group")
    else:
        minimum = xr.DataArray(agg_p_nom_minmax["min"].dropna()).rename(dim_0="group")

    index = minimum.indexes["group"].intersection(lhs.indexes["group"])
    if not index.empty:
        n.model.add_constraints(
            lhs.sel(group=index) >= minimum.loc[index], name="agg_p_nom_min"
        )

    if config["solving"]["agg_p_nom_limits"]["include_existing"]:
        rhs_max = agg_p_nom_minmax["max"].dropna()
        idx_max = rhs_max.index.join(rhs_cst.index, how="left")
        rhs_max = rhs_max.reindex(idx_max).fillna(0)
        rhs = (rhs_max - rhs_cst.reindex(idx_max).fillna(0).p_nom).dropna()
        rhs[rhs < 0] = 0
        maximum = xr.DataArray(rhs).rename(dim_0="group")
    else:
        maximum = xr.DataArray(agg_p_nom_minmax["max"].dropna()).rename(dim_0="group")

    index = maximum.indexes["group"].intersection(lhs.indexes["group"])
    if not index.empty:
        n.model.add_constraints(
            lhs.sel(group=index) <= maximum.loc[index], name="agg_p_nom_max"
        )


def add_EQ_constraints(n, o, scaling=1e-1):
    """
    Add equity constraints to the network.

    Currently this is only implemented for the electricity sector only.

    Opts must be specified in the config.yaml.

    Parameters
    ----------
    n : pypsa.Network
    o : str

    Example
    -------
    scenario:
        opts: [Co2L-EQ0.7-24h]

    Require each country or node to on average produce a minimal share
    of its total electricity consumption itself. Example: EQ0.7c demands each country
    to produce on average at least 70% of its consumption; EQ0.7 demands
    each node to produce on average at least 70% of its consumption.
    """
    # TODO: Generalize to cover myopic and other sectors?
    float_regex = r"[0-9]*\.?[0-9]+"
    level = float(re.findall(float_regex, o)[0])
    if o[-1] == "c":
        ggrouper = n.generators.bus.map(n.buses.country)
        lgrouper = n.loads.bus.map(n.buses.country)
        sgrouper = n.storage_units.bus.map(n.buses.country)
    else:
        ggrouper = n.generators.bus
        lgrouper = n.loads.bus
        sgrouper = n.storage_units.bus
    load = (
        n.snapshot_weightings.generators
        @ n.loads_t.p_set.groupby(lgrouper, axis=1).sum()
    )
    inflow = (
        n.snapshot_weightings.stores
        @ n.storage_units_t.inflow.groupby(sgrouper, axis=1).sum()
    )
    inflow = inflow.reindex(load.index).fillna(0.0)
    rhs = scaling * (level * load - inflow)
    p = n.model["Generator-p"]
    lhs_gen = (
        (p * (n.snapshot_weightings.generators * scaling))
        .groupby(ggrouper.to_xarray())
        .sum()
        .sum("snapshot")
    )
    # TODO: double check that this is really needed, why do have to subtract the spillage
    if not n.storage_units_t.inflow.empty:
        spillage = n.model["StorageUnit-spill"]
        lhs_spill = (
            (spillage * (-n.snapshot_weightings.stores * scaling))
            .groupby(sgrouper.to_xarray())
            .sum()
            .sum("snapshot")
        )
        lhs = lhs_gen + lhs_spill
    else:
        lhs = lhs_gen
    n.model.add_constraints(lhs >= rhs, name="equity_min")


def add_BAU_constraints(n: pypsa.Network, config: dict) -> None:
    """
    Add business-as-usual (BAU) constraints for minimum capacities.

    Parameters
    ----------
    n : pypsa.Network
        PyPSA network instance
    config : dict
        Configuration dictionary containing BAU minimum capacities
    """
    mincaps = pd.Series(config["electricity"]["BAU_mincapacities"])
    p_nom = n.model["Generator-p_nom"]
    ext_i = n.generators.query("p_nom_extendable")
    ext_carrier_i = xr.DataArray(ext_i.carrier.rename_axis("Generator-ext"))
    lhs = p_nom.groupby(ext_carrier_i).sum()
    rhs = mincaps[lhs.indexes["carrier"]].rename_axis("carrier")
    n.model.add_constraints(lhs >= rhs, name="bau_mincaps")


# TODO: think about removing or make per country
def add_SAFE_constraints(n, config):
    """
    Add a capacity reserve margin of a certain fraction above the peak demand.
    Renewable generators and storage do not contribute. Ignores network.

    Parameters
    ----------
        n : pypsa.Network
        config : dict

    Example
    -------
    config.yaml requires to specify opts:

    scenario:
        opts: [Co2L-SAFE-24h]
    electricity:
        SAFE_reservemargin: 0.1
    Which sets a reserve margin of 10% above the peak demand.
    """
    peakdemand = n.loads_t.p_set.sum(axis=1).max()
    margin = 1.0 + config["electricity"]["SAFE_reservemargin"]
    reserve_margin = peakdemand * margin
    conventional_carriers = config["electricity"]["conventional_carriers"]  # noqa: F841
    ext_gens_i = n.generators.query(
        "carrier in @conventional_carriers & p_nom_extendable"
    ).index
    p_nom = n.model["Generator-p_nom"].loc[ext_gens_i]
    lhs = p_nom.sum()
    exist_conv_caps = n.generators.query(
        "~p_nom_extendable & carrier in @conventional_carriers"
    ).p_nom.sum()
    rhs = reserve_margin - exist_conv_caps
    n.model.add_constraints(lhs >= rhs, name="safe_mintotalcap")


def add_operational_reserve_margin(n, sns, config):
    """
    Build reserve margin constraints based on the formulation given in
    https://genxproject.github.io/GenX/dev/core/#Reserves.

    Parameters
    ----------
        n : pypsa.Network
        sns: pd.DatetimeIndex
        config : dict

    Example:
    --------
    config.yaml requires to specify operational_reserve:
    operational_reserve: # like https://genxproject.github.io/GenX/dev/core/#Reserves
        activate: true
        epsilon_load: 0.02 # percentage of load at each snapshot
        epsilon_vres: 0.02 # percentage of VRES at each snapshot
        contingency: 400000 # MW
    """
    reserve_config = config["electricity"]["operational_reserve"]
    EPSILON_LOAD = reserve_config["epsilon_load"]
    EPSILON_VRES = reserve_config["epsilon_vres"]
    CONTINGENCY = reserve_config["contingency"]

    # Reserve Variables
    n.model.add_variables(
        0, np.inf, coords=[sns, n.generators.index], name="Generator-r"
    )
    reserve = n.model["Generator-r"]
    summed_reserve = reserve.sum("Generator")

    # Share of extendable renewable capacities
    ext_i = n.generators.query("p_nom_extendable").index
    vres_i = n.generators_t.p_max_pu.columns
    if not ext_i.empty and not vres_i.empty:
        capacity_factor = n.generators_t.p_max_pu[vres_i.intersection(ext_i)]
        p_nom_vres = (
            n.model["Generator-p_nom"]
            .loc[vres_i.intersection(ext_i)]
            .rename({"Generator-ext": "Generator"})
        )
        lhs = summed_reserve + (
            p_nom_vres * (-EPSILON_VRES * xr.DataArray(capacity_factor))
        ).sum("Generator")

        # Total demand per t
        demand = get_as_dense(n, "Load", "p_set").sum(axis=1)

        # VRES potential of non extendable generators
        capacity_factor = n.generators_t.p_max_pu[vres_i.difference(ext_i)]
        renewable_capacity = n.generators.p_nom[vres_i.difference(ext_i)]
        potential = (capacity_factor * renewable_capacity).sum(axis=1)

        # Right-hand-side
        rhs = EPSILON_LOAD * demand + EPSILON_VRES * potential + CONTINGENCY

        n.model.add_constraints(lhs >= rhs, name="reserve_margin")

    # additional constraint that capacity is not exceeded
    gen_i = n.generators.index
    ext_i = n.generators.query("p_nom_extendable").index
    fix_i = n.generators.query("not p_nom_extendable").index

    dispatch = n.model["Generator-p"]
    reserve = n.model["Generator-r"]

    capacity_variable = n.model["Generator-p_nom"].rename(
        {"Generator-ext": "Generator"}
    )
    capacity_fixed = n.generators.p_nom[fix_i]

    p_max_pu = get_as_dense(n, "Generator", "p_max_pu")

    lhs = dispatch + reserve - capacity_variable * xr.DataArray(p_max_pu[ext_i])

    rhs = (p_max_pu[fix_i] * capacity_fixed).reindex(columns=gen_i, fill_value=0)

    n.model.add_constraints(lhs <= rhs, name="Generator-p-reserve-upper")


def add_TES_energy_to_power_ratio_constraints(n: pypsa.Network) -> None:
    """
    Add TES constraints to the network.

    For each TES storage unit, enforce:
        Store-e_nom - etpr * Link-p_nom == 0

    Parameters
    ----------
    n : pypsa.Network
        A PyPSA network with TES and heating sectors enabled.

    Raises
    ------
    ValueError
        If no valid TES storage or charger links are found.
    RuntimeError
        If the TES storage and charger indices do not align.
    """
    indices_charger_p_nom_extendable = n.links.index[
        n.links.index.str.contains("water tanks charger|water pits charger")
        & n.links.p_nom_extendable
    ]
    indices_stores_e_nom_extendable = n.stores.index[
        n.stores.index.str.contains("water tanks|water pits")
        & n.stores.e_nom_extendable
    ]

    if indices_charger_p_nom_extendable.empty or indices_stores_e_nom_extendable.empty:
        raise ValueError(
            "No valid extendable charger links or stores found for TES energy to power constraints."
        )

    energy_to_power_ratio_values = n.links.loc[
        indices_charger_p_nom_extendable, "energy to power ratio"
    ].values

    linear_expr_list = []
    for charger, tes, energy_to_power_value in zip(
        indices_charger_p_nom_extendable,
        indices_stores_e_nom_extendable,
        energy_to_power_ratio_values,
    ):
        charger_var = n.model["Link-p_nom"].loc[charger]
        if not tes.replace("-", " ").split(" ")[:5] == charger.split(" ")[:5]:
            # e.g. "DE0 0 urban central water tanks charger" -> ["DE0", "0", "urban", "central", "water"]
            raise RuntimeError(
                f"Charger {charger} and TES {tes} do not match. "
                "Ensure that the charger and TES are in the same location and refer to the same technology."
            )
        store_var = n.model["Store-e_nom"].loc[tes]
        linear_expr = store_var - energy_to_power_value * charger_var
        linear_expr_list.append(linear_expr)

    # Merge the individual expressions
    merged_expr = linopy.expressions.merge(
        linear_expr_list, dim="Store-ext, Link-ext", cls=type(linear_expr_list[0])
    )

    n.model.add_constraints(merged_expr == 0, name="TES_energy_to_power_ratio")


def add_TES_charger_ratio_constraints(n: pypsa.Network) -> None:
    """
    Add TES charger ratio constraints.

    For each TES unit, enforce:
        Link-p_nom(charger) - efficiency * Link-p_nom(discharger) == 0

    Parameters
    ----------
    n : pypsa.Network
        A PyPSA network with TES and heating sectors enabled.

    Raises
    ------
    ValueError
        If no valid TES discharger or charger links are found.
    RuntimeError
        If the charger and discharger indices do not align.
    """
    indices_charger_p_nom_extendable = n.links.index[
        n.links.index.str.contains("water tanks charger|water pits charger")
        & n.links.p_nom_extendable
    ]
    indices_discharger_p_nom_extendable = n.links.index[
        n.links.index.str.contains("water tanks discharger|water pits discharger")
        & n.links.p_nom_extendable
    ]

    if (
        indices_charger_p_nom_extendable.empty
        or indices_discharger_p_nom_extendable.empty
    ):
        raise ValueError(
            "No valid extendable TES discharger or charger links found for TES charger ratio constraints."
        )

    for charger, discharger in zip(
        indices_charger_p_nom_extendable, indices_discharger_p_nom_extendable
    ):
        if not charger.split(" ")[:5] == discharger.split(" ")[:5]:
            # e.g. "DE0 0 urban central water tanks charger" -> ["DE0", "0", "urban", "central", "water"]
            raise RuntimeError(
                f"Charger {charger} and discharger {discharger} do not match. "
                "Ensure that the charger and discharger are in the same location and refer to the same technology."
            )

    eff_discharger = n.links.efficiency[indices_discharger_p_nom_extendable].values
    lhs = (
        n.model["Link-p_nom"].loc[indices_charger_p_nom_extendable]
        - n.model["Link-p_nom"].loc[indices_discharger_p_nom_extendable]
        * eff_discharger
    )

    n.model.add_constraints(lhs == 0, name="TES_charger_ratio")


def add_battery_constraints(n):
    """
    Add constraint ensuring that charger = discharger, i.e.
    1 * charger_size - efficiency * discharger_size = 0
    """
    if not n.links.p_nom_extendable.any():
        return

    discharger_bool = n.links.index.str.contains("battery discharger")
    charger_bool = n.links.index.str.contains("battery charger")

    dischargers_ext = n.links[discharger_bool].query("p_nom_extendable").index
    chargers_ext = n.links[charger_bool].query("p_nom_extendable").index

    eff = n.links.efficiency[dischargers_ext].values
    lhs = (
        n.model["Link-p_nom"].loc[chargers_ext]
        - n.model["Link-p_nom"].loc[dischargers_ext] * eff
    )

    n.model.add_constraints(lhs == 0, name="Link-charger_ratio")


def add_lossy_bidirectional_link_constraints(n):
    if not n.links.p_nom_extendable.any() or not any(n.links.get("reversed", [])):
        return

    carriers = n.links.loc[n.links.reversed, "carrier"].unique()  # noqa: F841
    backwards = n.links.query(
        "carrier in @carriers and p_nom_extendable and reversed"
    ).index
    forwards = backwards.str.replace("-reversed", "")
    lhs = n.model["Link-p_nom"].loc[backwards]
    rhs = n.model["Link-p_nom"].loc[forwards]
    n.model.add_constraints(lhs == rhs, name="Link-bidirectional_sync")


def add_chp_constraints(n):
    electric = (
        n.links.index.str.contains("urban central")
        & n.links.index.str.contains("CHP")
        & n.links.index.str.contains("electric")
    )
    heat = (
        n.links.index.str.contains("urban central")
        & n.links.index.str.contains("CHP")
        & n.links.index.str.contains("heat")
    )

    electric_ext = n.links[electric].query("p_nom_extendable").index
    heat_ext = n.links[heat].query("p_nom_extendable").index

    electric_fix = n.links[electric].query("~p_nom_extendable").index
    heat_fix = n.links[heat].query("~p_nom_extendable").index

    p = n.model["Link-p"]  # dimension: [time, link]

    # output ratio between heat and electricity and top_iso_fuel_line for extendable
    if not electric_ext.empty:
        p_nom = n.model["Link-p_nom"]

        lhs = (
            p_nom.loc[electric_ext]
            * (n.links.p_nom_ratio * n.links.efficiency)[electric_ext].values
            - p_nom.loc[heat_ext] * n.links.efficiency[heat_ext].values
        )
        n.model.add_constraints(lhs == 0, name="chplink-fix_p_nom_ratio")

        rename = {"Link-ext": "Link"}
        lhs = (
            p.loc[:, electric_ext]
            + p.loc[:, heat_ext]
            - p_nom.rename(rename).loc[electric_ext]
        )
        n.model.add_constraints(lhs <= 0, name="chplink-top_iso_fuel_line_ext")

    # top_iso_fuel_line for fixed
    if not electric_fix.empty:
        lhs = p.loc[:, electric_fix] + p.loc[:, heat_fix]
        rhs = n.links.p_nom[electric_fix]
        n.model.add_constraints(lhs <= rhs, name="chplink-top_iso_fuel_line_fix")

    # back-pressure
    if not electric.empty:
        lhs = (
            p.loc[:, heat] * (n.links.efficiency[heat] * n.links.c_b[electric].values)
            - p.loc[:, electric] * n.links.efficiency[electric]
        )
        n.model.add_constraints(lhs <= rhs, name="chplink-backpressure")


def add_pipe_retrofit_constraint(n):
    """
    Add constraint for retrofitting existing CH4 pipelines to H2 pipelines.
    """
    if "reversed" not in n.links.columns:
        n.links["reversed"] = False
    gas_pipes_i = n.links.query(
        "carrier == 'gas pipeline' and p_nom_extendable and ~reversed"
    ).index
    h2_retrofitted_i = n.links.query(
        "carrier == 'H2 pipeline retrofitted' and p_nom_extendable and ~reversed"
    ).index

    if h2_retrofitted_i.empty or gas_pipes_i.empty:
        return

    p_nom = n.model["Link-p_nom"]

    CH4_per_H2 = 1 / n.config["sector"]["H2_retrofit_capacity_per_CH4"]
    lhs = p_nom.loc[gas_pipes_i] + CH4_per_H2 * p_nom.loc[h2_retrofitted_i]
    rhs = n.links.p_nom[gas_pipes_i].rename_axis("Link-ext")

    n.model.add_constraints(lhs == rhs, name="Link-pipe_retrofit")


def add_flexible_egs_constraint(n):
    """
    Upper bounds the charging capacity of the geothermal reservoir according to
    the well capacity.
    """
    well_index = n.links.loc[n.links.carrier == "geothermal heat"].index
    storage_index = n.storage_units.loc[
        n.storage_units.carrier == "geothermal heat"
    ].index

    p_nom_rhs = n.model["Link-p_nom"].loc[well_index]
    p_nom_lhs = n.model["StorageUnit-p_nom"].loc[storage_index]

    n.model.add_constraints(
        p_nom_lhs <= p_nom_rhs,
        name="upper_bound_charging_capacity_of_geothermal_reservoir",
    )


def add_co2_atmosphere_constraint(n, snapshots):
    glcs = n.global_constraints[n.global_constraints.type == "co2_atmosphere"]

    if glcs.empty:
        return
    for name, glc in glcs.iterrows():
        carattr = glc.carrier_attribute
        emissions = n.carriers.query(f"{carattr} != 0")[carattr]

        if emissions.empty:
            continue

        # stores
        bus_carrier = n.stores.bus.map(n.buses.carrier)
        stores = n.stores[bus_carrier.isin(emissions.index) & ~n.stores.e_cyclic]
        if not stores.empty:
            last_i = snapshots[-1]
            lhs = n.model["Store-e"].loc[last_i, stores.index]
            rhs = glc.constant

            n.model.add_constraints(lhs <= rhs, name=f"GlobalConstraint-{name}")


def extra_functionality(
    n: pypsa.Network, snapshots: pd.DatetimeIndex, planning_horizons: str | None = None
) -> None:
    """
    Add custom constraints and functionality.

    Parameters
    ----------
    n : pypsa.Network
        The PyPSA network instance with config and params attributes
    snapshots : pd.DatetimeIndex
        Simulation timesteps
    planning_horizons : str, optional
        The current planning horizon year or None in perfect foresight

    Collects supplementary constraints which will be passed to
    ``pypsa.optimization.optimize``.

    If you want to enforce additional custom constraints, this is a good
    location to add them. The arguments ``opts`` and
    ``snakemake.config`` are expected to be attached to the network.
    """
    config = n.config
    constraints = config["solving"].get("constraints", {})
    if constraints["BAU"] and n.generators.p_nom_extendable.any():
        add_BAU_constraints(n, config)
    if constraints["SAFE"] and n.generators.p_nom_extendable.any():
        add_SAFE_constraints(n, config)
    if constraints["CCL"] and n.generators.p_nom_extendable.any():
        add_CCL_constraints(n, config, planning_horizons)

    reserve = config["electricity"].get("operational_reserve", {})
    if reserve.get("activate"):
        add_operational_reserve_margin(n, snapshots, config)

    if EQ_o := constraints["EQ"]:
        add_EQ_constraints(n, EQ_o.replace("EQ", ""))

    if {"solar-hsat", "solar"}.issubset(
        config["electricity"]["renewable_carriers"]
    ) and {"solar-hsat", "solar"}.issubset(
        config["electricity"]["extendable_carriers"]["Generator"]
    ):
        add_solar_potential_constraints(n, config)

    if n.config.get("sector", {}).get("tes", False):
        if n.buses.index.str.contains(
            r"urban central heat|urban decentral heat|rural heat",
            case=False,
            na=False,
        ).any():
            add_TES_energy_to_power_ratio_constraints(n)
            add_TES_charger_ratio_constraints(n)
        elif (
            n.links.index.str.contains(
                "pits charger|tanks charger", case=False, na=False
            ).any()
            or n.stores.index.str.contains("pits", case=False, na=False).any()
            or n.stores.index.str.contains("tanks", case=False, na=False).any()
        ):
            raise ValueError(
                "Unsupported network configuration: tes is enabled but no heating bus was found."
            )

    add_battery_constraints(n)
    add_lossy_bidirectional_link_constraints(n)
    add_pipe_retrofit_constraint(n)
    if n._multi_invest:
        add_carbon_constraint(n, snapshots)
        add_carbon_budget_constraint(n, snapshots)
        add_retrofit_gas_boiler_constraint(n, snapshots)
    else:
        add_co2_atmosphere_constraint(n, snapshots)

    if config["sector"]["enhanced_geothermal"]["enable"]:
        add_flexible_egs_constraint(n)

    if n.params.custom_extra_functionality:
        source_path = n.params.custom_extra_functionality
        assert os.path.exists(source_path), f"{source_path} does not exist"
        sys.path.append(os.path.dirname(source_path))
        module_name = os.path.splitext(os.path.basename(source_path))[0]
        module = importlib.import_module(module_name)
        custom_extra_functionality = getattr(module, module_name)
        custom_extra_functionality(n, snapshots, snakemake)  # pylint: disable=E0601


def check_objective_value(n: pypsa.Network, solving: dict) -> None:
    """
    Check if objective value matches expected value within tolerance.

    Parameters
    ----------
    n : pypsa.Network
        Network with solved objective
    solving : Dict
        Dictionary containing objective checking parameters

    Raises
    ------
    ObjectiveValueError
        If objective value differs from expected value beyond tolerance
    """
    check_objective = solving["check_objective"]
    if check_objective["enable"]:
        atol = check_objective["atol"]
        rtol = check_objective["rtol"]
        expected_value = check_objective["expected_value"]
        if not np.isclose(n.objective, expected_value, atol=atol, rtol=rtol):
            raise ObjectiveValueError(
                f"Objective value {n.objective} differs from expected value "
                f"{expected_value} by more than {atol}."
            )


def solve_network(
    n: pypsa.Network,
    config: dict,
    params: dict,
    solving: dict,
    rule_name: str | None = None,
    planning_horizons: str | None = None,
    **kwargs,
) -> None:
    """
    Solve network optimization problem.

    Parameters
    ----------
    n : pypsa.Network
        The PyPSA network instance
    config : Dict
        Configuration dictionary containing solver settings
    params : Dict
        Dictionary of solving parameters
    solving : Dict
        Dictionary of solving options and configuration
    rule_name : str, optional
        Name of the snakemake rule being executed
    planning_horizons : str, optional
            The current planning horizon year or None in perfect foresight
    **kwargs
        Additional keyword arguments passed to the solver

    Returns
    -------
    n : pypsa.Network
        Solved network instance
    status : str
        Solution status
    condition : str
        Termination condition

    Raises
    ------
    RuntimeError
<<<<<<< HEAD
        If solving status is infeasible
=======
        If solving status is infeasible or warning
>>>>>>> 310bbe1b
    ObjectiveValueError
        If objective value differs from expected value
    """
    set_of_options = solving["solver"]["options"]
    cf_solving = solving["options"]

    kwargs["multi_investment_periods"] = config["foresight"] == "perfect"
    kwargs["solver_options"] = (
        solving["solver_options"][set_of_options] if set_of_options else {}
    )
    kwargs["solver_name"] = solving["solver"]["name"]
    kwargs["extra_functionality"] = partial(
        extra_functionality, planning_horizons=planning_horizons
    )
    kwargs["transmission_losses"] = cf_solving.get("transmission_losses", False)
    kwargs["linearized_unit_commitment"] = cf_solving.get(
        "linearized_unit_commitment", False
    )
    kwargs["assign_all_duals"] = cf_solving.get("assign_all_duals", False)
    kwargs["io_api"] = cf_solving.get("io_api", None)

    if kwargs["solver_name"] == "gurobi":
        logging.getLogger("gurobipy").setLevel(logging.CRITICAL)

    rolling_horizon = cf_solving.pop("rolling_horizon", False)
    skip_iterations = cf_solving.pop("skip_iterations", False)
    if not n.lines.s_nom_extendable.any():
        skip_iterations = True
        logger.info("No expandable lines found. Skipping iterative solving.")

    # add to network for extra_functionality
    n.config = config
    n.params = params

    if rolling_horizon and rule_name == "solve_operations_network":
        kwargs["horizon"] = cf_solving.get("horizon", 365)
        kwargs["overlap"] = cf_solving.get("overlap", 0)
        n.optimize.optimize_with_rolling_horizon(**kwargs)
        status, condition = "", ""
    elif skip_iterations:
        status, condition = n.optimize(**kwargs)
    else:
        kwargs["track_iterations"] = cf_solving["track_iterations"]
        kwargs["min_iterations"] = cf_solving["min_iterations"]
        kwargs["max_iterations"] = cf_solving["max_iterations"]
        if cf_solving["post_discretization"].pop("enable"):
            logger.info("Add post-discretization parameters.")
            kwargs.update(cf_solving["post_discretization"])
        status, condition = n.optimize.optimize_transmission_expansion_iteratively(
            **kwargs
        )

    if not rolling_horizon:
        if status != "ok":
            logger.warning(
                f"Solving status '{status}' with termination condition '{condition}'"
            )
        check_objective_value(n, solving)

    if "warning" in condition:
        raise RuntimeError("Solving status 'warning'. Discarding solution.")

    if "infeasible" in condition:
        labels = n.model.compute_infeasibilities()
        logger.info(f"Labels:\n{labels}")
        n.model.print_infeasibilities()
<<<<<<< HEAD
        raise RuntimeError("Solving status 'infeasible'")
=======
        raise RuntimeError("Solving status 'infeasible'. Infeasibilities computed.")
>>>>>>> 310bbe1b


# %%
if __name__ == "__main__":
    if "snakemake" not in globals():
        from _helpers import mock_snakemake

        snakemake = mock_snakemake(
            "solve_sector_network_perfect",
            opts="",
            clusters="5",
            configfiles="config/test/config.perfect.yaml",
            ll="v1.0",
            sector_opts="",
            # planning_horizons="2030",
        )
    configure_logging(snakemake)
    set_scenario_config(snakemake)
    update_config_from_wildcards(snakemake.config, snakemake.wildcards)

    solve_opts = snakemake.params.solving["options"]

    np.random.seed(solve_opts.get("seed", 123))

    n = pypsa.Network(snakemake.input.network)
    planning_horizons = snakemake.wildcards.get("planning_horizons", None)

    prepare_network(
        n,
        solve_opts=snakemake.params.solving["options"],
        foresight=snakemake.params.foresight,
        planning_horizons=planning_horizons,
        co2_sequestration_potential=snakemake.params["co2_sequestration_potential"],
        limit_max_growth=snakemake.params.get("sector", {}).get("limit_max_growth"),
    )

    logging_frequency = snakemake.config.get("solving", {}).get(
        "mem_logging_frequency", 30
    )
    with memory_logger(
        filename=getattr(snakemake.log, "memory", None), interval=logging_frequency
    ) as mem:
        solve_network(
            n,
            config=snakemake.config,
            params=snakemake.params,
            solving=snakemake.params.solving,
            planning_horizons=planning_horizons,
            rule_name=snakemake.rule,
        )

    logger.info(f"Maximum memory usage: {mem.mem_usage}")

    n.meta = dict(snakemake.config, **dict(wildcards=dict(snakemake.wildcards)))
    n.export_to_netcdf(snakemake.output.network)

    with open(snakemake.output.config, "w") as file:
        yaml.dump(
            n.meta,
            file,
            default_flow_style=False,
            allow_unicode=True,
            sort_keys=False,
        )<|MERGE_RESOLUTION|>--- conflicted
+++ resolved
@@ -132,7 +132,6 @@
 def add_land_use_constraint(n: pypsa.Network, planning_horizons: str) -> None:
     """
     Add land use constraints for renewable energy potential.
-<<<<<<< HEAD
 
     Parameters
     ----------
@@ -141,16 +140,6 @@
     planning_horizons : str
         The planning horizon year as string
 
-=======
-
-    Parameters
-    ----------
-    n : pypsa.Network
-        The PyPSA network instance
-    planning_horizons : str
-        The planning horizon year as string
-
->>>>>>> 310bbe1b
     Returns
     -------
     pypsa.Network
@@ -1264,11 +1253,7 @@
     Raises
     ------
     RuntimeError
-<<<<<<< HEAD
-        If solving status is infeasible
-=======
         If solving status is infeasible or warning
->>>>>>> 310bbe1b
     ObjectiveValueError
         If objective value differs from expected value
     """
@@ -1335,11 +1320,7 @@
         labels = n.model.compute_infeasibilities()
         logger.info(f"Labels:\n{labels}")
         n.model.print_infeasibilities()
-<<<<<<< HEAD
-        raise RuntimeError("Solving status 'infeasible'")
-=======
         raise RuntimeError("Solving status 'infeasible'. Infeasibilities computed.")
->>>>>>> 310bbe1b
 
 
 # %%
