# SPDX-FileCopyrightText: Contributors to PyPSA-Eur <https://github.com/pypsa/pypsa-eur>
#
# SPDX-License-Identifier: MIT
"""
Solves optimal operation and capacity for a network with the option to
iteratively optimize while updating line reactances.

This script is used for optimizing the electrical network as well as the
sector coupled network.

Description
-----------

Total annual system costs are minimised with PyPSA. The full formulation of the
linear optimal power flow (plus investment planning
is provided in the
`documentation of PyPSA <https://pypsa.readthedocs.io/en/latest/optimal_power_flow.html#linear-optimal-power-flow>`_.

The optimization is based on the :func:`network.optimize` function.
Additionally, some extra constraints specified in :mod:`solve_network` are added.

.. note::

    The rules ``solve_elec_networks`` and ``solve_sector_networks`` run
    the workflow for all scenarios in the configuration file (``scenario:``)
    based on the rule :mod:`solve_network`.
"""

import importlib
import logging
import os
import re
import sys
from functools import partial
from typing import Any

import country_converter as coco
import linopy
import numpy as np
import pandas as pd
import pypsa
import xarray as xr
import yaml
from pypsa.descriptors import get_activity_mask
from pypsa.descriptors import get_switchable_as_dense as get_as_dense

from scripts._benchmark import memory_logger
from scripts._helpers import (
    configure_logging,
    get,
    set_scenario_config,
    update_config_from_wildcards,
    #    create_tuples,
)
<<<<<<< HEAD
from add_electricity import add_missing_carriers, load_costs
from pypsa.descriptors import get_activity_mask
from pypsa.descriptors import get_switchable_as_dense as get_as_dense
=======
>>>>>>> ccf7d14d

cc = coco.CountryConverter()

logger = logging.getLogger(__name__)
pypsa.pf.logger.setLevel(logging.WARNING)


class ObjectiveValueError(Exception):
    pass


def add_land_use_constraint_perfect(n: pypsa.Network) -> None:
    """
    Add global constraints for tech capacity limit.

    Parameters
    ----------
    n : pypsa.Network
        The PyPSA network instance

    Returns
    -------
    pypsa.Network
        Network with added land use constraints
    """
    logger.info("Add land-use constraint for perfect foresight")

    def compress_series(s):
        def process_group(group):
            if group.nunique() == 1:
                return pd.Series(group.iloc[0], index=[None])
            else:
                return group

        return s.groupby(level=[0, 1]).apply(process_group)

    def new_index_name(t):
        # Convert all elements to string and filter out None values
        parts = [str(x) for x in t if x is not None]
        # Join with space, but use a dash for the last item if not None
        return " ".join(parts[:2]) + (f"-{parts[-1]}" if len(parts) > 2 else "")

    def check_p_min_p_max(p_nom_max):
        p_nom_min = n.generators[ext_i].groupby(grouper).sum().p_nom_min
        p_nom_min = p_nom_min.reindex(p_nom_max.index)
        check = (
            p_nom_min.groupby(level=[0, 1]).sum()
            > p_nom_max.groupby(level=[0, 1]).min()
        )
        if check.sum():
            logger.warning(
                f"summed p_min_pu values at node larger than technical potential {check[check].index}"
            )

    grouper = [n.generators.carrier, n.generators.bus, n.generators.build_year]
    ext_i = n.generators.p_nom_extendable
    # get technical limit per node and investment period
    p_nom_max = n.generators[ext_i].groupby(grouper).min().p_nom_max
    # drop carriers without tech limit
    p_nom_max = p_nom_max[~p_nom_max.isin([np.inf, np.nan])]
    # carrier
    carriers = p_nom_max.index.get_level_values(0).unique()
    gen_i = n.generators[(n.generators.carrier.isin(carriers)) & (ext_i)].index
    n.generators.loc[gen_i, "p_nom_min"] = 0
    # check minimum capacities
    check_p_min_p_max(p_nom_max)
    # drop multi entries in case p_nom_max stays constant in different periods
    # p_nom_max = compress_series(p_nom_max)
    # adjust name to fit syntax of nominal constraint per bus
    df = p_nom_max.reset_index()
    df["name"] = df.apply(
        lambda row: f"nom_max_{row['carrier']}"
        + (f"_{row['build_year']}" if row["build_year"] is not None else ""),
        axis=1,
    )

    for name in df.name.unique():
        df_carrier = df[df.name == name]
        bus = df_carrier.bus
        n.buses.loc[bus, name] = df_carrier.p_nom_max.values


def add_land_use_constraint(n: pypsa.Network, planning_horizons: str) -> None:
    """
    Add land use constraints for renewable energy potential.

    Parameters
    ----------
    n : pypsa.Network
        The PyPSA network instance
    planning_horizons : str
        The planning horizon year as string

    Returns
    -------
    pypsa.Network
        Modified PyPSA network with constraints added
    """
    # warning: this will miss existing offwind which is not classed AC-DC and has carrier 'offwind'

    for carrier in [
        "solar",
        "solar rooftop",
        "solar-hsat",
        "onwind",
        "offwind-ac",
        "offwind-dc",
        "offwind-float",
    ]:
        ext_i = (n.generators.carrier == carrier) & ~n.generators.p_nom_extendable
        grouper = n.generators.loc[ext_i].index.str.replace(
            f" {carrier}.*$", "", regex=True
        )
        existing = n.generators.loc[ext_i, "p_nom"].groupby(grouper).sum()
        existing.index += f" {carrier}-{planning_horizons}"
        n.generators.loc[existing.index, "p_nom_max"] -= existing

    # check if existing capacities are larger than technical potential
    existing_large = n.generators[
        n.generators["p_nom_min"] > n.generators["p_nom_max"]
    ].index
    if len(existing_large):
        logger.warning(
            f"Existing capacities larger than technical potential for {existing_large},\
                        adjust technical potential to existing capacities"
        )
        n.generators.loc[existing_large, "p_nom_max"] = n.generators.loc[
            existing_large, "p_nom_min"
        ]

    n.generators["p_nom_max"] = n.generators["p_nom_max"].clip(lower=0)


def add_solar_potential_constraints(n: pypsa.Network, config: dict) -> None:
    """
    Add constraint to make sure the sum capacity of all solar technologies (fixed, tracking, ets. ) is below the region potential.

    Example:
    ES1 0: total solar potential is 10 GW, meaning:
           solar potential : 10 GW
           solar-hsat potential : 8 GW (solar with single axis tracking is assumed to have higher land use)
    The constraint ensures that:
           solar_p_nom + solar_hsat_p_nom * 1.13 <= 10 GW
    """
    land_use_factors = {
        "solar-hsat": config["renewable"]["solar"]["capacity_per_sqkm"]
        / config["renewable"]["solar-hsat"]["capacity_per_sqkm"],
    }
    rename = {"Generator-ext": "Generator"}

    solar_carriers = ["solar", "solar-hsat"]
    solar = n.generators[
        n.generators.carrier.isin(solar_carriers) & n.generators.p_nom_extendable
    ].index

    solar_today = n.generators[
        (n.generators.carrier == "solar") & (n.generators.p_nom_extendable)
    ].index
    solar_hsat = n.generators[(n.generators.carrier == "solar-hsat")].index

    if solar.empty:
        return

    land_use = pd.DataFrame(1, index=solar, columns=["land_use_factor"])
    for carrier, factor in land_use_factors.items():
        land_use = land_use.apply(
            lambda x: (x * factor) if carrier in x.name else x, axis=1
        )

    location = pd.Series(n.buses.index, index=n.buses.index)
    ggrouper = n.generators.loc[solar].bus
    rhs = (
        n.generators.loc[solar_today, "p_nom_max"]
        .groupby(n.generators.loc[solar_today].bus.map(location))
        .sum()
        - n.generators.loc[solar_hsat, "p_nom"]
        .groupby(n.generators.loc[solar_hsat].bus.map(location))
        .sum()
        * land_use_factors["solar-hsat"]
    ).clip(lower=0)

    lhs = (
        (n.model["Generator-p_nom"].rename(rename).loc[solar] * land_use.squeeze())
        .groupby(ggrouper)
        .sum()
    )

    logger.info("Adding solar potential constraint.")
    n.model.add_constraints(lhs <= rhs, name="solar_potential")


def add_co2_sequestration_limit(
    n: pypsa.Network,
    limit_dict: dict[str, float],
    planning_horizons: str | None,
) -> None:
    """
    Add a global constraint on the amount of Mt CO2 that can be sequestered.

    Parameters
    ----------
    n : pypsa.Network
        The PyPSA network instance
    limit_dict : dict[str, float]
        CO2 sequestration potential limit constraints by year.
    planning_horizons : str, optional
        The current planning horizon year or None in perfect foresight
    """

    if not n.investment_periods.empty:
        nyears = n.snapshot_weightings.groupby(level="period").generators.sum() / 8760
        periods = n.investment_periods
        limit = pd.Series(
            {period: nyears[period] * get(limit_dict, period) for period in periods}
        )
        limit.index = limit.index.map(lambda s: f"co2_sequestration_limit-{s}")
        names = limit.index
    else:
        nyears = n.snapshot_weightings.generators.sum() / 8760
        limit = get(limit_dict, int(planning_horizons)) * nyears
        periods = np.nan
        names = "co2_sequestration_limit"

    n.add(
        "GlobalConstraint",
        names,
        sense=">=",
        constant=-limit * 1e6,
        type="operational_limit",
        carrier_attribute="co2 sequestered",
        investment_period=periods,
    )


def add_carbon_constraint(n: pypsa.Network, snapshots: pd.DatetimeIndex) -> None:
    glcs = n.global_constraints.query('type == "co2_atmosphere"')
    if glcs.empty:
        return
    for name, glc in glcs.iterrows():
        carattr = glc.carrier_attribute
        emissions = n.carriers.query(f"{carattr} != 0")[carattr]

        if emissions.empty:
            continue

        # stores
        bus_carrier = n.stores.bus.map(n.buses.carrier)
        stores = n.stores[bus_carrier.isin(emissions.index) & ~n.stores.e_cyclic]
        if not stores.empty:
            last = n.snapshot_weightings.reset_index().groupby("period").last()
            last_i = last.set_index([last.index, last.timestep]).index
            final_e = n.model["Store-e"].loc[last_i, stores.index]
            time_valid = int(glc.loc["investment_period"])
            time_i = pd.IndexSlice[time_valid, :]
            lhs = final_e.loc[time_i, :] - final_e.shift(snapshot=1).loc[time_i, :]

            rhs = glc.constant
            n.model.add_constraints(lhs <= rhs, name=f"GlobalConstraint-{name}")


def add_carbon_budget_constraint(n: pypsa.Network, snapshots: pd.DatetimeIndex) -> None:
    glcs = n.global_constraints.query('type == "Co2Budget"')
    if glcs.empty:
        return
    for name, glc in glcs.iterrows():
        carattr = glc.carrier_attribute
        emissions = n.carriers.query(f"{carattr} != 0")[carattr]

        if emissions.empty:
            continue

        # stores
        bus_carrier = n.stores.bus.map(n.buses.carrier)
        stores = n.stores[bus_carrier.isin(emissions.index) & ~n.stores.e_cyclic]
        if not stores.empty:
            last = n.snapshot_weightings.reset_index().groupby("period").last()
            last_i = last.set_index([last.index, last.timestep]).index
            final_e = n.model["Store-e"].loc[last_i, stores.index]
            time_valid = int(glc.loc["investment_period"])
            time_i = pd.IndexSlice[time_valid, :]
            weighting = n.investment_period_weightings.loc[time_valid, "years"]
            lhs = final_e.loc[time_i, :] * weighting

            rhs = glc.constant
            n.model.add_constraints(lhs <= rhs, name=f"GlobalConstraint-{name}")


def add_max_growth(n: pypsa.Network, opts: dict) -> None:
    """
    Add maximum growth rates for different carriers.
    """

    # take maximum yearly difference between investment periods since historic growth is per year
    factor = n.investment_period_weightings.years.max() * opts["factor"]
    for carrier in opts["max_growth"].keys():
        max_per_period = opts["max_growth"][carrier] * factor
        logger.info(
            f"set maximum growth rate per investment period of {carrier} to {max_per_period} GW."
        )
        n.carriers.loc[carrier, "max_growth"] = max_per_period * 1e3

    for carrier in opts["max_relative_growth"].keys():
        max_r_per_period = opts["max_relative_growth"][carrier]
        logger.info(
            f"set maximum relative growth per investment period of {carrier} to {max_r_per_period}."
        )
        n.carriers.loc[carrier, "max_relative_growth"] = max_r_per_period


def add_retrofit_gas_boiler_constraint(
    n: pypsa.Network, snapshots: pd.DatetimeIndex
) -> None:
    """
    Allow retrofitting of existing gas boilers to H2 boilers and impose load-following must-run condition on existing gas boilers.
    Modifies the network in place, no return value.

    n : pypsa.Network
        The PyPSA network to be modified
    snapshots : pd.DatetimeIndex
        The snapshots of the network
    """
    c = "Link"
    logger.info("Add constraint for retrofitting gas boilers to H2 boilers.")
    # existing gas boilers
    mask = n.links.carrier.str.contains("gas boiler") & ~n.links.p_nom_extendable
    gas_i = n.links[mask].index
    mask = n.links.carrier.str.contains("retrofitted H2 boiler")
    h2_i = n.links[mask].index

    n.links.loc[gas_i, "p_nom_extendable"] = True
    p_nom = n.links.loc[gas_i, "p_nom"]
    n.links.loc[gas_i, "p_nom"] = 0

    # heat profile
    cols = n.loads_t.p_set.columns[
        n.loads_t.p_set.columns.str.contains("heat")
        & ~n.loads_t.p_set.columns.str.contains("industry")
        & ~n.loads_t.p_set.columns.str.contains("agriculture")
    ]
    profile = n.loads_t.p_set[cols].div(
        n.loads_t.p_set[cols].groupby(level=0).max(), level=0
    )
    # to deal if max value is zero
    profile.fillna(0, inplace=True)
    profile.rename(columns=n.loads.bus.to_dict(), inplace=True)
    profile = profile.reindex(columns=n.links.loc[gas_i, "bus1"])
    profile.columns = gas_i

    rhs = profile.mul(p_nom)

    dispatch = n.model["Link-p"]
    active = get_activity_mask(n, c, snapshots, gas_i)
    rhs = rhs[active]
    p_gas = dispatch.sel(Link=gas_i)
    p_h2 = dispatch.sel(Link=h2_i)

    lhs = p_gas + p_h2

    n.model.add_constraints(lhs == rhs, name="gas_retrofit")


def prepare_network(
    n: pypsa.Network,
    solve_opts: dict,
    foresight: str,
    planning_horizons: str | None,
    co2_sequestration_potential: dict[str, float],
    limit_max_growth: dict[str, Any] | None = None,
) -> None:
    """
    Prepare network with various constraints and modifications.

    Parameters
    ----------
    n : pypsa.Network
        The PyPSA network instance
    solve_opts : Dict
        Dictionary of solving options containing clip_p_max_pu, load_shedding etc.
    foresight : str
        Planning foresight type ('myopic' or 'perfect')
    planning_horizons : str or None
        The current planning horizon year or None for perfect foresight
    co2_sequestration_potential : Dict[str, float]
        CO2 sequestration potential constraints by year

    Returns
    -------
    pypsa.Network
        Modified PyPSA network with added constraints
    """
    if "clip_p_max_pu" in solve_opts:
        for df in (
            n.generators_t.p_max_pu,
            n.generators_t.p_min_pu,
            n.links_t.p_max_pu,
            n.links_t.p_min_pu,
            n.storage_units_t.inflow,
        ):
            df.where(df > solve_opts["clip_p_max_pu"], other=0.0, inplace=True)

    if load_shedding := solve_opts.get("load_shedding"):
        # intersect between macroeconomic and surveybased willingness to pay
        # http://journal.frontiersin.org/article/10.3389/fenrg.2015.00055/full
        # TODO: retrieve color and nice name from config
        n.add("Carrier", "load", color="#dd2e23", nice_name="Load shedding")
        buses_i = n.buses.index
        if not np.isscalar(load_shedding):
            # TODO: do not scale via sign attribute (use Eur/MWh instead of Eur/kWh)
            load_shedding = 1e2  # Eur/kWh

        n.add(
            "Generator",
            buses_i,
            " load",
            bus=buses_i,
            carrier="load",
            sign=1e-3,  # Adjust sign to measure p and p_nom in kW instead of MW
            marginal_cost=load_shedding,  # Eur/kWh
            p_nom=1e9,  # kW
        )

    if solve_opts.get("curtailment_mode"):
        n.add("Carrier", "curtailment", color="#fedfed", nice_name="Curtailment")
        n.generators_t.p_min_pu = n.generators_t.p_max_pu
        buses_i = n.buses.query("carrier == 'AC'").index
        n.add(
            "Generator",
            buses_i,
            suffix=" curtailment",
            bus=buses_i,
            p_min_pu=-1,
            p_max_pu=0,
            marginal_cost=-0.1,
            carrier="curtailment",
            p_nom=1e6,
        )

    if solve_opts.get("noisy_costs"):
        for t in n.iterate_components():
            # if 'capital_cost' in t.df:
            #    t.df['capital_cost'] += 1e1 + 2.*(np.random.random(len(t.df)) - 0.5)
            if "marginal_cost" in t.df:
                t.df["marginal_cost"] += 1e-2 + 2e-3 * (
                    np.random.random(len(t.df)) - 0.5
                )

        for t in n.iterate_components(["Line", "Link"]):
            t.df["capital_cost"] += (
                1e-1 + 2e-2 * (np.random.random(len(t.df)) - 0.5)
            ) * t.df["length"]

    if solve_opts.get("nhours"):
        nhours = solve_opts["nhours"]
        n.set_snapshots(n.snapshots[:nhours])
        n.snapshot_weightings[:] = 8760.0 / nhours

    if foresight == "myopic":
        add_land_use_constraint(n, planning_horizons)

    if foresight == "perfect":
        add_land_use_constraint_perfect(n)
        if limit_max_growth is not None and limit_max_growth["enable"]:
            add_max_growth(n, limit_max_growth)

    if n.stores.carrier.eq("co2 sequestered").any():
        limit_dict = co2_sequestration_potential
        add_co2_sequestration_limit(
            n, limit_dict=limit_dict, planning_horizons=planning_horizons
        )


def calculate_grid_score(
    n: pypsa.Network, include_techs: list, name: str, include_ci=False
) -> None:
    """
    Calculates the time-series grid supply score for each nodes, based on the share of energy generated by the technologies specified in include_techs.

    NOTE: This calculation reflects the generation-based score, not the consumption-based score.
    If the goal is to assess consumption, the score must be weighted by the score of imported electricity.

    Parameters
    ----------
    n : pypsa.Network
        The PyPSA network instance
    include_techs : list
        Configuration dictionary containing solver settings
    name: str
        Name of the score (e.g. cfe, res)
    include_ci: bool
        Set if CI related generators and links are included in the score or not.

    Returns
    -------
    pypsa.Network
        Modified PyPSA network with added attribute of {name}_score in n.buses and n.buses_t
    """

    weights = n.snapshot_weightings["generators"]

    def get_values(n, df, df_t, bus_col, include_techs, include_ci=False):
        # Map low-voltage bus to main grid bus
        grid_buses = n.buses[n.buses.carrier == "AC"].index
        low_voltage_map = (
            n.links[
                (n.links.carrier == "electricity distribution grid")
                & ~n.links.bus0.isin(grid_buses)
            ]
            .set_index("bus0")["bus1"]
            .to_dict()
        )

        # Prepare and annotate the time series data
        df_t = df_t.T.copy()
        df_t = df_t.join(df[[bus_col, "carrier"]])
        df_t["bus"] = df_t[bus_col].map(low_voltage_map).fillna(df_t[bus_col])

        # Filter out grid specific carriers
        exclude_carriers = {"electricity distribution grid", "AC", "DC"}
        df_t = df_t[df_t["bus"].isin(grid_buses) & ~df_t.carrier.isin(exclude_carriers)]

        # Remove CI if include_ci is False
        if not include_ci and "ci" in df.columns:
            remain_index = df[df["ci"].isin([np.NaN, ""])].index
            df_t = df_t[df_t.index.isin(remain_index)]

        # Aggregate values for included technologies and all carriers
        df_t_clean = (
            df_t[df_t.carrier.isin(include_techs)].groupby("bus")[n.snapshots].sum().T
        )
        df_t_all = df_t.groupby("bus")[n.snapshots].sum().T

        return df_t_clean, df_t_all

    df_gen_clean, df_gen_total = get_values(
        n, n.generators, n.generators_t.p, "bus", include_techs, include_ci=include_ci
    )
    df_link_clean, df_link_total = get_values(
        n, n.links, n.links_t.p1, "bus1", include_techs, include_ci=include_ci
    )

    n.buses_t[f"{name}_p"] = (
        pd.concat([df_gen_clean, -df_link_clean], axis=1).T.groupby(level=0).sum().T
    )
    all_p = pd.concat([df_gen_total, -df_link_total], axis=1).T.groupby(level=0).sum().T

    n.buses_t[f"{name}_all_p"] = all_p
    n.buses_t[f"{name}_score"] = n.buses_t[f"{name}_p"] / all_p
    n.buses[f"{name}_score"] = (weights @ n.buses_t[f"{name}_p"]) / (weights @ all_p)

    if n.buses_t[f"{name}_score"].empty:
        grid_buses = n.buses[n.buses.carrier == "AC"].index
        n.buses_t[f"{name}_score"] = pd.DataFrame(
            0, index=n.snapshots, columns=grid_buses
        )
        logger.info(f"{name}_score currently is empty")
    else:
        global_score = round(
            (weights @ n.buses_t[f"{name}_p"]).sum() / (weights @ all_p).sum() * 100, 2
        )
        logger.info(f"The average {name}_score is: {global_score}%")


def add_CCL_constraints(
    n: pypsa.Network, config: dict, planning_horizons: str | None
) -> None:
    """
    Add CCL (country & carrier limit) constraint to the network.

    Add minimum and maximum levels of generator nominal capacity per carrier
    for individual countries. Opts and path for agg_p_nom_minmax.csv must be defined
    in config.yaml. Default file is available at data/agg_p_nom_minmax.csv.

    Parameters
    ----------
    n : pypsa.Network
        The PyPSA network instance
    config : dict
        Configuration dictionary
    planning_horizons : str, optional
        The current planning horizon year or None in perfect foresight

    Example
    -------
    scenario:
        opts: [Co2L-CCL-24h]
    electricity:
        agg_p_nom_limits: data/agg_p_nom_minmax.csv
    """

    assert planning_horizons is not None, (
        "add_CCL_constraints are not implemented for perfect foresight, yet"
    )

    agg_p_nom_minmax = pd.read_csv(
        config["solving"]["agg_p_nom_limits"]["file"], index_col=[0, 1], header=[0, 1]
    )[planning_horizons]
    logger.info("Adding generation capacity constraints per carrier and country")
    p_nom = n.model["Generator-p_nom"]

    gens = n.generators.query("p_nom_extendable").rename_axis(index="Generator-ext")
    if config["solving"]["agg_p_nom_limits"]["agg_offwind"]:
        rename_offwind = {
            "offwind-ac": "offwind-all",
            "offwind-dc": "offwind-all",
            "offwind": "offwind-all",
        }
        gens = gens.replace(rename_offwind)
    grouper = pd.concat([gens.bus.map(n.buses.country), gens.carrier], axis=1)
    lhs = p_nom.groupby(grouper).sum().rename(bus="country")

    if config["solving"]["agg_p_nom_limits"]["include_existing"]:
        gens_cst = n.generators.query("~p_nom_extendable").rename_axis(
            index="Generator-cst"
        )
        gens_cst = gens_cst[
            (gens_cst["build_year"] + gens_cst["lifetime"]) >= int(planning_horizons)
        ]
        if config["solving"]["agg_p_nom_limits"]["agg_offwind"]:
            gens_cst = gens_cst.replace(rename_offwind)
        rhs_cst = (
            pd.concat(
                [gens_cst.bus.map(n.buses.country), gens_cst[["carrier", "p_nom"]]],
                axis=1,
            )
            .groupby(["bus", "carrier"])
            .sum()
        )
        rhs_cst.index = rhs_cst.index.rename({"bus": "country"})
        rhs_min = agg_p_nom_minmax["min"].dropna()
        idx_min = rhs_min.index.join(rhs_cst.index, how="left")
        rhs_min = rhs_min.reindex(idx_min).fillna(0)
        rhs = (rhs_min - rhs_cst.reindex(idx_min).fillna(0).p_nom).dropna()
        rhs[rhs < 0] = 0
        minimum = xr.DataArray(rhs).rename(dim_0="group")
    else:
        minimum = xr.DataArray(agg_p_nom_minmax["min"].dropna()).rename(dim_0="group")

    index = minimum.indexes["group"].intersection(lhs.indexes["group"])
    if not index.empty:
        n.model.add_constraints(
            lhs.sel(group=index) >= minimum.loc[index], name="agg_p_nom_min"
        )

    if config["solving"]["agg_p_nom_limits"]["include_existing"]:
        rhs_max = agg_p_nom_minmax["max"].dropna()
        idx_max = rhs_max.index.join(rhs_cst.index, how="left")
        rhs_max = rhs_max.reindex(idx_max).fillna(0)
        rhs = (rhs_max - rhs_cst.reindex(idx_max).fillna(0).p_nom).dropna()
        rhs[rhs < 0] = 0
        maximum = xr.DataArray(rhs).rename(dim_0="group")
    else:
        maximum = xr.DataArray(agg_p_nom_minmax["max"].dropna()).rename(dim_0="group")

    index = maximum.indexes["group"].intersection(lhs.indexes["group"])
    if not index.empty:
        n.model.add_constraints(
            lhs.sel(group=index) <= maximum.loc[index], name="agg_p_nom_max"
        )


def add_EQ_constraints(n, o, scaling=1e-1):
    """
    Add equity constraints to the network.

    Currently this is only implemented for the electricity sector only.

    Opts must be specified in the config.yaml.

    Parameters
    ----------
    n : pypsa.Network
    o : str

    Example
    -------
    scenario:
        opts: [Co2L-EQ0.7-24h]

    Require each country or node to on average produce a minimal share
    of its total electricity consumption itself. Example: EQ0.7c demands each country
    to produce on average at least 70% of its consumption; EQ0.7 demands
    each node to produce on average at least 70% of its consumption.
    """
    # TODO: Generalize to cover myopic and other sectors?
    float_regex = r"[0-9]*\.?[0-9]+"
    level = float(re.findall(float_regex, o)[0])
    if o[-1] == "c":
        ggrouper = n.generators.bus.map(n.buses.country)
        lgrouper = n.loads.bus.map(n.buses.country)
        sgrouper = n.storage_units.bus.map(n.buses.country)
    else:
        ggrouper = n.generators.bus
        lgrouper = n.loads.bus
        sgrouper = n.storage_units.bus
    load = (
        n.snapshot_weightings.generators
        @ n.loads_t.p_set.groupby(lgrouper, axis=1).sum()
    )
    inflow = (
        n.snapshot_weightings.stores
        @ n.storage_units_t.inflow.groupby(sgrouper, axis=1).sum()
    )
    inflow = inflow.reindex(load.index).fillna(0.0)
    rhs = scaling * (level * load - inflow)
    p = n.model["Generator-p"]
    lhs_gen = (
        (p * (n.snapshot_weightings.generators * scaling))
        .groupby(ggrouper.to_xarray())
        .sum()
        .sum("snapshot")
    )
    # TODO: double check that this is really needed, why do have to subtract the spillage
    if not n.storage_units_t.inflow.empty:
        spillage = n.model["StorageUnit-spill"]
        lhs_spill = (
            (spillage * (-n.snapshot_weightings.stores * scaling))
            .groupby(sgrouper.to_xarray())
            .sum()
            .sum("snapshot")
        )
        lhs = lhs_gen + lhs_spill
    else:
        lhs = lhs_gen
    n.model.add_constraints(lhs >= rhs, name="equity_min")


def add_BAU_constraints(n: pypsa.Network, config: dict) -> None:
    """
    Add business-as-usual (BAU) constraints for minimum capacities.

    Parameters
    ----------
    n : pypsa.Network
        PyPSA network instance
    config : dict
        Configuration dictionary containing BAU minimum capacities
    """
    mincaps = pd.Series(config["electricity"]["BAU_mincapacities"])
    p_nom = n.model["Generator-p_nom"]
    ext_i = n.generators.query("p_nom_extendable")
    ext_carrier_i = xr.DataArray(ext_i.carrier.rename_axis("Generator-ext"))
    lhs = p_nom.groupby(ext_carrier_i).sum()
    rhs = mincaps[lhs.indexes["carrier"]].rename_axis("carrier")
    n.model.add_constraints(lhs >= rhs, name="bau_mincaps")


# TODO: think about removing or make per country
def add_SAFE_constraints(n, config):
    """
    Add a capacity reserve margin of a certain fraction above the peak demand.
    Renewable generators and storage do not contribute. Ignores network.

    Parameters
    ----------
        n : pypsa.Network
        config : dict

    Example
    -------
    config.yaml requires to specify opts:

    scenario:
        opts: [Co2L-SAFE-24h]
    electricity:
        SAFE_reservemargin: 0.1
    Which sets a reserve margin of 10% above the peak demand.
    """
    peakdemand = n.loads_t.p_set.sum(axis=1).max()
    margin = 1.0 + config["electricity"]["SAFE_reservemargin"]
    reserve_margin = peakdemand * margin
    conventional_carriers = config["electricity"]["conventional_carriers"]  # noqa: F841
    ext_gens_i = n.generators.query(
        "carrier in @conventional_carriers & p_nom_extendable"
    ).index
    p_nom = n.model["Generator-p_nom"].loc[ext_gens_i]
    lhs = p_nom.sum()
    exist_conv_caps = n.generators.query(
        "~p_nom_extendable & carrier in @conventional_carriers"
    ).p_nom.sum()
    rhs = reserve_margin - exist_conv_caps
    n.model.add_constraints(lhs >= rhs, name="safe_mintotalcap")


def add_operational_reserve_margin(n, sns, config):
    """
    Build reserve margin constraints based on the formulation given in
    https://genxproject.github.io/GenX/dev/core/#Reserves.

    Parameters
    ----------
        n : pypsa.Network
        sns: pd.DatetimeIndex
        config : dict

    Example:
    --------
    config.yaml requires to specify operational_reserve:
    operational_reserve: # like https://genxproject.github.io/GenX/dev/core/#Reserves
        activate: true
        epsilon_load: 0.02 # percentage of load at each snapshot
        epsilon_vres: 0.02 # percentage of VRES at each snapshot
        contingency: 400000 # MW
    """
    reserve_config = config["electricity"]["operational_reserve"]
    EPSILON_LOAD = reserve_config["epsilon_load"]
    EPSILON_VRES = reserve_config["epsilon_vres"]
    CONTINGENCY = reserve_config["contingency"]

    # Reserve Variables
    n.model.add_variables(
        0, np.inf, coords=[sns, n.generators.index], name="Generator-r"
    )
    reserve = n.model["Generator-r"]
    summed_reserve = reserve.sum("Generator")

    # Share of extendable renewable capacities
    ext_i = n.generators.query("p_nom_extendable").index
    vres_i = n.generators_t.p_max_pu.columns
    if not ext_i.empty and not vres_i.empty:
        capacity_factor = n.generators_t.p_max_pu[vres_i.intersection(ext_i)]
        p_nom_vres = (
            n.model["Generator-p_nom"]
            .loc[vres_i.intersection(ext_i)]
            .rename({"Generator-ext": "Generator"})
        )
        lhs = summed_reserve + (
            p_nom_vres * (-EPSILON_VRES * xr.DataArray(capacity_factor))
        ).sum("Generator")

        # Total demand per t
        demand = get_as_dense(n, "Load", "p_set").sum(axis=1)

        # VRES potential of non extendable generators
        capacity_factor = n.generators_t.p_max_pu[vres_i.difference(ext_i)]
        renewable_capacity = n.generators.p_nom[vres_i.difference(ext_i)]
        potential = (capacity_factor * renewable_capacity).sum(axis=1)

        # Right-hand-side
        rhs = EPSILON_LOAD * demand + EPSILON_VRES * potential + CONTINGENCY

        n.model.add_constraints(lhs >= rhs, name="reserve_margin")

    # additional constraint that capacity is not exceeded
    gen_i = n.generators.index
    ext_i = n.generators.query("p_nom_extendable").index
    fix_i = n.generators.query("not p_nom_extendable").index

    dispatch = n.model["Generator-p"]
    reserve = n.model["Generator-r"]

    capacity_variable = n.model["Generator-p_nom"].rename(
        {"Generator-ext": "Generator"}
    )
    capacity_fixed = n.generators.p_nom[fix_i]

    p_max_pu = get_as_dense(n, "Generator", "p_max_pu")

    lhs = dispatch + reserve - capacity_variable * xr.DataArray(p_max_pu[ext_i])

    rhs = (p_max_pu[fix_i] * capacity_fixed).reindex(columns=gen_i, fill_value=0)

    n.model.add_constraints(lhs <= rhs, name="Generator-p-reserve-upper")


def add_TES_energy_to_power_ratio_constraints(n: pypsa.Network) -> None:
    """
    Add TES constraints to the network.

    For each TES storage unit, enforce:
        Store-e_nom - etpr * Link-p_nom == 0

    Parameters
    ----------
    n : pypsa.Network
        A PyPSA network with TES and heating sectors enabled.

    Raises
    ------
    ValueError
        If no valid TES storage or charger links are found.
    RuntimeError
        If the TES storage and charger indices do not align.
    """
    indices_charger_p_nom_extendable = n.links.index[
        n.links.index.str.contains("water tanks charger|water pits charger")
        & n.links.p_nom_extendable
    ]
    indices_stores_e_nom_extendable = n.stores.index[
        n.stores.index.str.contains("water tanks|water pits")
        & n.stores.e_nom_extendable
    ]

    if indices_charger_p_nom_extendable.empty or indices_stores_e_nom_extendable.empty:
        raise ValueError(
            "No valid extendable charger links or stores found for TES energy to power constraints."
        )

    energy_to_power_ratio_values = n.links.loc[
        indices_charger_p_nom_extendable, "energy to power ratio"
    ].values

    linear_expr_list = []
    for charger, tes, energy_to_power_value in zip(
        indices_charger_p_nom_extendable,
        indices_stores_e_nom_extendable,
        energy_to_power_ratio_values,
    ):
        charger_var = n.model["Link-p_nom"].loc[charger]
        if not tes == charger.replace(" charger", ""):
            # e.g. "DE0 0 urban central water tanks charger-2050" -> "DE0 0 urban central water tanks-2050"
            raise RuntimeError(
                f"Charger {charger} and TES {tes} do not match. "
                "Ensure that the charger and TES are in the same location and refer to the same technology."
            )
        store_var = n.model["Store-e_nom"].loc[tes]
        linear_expr = store_var - energy_to_power_value * charger_var
        linear_expr_list.append(linear_expr)

    # Merge the individual expressions
    merged_expr = linopy.expressions.merge(
        linear_expr_list, dim="Store-ext, Link-ext", cls=type(linear_expr_list[0])
    )

    n.model.add_constraints(merged_expr == 0, name="TES_energy_to_power_ratio")


def add_TES_charger_ratio_constraints(n: pypsa.Network) -> None:
    """
    Add TES charger ratio constraints.

    For each TES unit, enforce:
        Link-p_nom(charger) - efficiency * Link-p_nom(discharger) == 0

    Parameters
    ----------
    n : pypsa.Network
        A PyPSA network with TES and heating sectors enabled.

    Raises
    ------
    ValueError
        If no valid TES discharger or charger links are found.
    RuntimeError
        If the charger and discharger indices do not align.
    """
    indices_charger_p_nom_extendable = n.links.index[
        n.links.index.str.contains("water tanks charger|water pits charger")
        & n.links.p_nom_extendable
    ]
    indices_discharger_p_nom_extendable = n.links.index[
        n.links.index.str.contains("water tanks discharger|water pits discharger")
        & n.links.p_nom_extendable
    ]

    if (
        indices_charger_p_nom_extendable.empty
        or indices_discharger_p_nom_extendable.empty
    ):
        raise ValueError(
            "No valid extendable TES discharger or charger links found for TES charger ratio constraints."
        )

    for charger, discharger in zip(
        indices_charger_p_nom_extendable, indices_discharger_p_nom_extendable
    ):
        if not charger.replace(" charger", " ") == discharger.replace(
            " discharger", " "
        ):
            # e.g. "DE0 0 urban central water tanks charger-2050" -> "DE0 0 urban central water tanks-2050"
            raise RuntimeError(
                f"Charger {charger} and discharger {discharger} do not match. "
                "Ensure that the charger and discharger are in the same location and refer to the same technology."
            )

    eff_discharger = n.links.efficiency[indices_discharger_p_nom_extendable].values
    lhs = (
        n.model["Link-p_nom"].loc[indices_charger_p_nom_extendable]
        - n.model["Link-p_nom"].loc[indices_discharger_p_nom_extendable]
        * eff_discharger
    )

    n.model.add_constraints(lhs == 0, name="TES_charger_ratio")


def add_battery_constraints(n):
    """
    Add constraint ensuring that charger = discharger, i.e.
    1 * charger_size - efficiency * discharger_size = 0
    """
    if not n.links.p_nom_extendable.any():
        return

    discharger_bool = n.links.index.str.contains("battery discharger")
    charger_bool = n.links.index.str.contains("battery charger")

    dischargers_ext = n.links[discharger_bool].query("p_nom_extendable").index
    chargers_ext = n.links[charger_bool].query("p_nom_extendable").index

    eff = n.links.efficiency[dischargers_ext].values
    lhs = (
        n.model["Link-p_nom"].loc[chargers_ext]
        - n.model["Link-p_nom"].loc[dischargers_ext] * eff
    )

    n.model.add_constraints(lhs == 0, name="Link-charger_ratio")


def add_lossy_bidirectional_link_constraints(n):
    if not n.links.p_nom_extendable.any() or not any(n.links.get("reversed", [])):
        return

    carriers = n.links.loc[n.links.reversed, "carrier"].unique()  # noqa: F841
    backwards = n.links.query(
        "carrier in @carriers and p_nom_extendable and reversed"
    ).index
    forwards = backwards.str.replace("-reversed", "")
    lhs = n.model["Link-p_nom"].loc[backwards]
    rhs = n.model["Link-p_nom"].loc[forwards]
    n.model.add_constraints(lhs == rhs, name="Link-bidirectional_sync")


def add_chp_constraints(n):
    electric = (
        n.links.index.str.contains("urban central")
        & n.links.index.str.contains("CHP")
        & n.links.index.str.contains("electric")
    )
    heat = (
        n.links.index.str.contains("urban central")
        & n.links.index.str.contains("CHP")
        & n.links.index.str.contains("heat")
    )

    electric_ext = n.links[electric].query("p_nom_extendable").index
    heat_ext = n.links[heat].query("p_nom_extendable").index

    electric_fix = n.links[electric].query("~p_nom_extendable").index
    heat_fix = n.links[heat].query("~p_nom_extendable").index

    p = n.model["Link-p"]  # dimension: [time, link]

    # output ratio between heat and electricity and top_iso_fuel_line for extendable
    if not electric_ext.empty:
        p_nom = n.model["Link-p_nom"]

        lhs = (
            p_nom.loc[electric_ext]
            * (n.links.p_nom_ratio * n.links.efficiency)[electric_ext].values
            - p_nom.loc[heat_ext] * n.links.efficiency[heat_ext].values
        )
        n.model.add_constraints(lhs == 0, name="chplink-fix_p_nom_ratio")

        rename = {"Link-ext": "Link"}
        lhs = (
            p.loc[:, electric_ext]
            + p.loc[:, heat_ext]
            - p_nom.rename(rename).loc[electric_ext]
        )
        n.model.add_constraints(lhs <= 0, name="chplink-top_iso_fuel_line_ext")

    # top_iso_fuel_line for fixed
    if not electric_fix.empty:
        lhs = p.loc[:, electric_fix] + p.loc[:, heat_fix]
        rhs = n.links.p_nom[electric_fix]
        n.model.add_constraints(lhs <= rhs, name="chplink-top_iso_fuel_line_fix")

    # back-pressure
    if not electric.empty:
        lhs = (
            p.loc[:, heat] * (n.links.efficiency[heat] * n.links.c_b[electric].values)
            - p.loc[:, electric] * n.links.efficiency[electric]
        )
        n.model.add_constraints(lhs <= rhs, name="chplink-backpressure")


def add_pipe_retrofit_constraint(n):
    """
    Add constraint for retrofitting existing CH4 pipelines to H2 pipelines.
    """
    if "reversed" not in n.links.columns:
        n.links["reversed"] = False
    gas_pipes_i = n.links.query(
        "carrier == 'gas pipeline' and p_nom_extendable and ~reversed"
    ).index
    h2_retrofitted_i = n.links.query(
        "carrier == 'H2 pipeline retrofitted' and p_nom_extendable and ~reversed"
    ).index

    if h2_retrofitted_i.empty or gas_pipes_i.empty:
        return

    p_nom = n.model["Link-p_nom"]

    CH4_per_H2 = 1 / n.config["sector"]["H2_retrofit_capacity_per_CH4"]
    lhs = p_nom.loc[gas_pipes_i] + CH4_per_H2 * p_nom.loc[h2_retrofitted_i]
    rhs = n.links.p_nom[gas_pipes_i].rename_axis("Link-ext")

    n.model.add_constraints(lhs == rhs, name="Link-pipe_retrofit")


def add_flexible_egs_constraint(n):
    """
    Upper bounds the charging capacity of the geothermal reservoir according to
    the well capacity.
    """
    well_index = n.links.loc[n.links.carrier == "geothermal heat"].index
    storage_index = n.storage_units.loc[
        n.storage_units.carrier == "geothermal heat"
    ].index

    p_nom_rhs = n.model["Link-p_nom"].loc[well_index]
    p_nom_lhs = n.model["StorageUnit-p_nom"].loc[storage_index]

    n.model.add_constraints(
        p_nom_lhs <= p_nom_rhs,
        name="upper_bound_charging_capacity_of_geothermal_reservoir",
    )


def add_import_limit_constraint(n: pypsa.Network, sns: pd.DatetimeIndex):
    """
    Add constraint for limiting green energy imports (synthetic and biomass).
    Does not include fossil fuel imports.
    """

    nyears = n.snapshot_weightings.generators.sum() / 8760

    import_links = n.links.loc[n.links.carrier.str.contains("import")].index
    import_gens = n.generators.loc[n.generators.carrier.str.contains("import")].index

    limit = n.config["sector"]["imports"]["limit"]
    limit_sense = n.config["sector"]["imports"]["limit_sense"]

    if (import_links.empty and import_gens.empty) or not np.isfinite(limit):
        return

    weightings = n.snapshot_weightings.loc[sns, "generators"]

    # everything needs to be in MWh_fuel
    eff = n.links.loc[import_links, "efficiency"]

    p_gens = n.model["Generator-p"].loc[sns, import_gens]
    p_links = n.model["Link-p"].loc[sns, import_links]

    lhs = (p_gens * weightings).sum() + (p_links * eff * weightings).sum()

    rhs = limit * 1e6 * nyears

    n.model.add_constraints(lhs, limit_sense, rhs, name="import_limit")


def add_co2_atmosphere_constraint(n, snapshots):
    glcs = n.global_constraints[n.global_constraints.type == "co2_atmosphere"]

    if glcs.empty:
        return
    for name, glc in glcs.iterrows():
        carattr = glc.carrier_attribute
        emissions = n.carriers.query(f"{carattr} != 0")[carattr]

        if emissions.empty:
            continue

        # stores
        bus_carrier = n.stores.bus.map(n.buses.carrier)
        stores = n.stores[bus_carrier.isin(emissions.index) & ~n.stores.e_cyclic]
        if not stores.empty:
            last_i = snapshots[-1]
            lhs = n.model["Store-e"].loc[last_i, stores.index]
            rhs = glc.constant

            n.model.add_constraints(lhs <= rhs, name=f"GlobalConstraint-{name}")


def res_capacity_constraints(n):
    """
    Restrict the deployment of renewable capacities for the same carrier within the same buses.
    """
    rename = {"Generator-ext": "Generator"}
    ci = n.config["procurement"]["ci"]
    ci_location = {k: v["location"] for k, v in ci.items()}

    for carrier in ["solar", "onwind"]:
        ext_carrier = n.generators[
            (n.generators.carrier == carrier) & n.generators.p_nom_extendable
        ].copy()
        ext_carrier.bus = ext_carrier.bus.replace(ci_location)

        p_nom_max = (
            ext_carrier[ext_carrier.p_nom_max != np.inf].groupby("bus").p_nom_max.sum()
        )
        gen = (
            n.model["Generator-p_nom"]
            .rename(rename)
            .loc[ext_carrier.index]
            .groupby(ext_carrier.bus)
            .sum()
        )

        n.model.add_constraints(gen <= p_nom_max, name=f"RES_capacity-{carrier}")


def ember_res_target(n):
    """
    Set a system-wide national RES constraints based on NECPs.

    In comparison to Iegor's 247-cfe paper, this RES target is based on energy generated based on EMBER 2030 Global Renewable Target Tracker.
    CI related generators and links are excluded in this constraint to avoid big overshoot of national RES targets due to CI-procured portfolio.
    Note that EU RE directive counts corporate PPA within NECPs.
    """
    # --- Load and prepare RES targets ---
    df_ember = pd.read_excel(
        "https://storage.googleapis.com/emb-prod-bkt-publicdata/public-downloads/res_tracker/outputs/targets_download.xlsx",
        sheet_name="share_target_wide",
    )

    # Convert ISO3 to ISO2, keeping "EU" unchanged
    df_ember["country"] = df_ember["country_code"].apply(
        lambda code: code
        if code == "EU"
        else cc.convert(names=code, src="ISO3", to="ISO2")
    )

    # --- Define technologies and weights ---
    procurement = n.config["procurement"]
    res_target = procurement["res_target"]
    res_tech = procurement["grid_policy"]["renewable_carriers"]
    weights = n.snapshot_weightings["generators"]

    # --- Helper function to filter and assign country ---
    ci = procurement["ci"]
    ci_location = {k: v["location"] for k, v in ci.items()}
    bus_list = n.buses[n.buses.carrier == "AC"].index
    grid_carriers = ["electricity distribution grid", "AC", "DC"]
    res_additionality = procurement["res_additionality"]

    def get_carriers(dataframe, bus_col):
        df = dataframe.copy()
        df[bus_col] = df[bus_col].replace(ci_location)

        return (
            df[
                df[bus_col].isin(bus_list)
                & ~df["carrier"].isin(grid_carriers)
                & (
                    df["ci"].isin([np.NaN, ""])
                    if "ci" in df.columns and res_additionality
                    else True
                )
            ]
            .copy()
            .assign(country=lambda d: d[bus_col].map(n.buses["country"]))
        )

    # --- Helper function to factor in powerplant efficiencies ---
    def get_link_model(n, df, weights):
        return (
            n.model["Link-p"].loc[:, df.index]
            * df.loc[df.index, "efficiency"]
            * weights
        )

    # Find EU and national targets
    eu_target = df_ember.loc[df_ember.country == "EU", "res_share_target"].values[0]
    countries = list(filter(None, n.buses.country.unique()))
    df_country = df_ember[df_ember.country.isin(countries)]
    country_target = df_country.groupby("country").res_share_target.sum()

    if res_target == "both" and len(countries) == len(country_target):
        logger.info(
            f"All {str(len(countries))} countries have national targets, disable EU-wide RES share target to prevent overconstraints."
        )
        res_target = "country"

    # --- EU-wide RES target constraint ---
    if res_target in ["EU", "both"]:
        logger.info(f"Set EU-wide RES share target to {eu_target}%")

        # --- Apply for generators and links ---
        all_gen_carrier = get_carriers(n.generators, "bus")
        all_link_carrier = get_carriers(n.links, "bus1")

        # Separate RES carriers
        res_gen_carrier = all_gen_carrier.query("carrier in @res_tech")
        res_link_carrier = all_link_carrier.query("carrier in @res_tech")

        all_gen = n.model["Generator-p"].loc[:, all_gen_carrier.index] * weights
        all_link = get_link_model(n, all_link_carrier, weights)

        all_eu = all_gen.sum() + all_link.sum()

        res_gen = n.model["Generator-p"].loc[:, res_gen_carrier.index] * weights
        res_link = get_link_model(n, res_link_carrier, weights)

        res_eu = res_gen.sum() + res_link.sum()

        n.model.add_constraints(
            res_eu == (eu_target / 100) * all_eu, name="EU_res_constraint"
        )

    # --- Country-level RES target constraint ---
    if res_target in ["country", "both"]:
        logger.info(f"Set national RES share targets to {country_target}")

        # Filter carrier dataframes to relevant countries
        all_gen_carrier = get_carriers(n.generators, "bus").query(
            "country in @country_target.index"
        )
        all_link_carrier = get_carriers(n.links, "bus1").query(
            "country in @country_target.index"
        )

        res_gen_carrier = all_gen_carrier.query("carrier in @res_tech")
        res_link_carrier = all_link_carrier.query("carrier in @res_tech")

        # Compute RES and total by country
        all_gen = n.model["Generator-p"].loc[:, all_gen_carrier.index] * weights
        all_link = get_link_model(n, all_link_carrier, weights)

        all_country = (
            all_gen.sum(dim="snapshot").groupby(all_gen_carrier.country).sum()
            + all_link.sum(dim="snapshot").groupby(all_link_carrier.country).sum()
        )

        res_gen = n.model["Generator-p"].loc[:, res_gen_carrier.index] * weights
        res_link = get_link_model(n, res_link_carrier, weights)

        res_country = (
            res_gen.sum(dim="snapshot").groupby(res_gen_carrier.country).sum()
            + res_link.sum(dim="snapshot").groupby(res_link_carrier.country).sum()
        )

        n.model.add_constraints(
            res_country == (country_target / 100) * all_country,
            name="country_res_constraint",
        )


def res_annual_matching_constraints(n):
    """
    Implement strategies for annual renewable procurement matching.

    The total generation from all CI-related generators (renewable carriers) and links (conventional/clean carriers) must equal to its own load consumption.
    """
    weights = n.snapshot_weightings["generators"]
    energy_matching = n.config["procurement"]["energy_matching"] / 100

    for name in n.config["procurement"]["ci"]:
        gen_ci = list(n.generators.query("ci == @name").index)
        links_ci = list(n.links.query("ci == @name").index)

        gen_sum = (n.model["Generator-p"].loc[:, gen_ci] * weights).sum()
        link_sum = (
            n.model["Link-p"].loc[:, links_ci]
            * n.links.loc[links_ci].efficiency
            * weights
        ).sum()
        lhs = gen_sum + link_sum

        total_load = (n.loads_t.p_set[name + " load"] * weights).sum()

        # Note equality sign
        n.model.add_constraints(
            lhs == energy_matching * total_load, name=f"RES_annual_matching_{name}"
        )


def cfe_constraints(n):
    """
    Implement strategies to achieve 24/7 carbon-free energy (CFE).

    The hourly generation from all carbon-free energy (CFE)-related generators (e.g., renewable sources) and links (e.g., conventional or clean carriers) must match the corresponding load consumption.
    These constraints must be solved iteratively, as the CFE score of the grids changes with each run.
    """
    weights = n.snapshot_weightings["generators"]

    procurement = n.config["procurement"]
    clean_techs = procurement["grid_policy"]["clean_carriers"]
    energy_matching = procurement["energy_matching"] / 100

    calculate_grid_score(n, clean_techs, "cfe")

    for name in procurement["ci"]:
        location = procurement["ci"][name]["location"]
        grid_supply_cfe = n.buses_t.cfe_score[location]

        gen_ci = list(n.generators.query("ci == @name").index)
        links_ci = list(n.links.query("ci == @name").index)
        store_ci = list(n.storage_units.query("ci == @name").index)

        gen_sum = (n.model["Generator-p"].loc[:, gen_ci] * weights).sum()
        link_sum = (
            n.model["Link-p"].loc[:, links_ci]
            * n.links.loc[links_ci].efficiency
            * weights
        ).sum()
        discharge_sum = (
            n.model["StorageUnit-p_dispatch"].loc[:, store_ci] * weights
        ).sum()
        charge_sum = (
            -1 * (n.model["StorageUnit-p_store"].loc[:, store_ci] * weights).sum()
        )

        ci_export = n.model["Link-p"].loc[:, [name + " export"]]
        ci_import = n.model["Link-p"].loc[:, [name + " import"]]
        grid_sum = (
            (-1 * ci_export * weights)
            + (
                ci_import
                * n.links.at[name + " import", "efficiency"]
                * grid_supply_cfe  # This is why the iteration is necessary
                * weights
            )
        ).sum()  # linear expr

        lhs = gen_sum + link_sum + discharge_sum + charge_sum + grid_sum

        total_load = (n.loads_t.p_set[name + " load"] * weights).sum()

        n.model.add_constraints(
            lhs >= energy_matching * (total_load), name=f"CFE_constraint_{name}"
        )


def excess_constraints(n):
    """
    Each CI bus must meet its own load consumption before exporting any energy back to the grid.
    """
    weights = n.snapshot_weightings["generators"]

    for name in n.config["procurement"]["ci"]:
        ci_export = n.model["Link-p"].loc[:, [name + " export"]]
        excess = (ci_export * weights).sum()
        total_load = (n.loads_t.p_set[name + " load"] * weights).sum()
        share = n.config["procurement"][
            "excess_share"
        ]  # 'sliding': max(0., energy_matching - 0.8)

        n.model.add_constraints(
            excess <= share * total_load, name=f"Excess_constraint_{name}"
        )


def emission_matching_constraints(n):
    """
    Implement strategies for emission matching.

    The avoided emissions (according to MOER) from all CI-related generators (renewable carriers) and links (conventional/clean carriers) are greater than or equal to some percentage of their annual emissions from load consumption.
    """
    weights = n.snapshot_weightings["generators"]
    emission_matching = n.config["procurement"]["emission_matching"] / 100
    participation = n.config["procurement"]["load"]["participation"] / 100
    moer = pd.Series(0.382, index=n.snapshots)  # t_CO2/MWh

    for name in n.config["procurement"]["ci"]:
        gen_ci = list(n.generators.query("ci == @name").index)
        links_ci = list(n.links.query("ci == @name").index)

        gen_avoided = (n.model["Generator-p"].loc[:, gen_ci] * weights * moer).sum()
        link_avoided = (
            n.model["Link-p"].loc[:, links_ci]
            * n.links.loc[links_ci].efficiency
            * weights
            * moer
        ).sum()

        link_emitted = (
            n.model["Link-p"].loc[:, links_ci]
            * n.links.loc[links_ci].efficiency2
            * weights
        ).sum()

        lhs = emission_matching * (gen_avoided + link_avoided - link_emitted)

        total_emissions = (
            participation * (n.loads_t.p_set[name + " load"] * weights * moer).sum()
        )

        n.model.add_constraints(
            lhs >= total_emissions, name=f"emission_matching_{name}"
        )


def extra_functionality(
    n: pypsa.Network, snapshots: pd.DatetimeIndex, planning_horizons: str | None = None
) -> None:
    """
    Add custom constraints and functionality.

    Parameters
    ----------
    n : pypsa.Network
        The PyPSA network instance with config and params attributes
    snapshots : pd.DatetimeIndex
        Simulation timesteps
    planning_horizons : str, optional
        The current planning horizon year or None in perfect foresight

    Collects supplementary constraints which will be passed to
    ``pypsa.optimization.optimize``.

    If you want to enforce additional custom constraints, this is a good
    location to add them. The arguments ``opts`` and
    ``snakemake.config`` are expected to be attached to the network.
    """
    config = n.config
    constraints = config["solving"].get("constraints", {})
    if constraints["BAU"] and n.generators.p_nom_extendable.any():
        add_BAU_constraints(n, config)
    if constraints["SAFE"] and n.generators.p_nom_extendable.any():
        add_SAFE_constraints(n, config)
    if constraints["CCL"] and n.generators.p_nom_extendable.any():
        add_CCL_constraints(n, config, planning_horizons)

    reserve = config["electricity"].get("operational_reserve", {})
    if reserve.get("activate"):
        add_operational_reserve_margin(n, snapshots, config)

    if EQ_o := constraints["EQ"]:
        add_EQ_constraints(n, EQ_o.replace("EQ", ""))

    if {"solar-hsat", "solar"}.issubset(
        config["electricity"]["renewable_carriers"]
    ) and {"solar-hsat", "solar"}.issubset(
        config["electricity"]["extendable_carriers"]["Generator"]
    ):
        add_solar_potential_constraints(n, config)

    if n.config.get("sector", {}).get("tes", False):
        if n.buses.index.str.contains(
            r"urban central heat|urban decentral heat|rural heat",
            case=False,
            na=False,
        ).any():
            add_TES_energy_to_power_ratio_constraints(n)
            add_TES_charger_ratio_constraints(n)

    add_battery_constraints(n)
    add_lossy_bidirectional_link_constraints(n)
    add_pipe_retrofit_constraint(n)
    if n._multi_invest:
        add_carbon_constraint(n, snapshots)
        add_carbon_budget_constraint(n, snapshots)
        add_retrofit_gas_boiler_constraint(n, snapshots)
    else:
        add_co2_atmosphere_constraint(n, snapshots)

    if config["sector"]["enhanced_geothermal"]["enable"]:
        add_flexible_egs_constraint(n)

    if config["sector"]["imports"]["enable"]:
        add_import_limit_constraint(n, snapshots)

    if n.params.custom_extra_functionality:
        source_path = n.params.custom_extra_functionality
        assert os.path.exists(source_path), f"{source_path} does not exist"
        sys.path.append(os.path.dirname(source_path))
        module_name = os.path.splitext(os.path.basename(source_path))[0]
        module = importlib.import_module(module_name)
        custom_extra_functionality = getattr(module, module_name)
        custom_extra_functionality(n, snapshots, snakemake)  # pylint: disable=E0601

    if (
        config["procurement"].get("res_target", False)
        and str(n.params.procurement["year"]) == planning_horizons
    ):
        ember_res_target(n)

    if (
        n.params.procurement_enable
        and str(n.params.procurement["year"]) == planning_horizons
    ):
        procurement = config["procurement"]
        strategy = procurement["strategy"]
        energy_matching = procurement["energy_matching"]
        emission_matching = procurement["emission_matching"]
        res_capacity_constraints(n)

        if strategy == "vol-match":
            logger.info(f"Setting annual volume matching of {energy_matching}%")
            res_annual_matching_constraints(n)
            excess_constraints(n)
        elif strategy == "247-cfe":
            logger.info(f"Setting 247 CFE target of {energy_matching}")
            cfe_constraints(n)
            excess_constraints(n)
        elif strategy == "emi-match":
            logger.info(
                f"Setting annual avoided emission target of {emission_matching}%"
            )
            logger.info(f"Setting annual volume matching of {energy_matching}%")
            emission_matching_constraints(n)
            res_annual_matching_constraints(n)
            excess_constraints(n)
        else:
            logger.info("no target set")


def optimize_model_iteratively(n: pypsa.Network, config: dict, **kwargs):
    """
    Calculates the time-series of grid supply score for each C&I consumer.

    Parameters
    ----------
    n : pypsa.Network
        The PyPSA network instance
    config : Dict
        Configuration dictionary containing solver settings
    **kwargs
        Additional keyword arguments passed to the solver

    Returns
    -------
    n : pypsa.Network
        Solved network instance
    status : str
        Solution status
    condition : str
        Termination condition
    """

    procurment = config["procurement"]
    n_iterations = procurment["min_iterations"]

    for i in range(n_iterations):
        logger.info(f"Iteration: {i + 1}")
        status, condition = n.optimize(**kwargs)

    return status, condition


def check_objective_value(n: pypsa.Network, solving: dict) -> None:
    """
    Check if objective value matches expected value within tolerance.

    Parameters
    ----------
    n : pypsa.Network
        Network with solved objective
    solving : Dict
        Dictionary containing objective checking parameters

    Raises
    ------
    ObjectiveValueError
        If objective value differs from expected value beyond tolerance
    """
    check_objective = solving["check_objective"]
    if check_objective["enable"]:
        atol = check_objective["atol"]
        rtol = check_objective["rtol"]
        expected_value = check_objective["expected_value"]
        if not np.isclose(n.objective, expected_value, atol=atol, rtol=rtol):
            raise ObjectiveValueError(
                f"Objective value {n.objective} differs from expected value "
                f"{expected_value} by more than {atol}."
            )


def solve_network(
    n: pypsa.Network,
    config: dict,
    params: dict,
    solving: dict,
    rule_name: str | None = None,
    planning_horizons: str | None = None,
    **kwargs,
) -> None:
    """
    Solve network optimization problem.

    Parameters
    ----------
    n : pypsa.Network
        The PyPSA network instance
    config : Dict
        Configuration dictionary containing solver settings
    params : Dict
        Dictionary of solving parameters
    solving : Dict
        Dictionary of solving options and configuration
    rule_name : str, optional
        Name of the snakemake rule being executed
    planning_horizons : str, optional
            The current planning horizon year or None in perfect foresight
    **kwargs
        Additional keyword arguments passed to the solver

    Returns
    -------
    n : pypsa.Network
        Solved network instance
    status : str
        Solution status
    condition : str
        Termination condition

    Raises
    ------
    RuntimeError
        If solving status is infeasible or warning
    ObjectiveValueError
        If objective value differs from expected value
    """
    set_of_options = solving["solver"]["options"]
    cf_solving = solving["options"]

    kwargs["multi_investment_periods"] = config["foresight"] == "perfect"
    kwargs["solver_options"] = (
        solving["solver_options"][set_of_options] if set_of_options else {}
    )
    kwargs["solver_name"] = solving["solver"]["name"]
    kwargs["extra_functionality"] = partial(
        extra_functionality, planning_horizons=planning_horizons
    )
    kwargs["transmission_losses"] = cf_solving.get("transmission_losses", False)
    kwargs["linearized_unit_commitment"] = cf_solving.get(
        "linearized_unit_commitment", False
    )
    kwargs["assign_all_duals"] = cf_solving.get("assign_all_duals", False)
    kwargs["io_api"] = cf_solving.get("io_api", None)

    kwargs["model_kwargs"] = cf_solving.get("model_kwargs", {})
    kwargs["keep_files"] = cf_solving.get("keep_files", False)

    if kwargs["solver_name"] == "gurobi":
        logging.getLogger("gurobipy").setLevel(logging.CRITICAL)

    rolling_horizon = cf_solving.pop("rolling_horizon", False)
    skip_iterations = cf_solving.pop("skip_iterations", False)
    if not n.lines.s_nom_extendable.any():
        skip_iterations = True
        logger.info("No expandable lines found. Skipping iterative solving.")

    # add to network for extra_functionality
    n.config = config
    n.params = params

    if rolling_horizon and rule_name == "solve_operations_network":
        kwargs["horizon"] = cf_solving.get("horizon", 365)
        kwargs["overlap"] = cf_solving.get("overlap", 0)
        n.optimize.optimize_with_rolling_horizon(**kwargs)
        status, condition = "", ""
    elif (
        n.params.procurement_enable
        and str(n.params.procurement["year"]) == planning_horizons
        and n.params.procurement["strategy"] == "247-cfe"
    ):
        status, condition = optimize_model_iteratively(n, config, **kwargs)
    elif skip_iterations:
        status, condition = n.optimize(**kwargs)
    else:
        kwargs["track_iterations"] = cf_solving["track_iterations"]
        kwargs["min_iterations"] = cf_solving["min_iterations"]
        kwargs["max_iterations"] = cf_solving["max_iterations"]
        if cf_solving["post_discretization"].pop("enable"):
            logger.info("Add post-discretization parameters.")
            kwargs.update(cf_solving["post_discretization"])
        status, condition = n.optimize.optimize_transmission_expansion_iteratively(
            **kwargs
        )

    if not rolling_horizon:
        if status != "ok":
            logger.warning(
                f"Solving status '{status}' with termination condition '{condition}'"
            )
        check_objective_value(n, solving)

    if "warning" in condition:
        raise RuntimeError("Solving status 'warning'. Discarding solution.")

    if "infeasible" in condition:
        labels = n.model.compute_infeasibilities()
        logger.info(f"Labels:\n{labels}")
        n.model.print_infeasibilities()
        raise RuntimeError("Solving status 'infeasible'. Infeasibilities computed.")


def strip_network(n: pypsa.Network, config: dict) -> None:
    """
    Removes unnecessary components from a pypsa network.

    Args:
    - n (pypsa.Network): The network object to be stripped.

    Returns:
    - None
    """
    ci_names = config["ci"].keys()
    ci_locations = [config["ci"][ci_name]["location"] for ci_name in ci_names]
    zone = set(n.buses.country[bus] for bus in ci_locations)

    # Perform queries and combine results into a single set
    bus_core = n.buses[n.buses["country"].isin(zone)].index.unique()
    combined_lines = n.lines[n.lines.bus1.isin(bus_core) | n.lines.bus0.isin(bus_core)]
    combined_links = n.links[n.links.bus1.isin(bus_core) | n.links.bus0.isin(bus_core)]

    # Combine the results of bus0 and bus1 in lines and links
    bus_connect = (
        set(combined_lines.bus0.unique())
        | set(combined_lines.bus1.unique())
        | set(combined_links.bus0.unique())
        | set(combined_links.bus1.unique())
    )

    zone_all = set(n.buses.country[bus] for bus in bus_connect)
    nodes_to_keep = n.buses[n.buses["country"].isin(zone_all)].index.unique()

    n.remove("Bus", n.buses.index.symmetric_difference(nodes_to_keep))

    # make sure lines are kept
    n.lines.carrier = "AC"

    for c in n.iterate_components(
        ["Generator", "Link", "Line", "Store", "StorageUnit", "Load"]
    ):
        if c.name in ["Link", "Line"]:
            location_boolean = c.df.bus0.isin(nodes_to_keep) & c.df.bus1.isin(
                nodes_to_keep
            )
        else:
            location_boolean = c.df.bus.isin(nodes_to_keep)
        to_keep = c.df.index[location_boolean]
        to_drop = c.df.index.symmetric_difference(to_keep)
        n.remove(c.name, to_drop)

def retrieve_ci_load(config):
    load = config["procurement"]["load"]

    #1 EUROSTAT data in GWh
    import requests

    url = "https://ec.europa.eu/eurostat/api/dissemination/sdmx/3.0/data/dataflow/ESTAT/nrg_cb_e/1.0/*.*.*.*.*?c[freq]=A&c[nrg_bal]=FC,FC_IND_E,FC_OTH_CP_E&c[siec]=E7000&c[unit]=GWH&c[geo]=EU27_2020,EA20,BE,BG,CZ,DK,DE,EE,IE,EL,ES,FR,HR,IT,CY,LV,LT,LU,HU,MT,NL,AT,PL,PT,RO,SI,SK,FI,SE,IS,LI,NO,UK,BA,ME,MD,MK,GE,AL,RS,TR,UA,XK&c[TIME_PERIOD]=2023,2022,2021,2020&compress=false&format=csvdata&formatVersion=2.0&lang=en&labels=name"
    try:
        response = requests.get(url)
        with open(load["load_path_1"], "wb") as file:
            file.write(response.content)
        data = pd.read_csv(load["load_path_1"])
    except requests.ConnectionError:
        logger.warning("No internet connection. Reading data from the local file.")
        data = pd.read_csv(load["load_path_1"])

    # Ensure data for the specified year exists for all countries
    data["reference_year"] = int(load["load_year"])
    years = list(data["TIME_PERIOD"].unique())
    years.reverse()
    for geo in data["geo"].unique():
        if not (
            (data["TIME_PERIOD"] == int(load["load_year"])) & (data["geo"] == geo)
        ).any():
            for fallback_year in years[1:]:
                if (
                    (data["TIME_PERIOD"] == fallback_year) & (data["geo"] == geo)
                ).any():
                    fallback_row = data[
                        (data["TIME_PERIOD"] == fallback_year)
                        & (data["geo"] == geo)
                    ].copy()
                    fallback_row["TIME_PERIOD"] = int(load["load_year"])
                    data = pd.concat([data, fallback_row], ignore_index=True)
                    data.loc[
                        (data["TIME_PERIOD"] == int(load["load_year"]))
                        & (data["geo"] == geo),
                        "reference_year",
                    ] = fallback_year
                    break

    filtered_data = data[
        (data["TIME_PERIOD"] == int(load["load_year"]))
    ]

    demand_map = {
    "FC": "total_demand",
    "FC_IND_E": "industrial_demand",
    "FC_OTH_CP_E": "commercial_demand"
    }
    dfs = []
    for code, label in demand_map.items():
        df_part = (
            filtered_data[filtered_data["nrg_bal"] == code][["geo", "OBS_VALUE", "reference_year"]]
            .rename(columns={"geo": "country", "OBS_VALUE": label})
            .groupby("country")
            .sum()
        )
        dfs.append(df_part)
    
    # Merge all load data into a single DataFrame
    load_year_eurostat = pd.concat(dfs, axis=1).loc[:, ~pd.concat(dfs, axis=1).columns.duplicated()] # remove reference_year duplicatated columns
    load_year_eurostat.rename(index={"EL": "GR"}, inplace=True)  # Rename EL (Eurostat) to GR (PyPSA)
    load_year_eurostat["ci_demand"] = load_year_eurostat["industrial_demand"] + load_year_eurostat["commercial_demand"]
    load_year_eurostat["ci_share"] = load_year_eurostat["ci_demand"] / load_year_eurostat["total_demand"]

    #2 IEA data for Switzerland (CH) and Great Britain (GB) in PJ
    years = list(range(1971, 2023)) + [str(2023) + " Provisional"]
    country_map = {"Switzerland": "CH", "United Kingdom": "GB"}
    demand_map = {
    "Total final consumption (PJ)": "total_demand",
    "Industry (PJ)": "industrial_demand",
    "Commercial and public services (PJ)": "commercial_demand"
    }
    data = pd.read_excel(load["load_path_2"], sheet_name="TimeSeries_1971-2023", skiprows=1) # 
    filtered_data = data[(data["Product"] == "Electricity") & (data["Country"].isin(country_map.keys()))]

    # Determine the most recent available year in the 'iea' DataFrame
    for y in years[::-1]:
        if y in filtered_data.columns and not (filtered_data[y] == "..").any():  # Check if at least one value is '..'
            most_recent_year = y
            break
    filtered_data = filtered_data[["Country", "Flow", most_recent_year]]
    dfs = []
    for code, label in demand_map.items():
        df_part = (
            filtered_data[filtered_data["Flow"] == code][["Country",most_recent_year]]
            .rename(columns={"Country": "country", most_recent_year: label})
            .groupby("country")
            .sum() * 1 / 0.0036 # Convert PJ to GWh
        )
        dfs.append(df_part)

    # Merge all load data into a single DataFrame
    load_year_missing = pd.concat(dfs, axis = 1).rename(index=country_map)
    load_year_missing["reference_year"] = most_recent_year
    load_year_missing["ci_demand"] = load_year_missing["industrial_demand"] + load_year_missing["commercial_demand"]
    load_year_missing["ci_share"] = load_year_missing["ci_demand"] / load_year_missing["total_demand"]

    #3 Merge Eurostat and IEA data
    load_year_countries = pd.concat([load_year_eurostat, load_year_missing], axis=0)

    return load_year_countries

def load_profile(
    n: pypsa.Network,
    load_year: pd.DataFrame,
    config,
    location: str,
) -> pd.Series:
    """
    Create daily load profile for C&I buyers based on config setting.

    Args:
    - n (object): object
    - profile_shape (str): shape of the load profile, must be one of 'baseload' or 'industry'
    - config (dict): config settings

    Returns:
    - pd.Series: annual load profile for C&I buyers
    """

    procurement = config["procurement"]
    load = procurement["load"]
    scaling = n.snapshot_weightings.objective.sum() / len(
        n.snapshot_weightings.objective
    )  # e.g., 3 for 3H time resolution

    shapes = {
        "baseload": [1 / 24] * 24,
        "industry": [0.009] * 5
        + [0.016, 0.031, 0.07, 0.072, 0.073, 0.072, 0.07]
        + [0.052, 0.054, 0.066, 0.07, 0.068, 0.063]
        + [0.035] * 2
        + [0.045] * 2
        + [0.009] * 2,
    }

    try:
        shape = shapes[load["profile"]]
    except KeyError:
        print(
            f"'profile_shape' option must be one of 'baseload' or 'industry'. Now is {load['profile']}."
        )
        sys.exit()

    # CI consumer nominal load in MW
    if procurement["strategy"] == "ref":
        load = 0.0
    else:
        load_year_val = (
        load_year["ci_share"].values[0] * (n.loads_t.p_set[location] * n.snapshot_weightings.objective).sum()
        )  # MWh
        logger.info(
        f"CI load in {load_year.index.values[0]} (raw data from Eurostat/IEA):\nannual consumption: {round((load_year["total_demand"].values[0]) / 1000)} TWh\nreference raw data year: {load_year["reference_year"].values[0]}\nshare: {round(load_year["ci_share"].values[0] * 100, 0)}%"
        )
        logger.info(
        f"CI load in {load_year.index.values[0]} (PyPSA data):\nannual consumption {round(load_year_val / 10**6)} TWh\nreference config year: {load['load_year']}"
    )
        load = load_year_val / 8760 * load["participation"] / 100  # MW

    load_day = load * 24
    load_profile_day = pd.Series(shape) * load_day
    load_profile_year = pd.concat([load_profile_day] * 365)

    if scaling != 1.0:
        load_profile_year.index = pd.date_range(
            start="2013-01-01", periods=len(load_profile_year), freq="h"
        )
        profile = (
            load_profile_year.resample(f"{int(scaling)}h")
            .mean()
            .reindex(n.snapshots, method="nearest")
        )
    else:
        profile = load_profile_year.set_axis(n.snapshots)

    return profile


def add_ci(n: pypsa.Network, year: str, config: dict, costs: pd.DataFrame) -> None:
    """
    Add C&I buyer(s) to the network.

    Args:
    - n: pypsa.Network to which the C&I buyer(s) will be added.
    - year: the year of optimisation based on config setting.

    Returns:
    - None
    """
    # tech_palette options
    procurement = config["procurement"]
    clean_techs = procurement["technology"]["generation_tech"]
    storage_techs = procurement["technology"]["storage_tech"]
    ci = procurement["ci"]
    strategy = procurement["strategy"]
    scope = procurement["scope"]

    load_year_countries = retrieve_ci_load(config) # retrieve CI load input data

    for name in ci.keys():
        location = ci[name]["location"]

        country = n.buses.country[location]
        load_year = load_year_countries[load_year_countries.index == country] # select only the country of interest

        n.add("Bus", name, country="")

        n.add(
            "Link",
            f"{name}" + " export",
            bus0=name,
            bus1=location,
            marginal_cost=0.1,  # large enough to avoid optimization artifacts, small enough not to influence PPA portfolio
            p_nom=1e6,
            reversed=False,
        )

        n.add(
            "Link",
            f"{name}" + " import",
            bus0=location,
            bus1=name,
            marginal_cost=0.001,  # large enough to avoid optimization artifacts, small enough not to influence PPA portfolio
            p_nom=1e6,
            reversed=False,
        )

        n.add(
            "Load",
            f"{name}" + " load",
            carrier="electricity",
            bus=name,
            p_set=load_profile(n, load_year, config, location), # GC
            ci=name,  # C&I markers used in constraints
        )

        # C&I following voluntary clean energy procurement is a share of C&I load -> subtract it from node's profile
        n.loads_t.p_set[location] -= n.loads_t.p_set[f"{name}" + " load"]

        # ===================== Adding Dispatchable Technologies =====================
        # ============================================================================

        gen_implemented = {
            "nuclear": {
                "carrier": "uranium",
                "carrier_nodes": "EU uranium",
                "unit": "MWh_th",
            },
            "allam": {
                "carrier": "gas",
                "carrier_nodes": "EU gas",
                "unit": "MWh_LHV",
            },
            "geothermal": {
                "carrier": "geothermal",
                "carrier_nodes": "EU enhanced geothermal systems",
                "unit": "MWh_th",
            },
        }
        gen_not_implemented = list(
            set(clean_techs).difference(
                list(gen_implemented.keys()) + ["onwind", "solar"]
            )
        )
        gen_available_carriers = list(
            set(clean_techs).intersection(gen_implemented.keys())
        )
        if len(gen_not_implemented) > 0:
            logger.warning(
                f"{gen_not_implemented} are not yet implemented as Clean technologies for CI in PyPSA-Eur"
            )

        for generator in gen_available_carriers:
            carrier = gen_implemented[generator]["carrier"]
            carrier_nodes = gen_implemented[generator]["carrier_nodes"]

            if carrier_nodes not in n.buses.index:
                logger.info(f"Missing buses: {carrier_nodes}. Adding them now for CI")
                n.add(
                    "Bus",
                    carrier_nodes,
                    carrier=carrier,
                    location="EU",
                    unit=gen_implemented[generator]["unit"],
                )

            n.add(
                "Link",
                name + " " + generator,
                bus0=carrier_nodes,
                bus1=name,
                bus2="co2 atmosphere",
                marginal_cost=costs.at[generator, "efficiency"]
                * costs.at[generator, "VOM"],  # NB: VOM is per MWel
                capital_cost=costs.at[generator, "efficiency"]
                * costs.at[generator, "capital_cost"],  # NB: fixed cost is per MWel
                p_nom_extendable=True if strategy else False,
                p_max_pu=0.7
                if carrier == "uranium"
                else 1,  # be conservative for nuclear (maintenance or unplanned shut downs)
                carrier=generator,
                efficiency=costs.at[generator, "efficiency"],
                efficiency2=costs.at[carrier, "CO2 intensity"]
                if generator != "allam"
                else 0.02 * costs.at[carrier, "CO2 intensity"],
                lifetime=costs.at[generator, "lifetime"],
                reversed=False,
                ci=name,  # C&I markers used in constraints
            )

        add_missing_carriers(n, gen_available_carriers)

        logger.info(f"Include {gen_available_carriers} for the CI: {name}.")

        # ===================== Adding Variable Renewable Technologies =====================
        # ==================================================================================

        res_available_carriers = list(
            set(clean_techs).intersection(["onwind", "solar"])
        )

        for carrier in res_available_carriers:
            if scope == "node" or strategy == "247-cfe":
                scope = "node"
                bus = [location]
            elif scope == "country":
                zone = n.buses.loc[location, "country"]
                bus = n.buses[
                    (n.buses.carrier == "AC") & (n.buses.country == zone)
                ].index
            else:  # scope == "all" is the default
                bus = n.buses[(n.buses.carrier == "AC") & (n.buses.country != "")].index

            res_df = n.generators.loc[
                (n.generators.bus.isin(bus))
                & (n.generators.carrier == carrier)
                & (n.generators.index.astype(str).str.contains(year))
            ].copy()
            res_df["gen_name"] = name + " " + res_df.index
            res_df["bus_name"] = name if scope == "node" else res_df["bus"]

            p_max_pu_df = n.generators_t.p_max_pu[res_df.index]
            p_max_pu_df = p_max_pu_df.rename(columns=res_df["gen_name"].to_dict())

            res_df = res_df.set_index("bus_name")

            n.add(
                "Generator",
                res_df["gen_name"],
                carrier=carrier,
                bus=res_df.index,
                p_nom_extendable=True if strategy else False,
                p_max_pu=p_max_pu_df,
                capital_cost=costs.at[carrier, "capital_cost"],
                marginal_cost=costs.at[carrier, "marginal_cost"],
                ci=name,  # C&I markers used in constraints
            )

        logger.info(
            f"Include {res_available_carriers} for the CI: {name} with the scope: {scope}."
        )

        # ===================== Adding Storage Technologies =====================
        # =======================================================================

        max_hours = config["max_hours"]

        # check for not implemented storage technologies
        storage_implemented = [
            "H2",
            "li-ion battery",
            "iron-air battery",
            "lfp",
            "vanadium",
            "lair",
            "pair",
        ]
        storage_not_implemented = list(
            set(storage_techs).difference(storage_implemented)
        )
        storage_available_carriers = list(
            set(storage_techs).intersection(storage_implemented)
        )
        if len(storage_not_implemented) > 0:
            logger.warning(
                f"{storage_not_implemented} are not yet implemented as Storage technologies in PyPSA-Eur"
            )
        available_carriers_max_hours = [
            f"{carrier} {max_hour}h"
            for carrier in storage_available_carriers
            if carrier in max_hours
            for max_hour in max_hours[carrier]
        ]
        missing_carriers = list(
            set(available_carriers_max_hours).difference(n.carriers.index)
        )
        n.add("Carrier", missing_carriers)

        lookup_store = {
            "H2": "electrolysis",
            "li-ion battery": "battery inverter",
            "iron-air battery": "iron-air battery charge",
            "lfp": "Lithium-Ion-LFP-bicharger",
            "vanadium": "Vanadium-Redox-Flow-bicharger",
            "lair": "Liquid-Air-charger",
            "pair": "Compressed-Air-Adiabatic-bicharger",
        }
        lookup_dispatch = {
            "H2": "fuel cell",
            "li-ion battery": "battery inverter",
            "iron-air battery": "iron-air battery discharge",
            "lfp": "Lithium-Ion-LFP-bicharger",
            "vanadium": "Vanadium-Redox-Flow-bicharger",
            "lair": "Liquid-Air-discharger",
            "pair": "Compressed-Air-Adiabatic-bicharger",
        }

        for carrier in storage_available_carriers:
            for max_hour in max_hours[carrier]:
                roundtrip_correction = 0.5 if carrier == "li-ion battery" else 1
                cost_carrier = "H2 tank" if carrier == "H2" else carrier
                n.add(
                    "StorageUnit",
                    name,
                    suffix=f" {carrier} {max_hour}h",
                    bus=name,
                    carrier=f"{carrier} {max_hour}h",
                    p_nom_extendable=True if strategy else False,
                    capital_cost=costs.at[
                        f"{cost_carrier} {max_hour}h", "capital_cost"
                    ],
                    marginal_cost=0.0,
                    efficiency_store=costs.at[lookup_store[carrier], "efficiency"]
                    ** roundtrip_correction,
                    efficiency_dispatch=costs.at[lookup_dispatch[carrier], "efficiency"]
                    ** roundtrip_correction,
                    max_hours=max_hour,
                    cyclic_state_of_charge=True,
                    lifetime=costs.at[f"{cost_carrier} {max_hour}h", "lifetime"],
                    ci=name,  # C&I markers used in constraints
                )

        logger.info(f"Include {storage_available_carriers} for the CI: {name}.")


# %%
if __name__ == "__main__":
    if "snakemake" not in globals():
        from scripts._helpers import mock_snakemake

        snakemake = mock_snakemake(
            "solve_sector_network_myopic",
            run="baseline-3H",
            opts="",
            clusters="39",
            configfiles="config/config.meta.yaml",
            ll="v1.0",
            sector_opts="",
            planning_horizons="2030",
        )
    configure_logging(snakemake)
    set_scenario_config(snakemake)
    update_config_from_wildcards(snakemake.config, snakemake.wildcards)

    solve_opts = snakemake.params.solving["options"]

    np.random.seed(solve_opts.get("seed", 123))

    n = pypsa.Network(snakemake.input.network)
    planning_horizons = snakemake.wildcards.get("planning_horizons", None)

    prepare_network(
        n,
        solve_opts=snakemake.params.solving["options"],
        foresight=snakemake.params.foresight,
        planning_horizons=planning_horizons,
        co2_sequestration_potential=snakemake.params["co2_sequestration_potential"],
        limit_max_growth=snakemake.params.get("sector", {}).get("limit_max_growth"),
    )

    logging_frequency = snakemake.config.get("solving", {}).get(
        "mem_logging_frequency", 30
    )
    with memory_logger(
        filename=getattr(snakemake.log, "memory", None), interval=logging_frequency
    ) as mem:
        if (
            snakemake.params.procurement_enable
            and str(snakemake.params.procurement["year"]) == planning_horizons
        ):
            print("procurement_enable is activated")
            procurement = snakemake.params.procurement

            if procurement["strip_network"]:
                print("stript_network is activated")
                strip_network(n, procurement)

            Nyears = n.snapshot_weightings.objective.sum() / 8760.0
            costs = load_costs(
                snakemake.input.costs,
                snakemake.params.costs,
                snakemake.params.max_hours,
                Nyears,
            )
            add_ci(n, snakemake.wildcards.planning_horizons, snakemake.params, costs)

        solve_network(
            n,
            config=snakemake.config,
            params=snakemake.params,
            solving=snakemake.params.solving,
            planning_horizons=planning_horizons,
            rule_name=snakemake.rule,
        )

    logger.info(f"Maximum memory usage: {mem.mem_usage}")

    grid_policy = snakemake.params.procurement.get("grid_policy", False)
    if grid_policy:
        res_techs = grid_policy["renewable_carriers"]
        clean_techs = grid_policy["clean_carriers"]
        calculate_grid_score(n, res_techs, "res")
        calculate_grid_score(n, clean_techs, "cfe")
        calculate_grid_score(n, res_techs, "res_w_ci", include_ci=True)
        calculate_grid_score(n, clean_techs, "cfe_w_ci", include_ci=True)

    n.meta = dict(snakemake.config, **dict(wildcards=dict(snakemake.wildcards)))
    n.export_to_netcdf(snakemake.output.network)

    with open(snakemake.output.config, "w") as file:
        yaml.dump(
            n.meta,
            file,
            default_flow_style=False,
            allow_unicode=True,
            sort_keys=False,
        )<|MERGE_RESOLUTION|>--- conflicted
+++ resolved
@@ -52,12 +52,7 @@
     update_config_from_wildcards,
     #    create_tuples,
 )
-<<<<<<< HEAD
-from add_electricity import add_missing_carriers, load_costs
-from pypsa.descriptors import get_activity_mask
-from pypsa.descriptors import get_switchable_as_dense as get_as_dense
-=======
->>>>>>> ccf7d14d
+from scripts.add_electricity import add_missing_carriers, load_costs
 
 cc = coco.CountryConverter()
 
