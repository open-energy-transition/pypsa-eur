--- conflicted
+++ resolved
@@ -1455,10 +1455,7 @@
         "mem_logging_frequency", 30
     )
 
-<<<<<<< HEAD
-=======
     # Solve network based on mode
->>>>>>> 3a35b4a2
     with memory_logger(
         filename=getattr(snakemake.log, "memory", None), interval=logging_frequency
     ) as mem:
