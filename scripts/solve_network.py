# -*- coding: utf-8 -*-
# SPDX-FileCopyrightText: : 2017-2023 The PyPSA-Eur Authors
#
# SPDX-License-Identifier: MIT
"""
Solves optimal operation and capacity for a network with the option to
iteratively optimize while updating line reactances.

This script is used for optimizing the electrical network as well as the
sector coupled network.

Description
-----------

Total annual system costs are minimised with PyPSA. The full formulation of the
linear optimal power flow (plus investment planning
is provided in the
`documentation of PyPSA <https://pypsa.readthedocs.io/en/latest/optimal_power_flow.html#linear-optimal-power-flow>`_.

The optimization is based on the :func:`network.optimize` function.
Additionally, some extra constraints specified in :mod:`solve_network` are added.

.. note::

    The rules ``solve_elec_networks`` and ``solve_sector_networks`` run
    the workflow for all scenarios in the configuration file (``scenario:``)
    based on the rule :mod:`solve_network`.
"""
import logging
import re

import numpy as np
import pandas as pd
import pypsa
import xarray as xr
from _helpers import configure_logging, update_config_with_sector_opts

logger = logging.getLogger(__name__)
pypsa.pf.logger.setLevel(logging.WARNING)
from pypsa.descriptors import get_switchable_as_dense as get_as_dense


def add_land_use_constraint(n, planning_horizons, config):
    if "m" in snakemake.wildcards.clusters:
        _add_land_use_constraint_m(n, planning_horizons, config)
    else:
        _add_land_use_constraint(n)


def _add_land_use_constraint(n):
    # warning: this will miss existing offwind which is not classed AC-DC and has carrier 'offwind'

    for carrier in ["solar", "onwind", "offwind-ac", "offwind-dc"]:
        ext_i = (n.generators.carrier == carrier) & ~n.generators.p_nom_extendable
        existing = (
            n.generators.loc[ext_i, "p_nom"]
            .groupby(n.generators.bus.map(n.buses.location))
            .sum()
        )
        existing.index += " " + carrier + "-" + snakemake.wildcards.planning_horizons
        n.generators.loc[existing.index, "p_nom_max"] -= existing

    # check if existing capacities are larger than technical potential
    existing_large = n.generators[
        n.generators["p_nom_min"] > n.generators["p_nom_max"]
    ].index
    if len(existing_large):
        logger.warning(
            f"Existing capacities larger than technical potential for {existing_large},\
                       adjust technical potential to existing capacities"
        )
        n.generators.loc[existing_large, "p_nom_max"] = n.generators.loc[
            existing_large, "p_nom_min"
        ]

    n.generators.p_nom_max.clip(lower=0, inplace=True)


def _add_land_use_constraint_m(n, planning_horizons, config):
    # if generators clustering is lower than network clustering, land_use accounting is at generators clusters

    planning_horizons = param["planning_horizons"]
    grouping_years = config["existing_capacities"]["grouping_years"]
    current_horizon = snakemake.wildcards.planning_horizons

    for carrier in ["solar", "onwind", "offwind-ac", "offwind-dc"]:
        existing = n.generators.loc[n.generators.carrier == carrier, "p_nom"]
        ind = list(
            set(
                [
                    i.split(sep=" ")[0] + " " + i.split(sep=" ")[1]
                    for i in existing.index
                ]
            )
        )

        previous_years = [
            str(y)
            for y in planning_horizons + grouping_years
            if y < int(snakemake.wildcards.planning_horizons)
        ]

        for p_year in previous_years:
            ind2 = [
                i for i in ind if i + " " + carrier + "-" + p_year in existing.index
            ]
            sel_current = [i + " " + carrier + "-" + current_horizon for i in ind2]
            sel_p_year = [i + " " + carrier + "-" + p_year for i in ind2]
            n.generators.loc[sel_current, "p_nom_max"] -= existing.loc[
                sel_p_year
            ].rename(lambda x: x[:-4] + current_horizon)

    n.generators.p_nom_max.clip(lower=0, inplace=True)


def add_co2_sequestration_limit(n, limit=200):
    """
    Add a global constraint on the amount of Mt CO2 that can be sequestered.
    """
    n.carriers.loc["co2 stored", "co2_absorptions"] = -1
    n.carriers.co2_absorptions = n.carriers.co2_absorptions.fillna(0)

    limit = limit * 1e6
    for o in opts:
        if "seq" not in o:
            continue
        limit = float(o[o.find("seq") + 3 :]) * 1e6
        break

    n.add(
        "GlobalConstraint",
        "co2_sequestration_limit",
        sense="<=",
        constant=limit,
        type="primary_energy",
        carrier_attribute="co2_absorptions",
    )


def prepare_network(
    n,
    solve_opts=None,
    config=None,
    foresight=None,
    planning_horizons=None,
    co2_sequestration_potential=None,
):
    if "clip_p_max_pu" in solve_opts:
        for df in (
            n.generators_t.p_max_pu,
            n.generators_t.p_min_pu,
            n.storage_units_t.inflow,
        ):
            df.where(df > solve_opts["clip_p_max_pu"], other=0.0, inplace=True)

    load_shedding = solve_opts.get("load_shedding")
    if load_shedding:
        # intersect between macroeconomic and surveybased willingness to pay
        # http://journal.frontiersin.org/article/10.3389/fenrg.2015.00055/full
        # TODO: retrieve color and nice name from config
        n.add("Carrier", "load", color="#dd2e23", nice_name="Load shedding")
        buses_i = n.buses.query("carrier == 'AC'").index
        if not np.isscalar(load_shedding):
            # TODO: do not scale via sign attribute (use Eur/MWh instead of Eur/kWh)
            load_shedding = 1e2  # Eur/kWh

        n.madd(
            "Generator",
            buses_i,
            " load",
            bus=buses_i,
            carrier="load",
            sign=1e-3,  # Adjust sign to measure p and p_nom in kW instead of MW
            marginal_cost=load_shedding,  # Eur/kWh
            p_nom=1e9,  # kW
        )

    if solve_opts.get("noisy_costs"):
        for t in n.iterate_components():
            # if 'capital_cost' in t.df:
            #    t.df['capital_cost'] += 1e1 + 2.*(np.random.random(len(t.df)) - 0.5)
            if "marginal_cost" in t.df:
                t.df["marginal_cost"] += 1e-2 + 2e-3 * (
                    np.random.random(len(t.df)) - 0.5
                )

        for t in n.iterate_components(["Line", "Link"]):
            t.df["capital_cost"] += (
                1e-1 + 2e-2 * (np.random.random(len(t.df)) - 0.5)
            ) * t.df["length"]

    if solve_opts.get("nhours"):
        nhours = solve_opts["nhours"]
        n.set_snapshots(n.snapshots[:nhours])
        n.snapshot_weightings[:] = 8760.0 / nhours

    if foresight == "myopic":
        add_land_use_constraint(n, planning_horizons, config)

    if n.stores.carrier.eq("co2 stored").any():
        limit = co2_sequestration_potential
        add_co2_sequestration_limit(n, limit=limit)

    return n


def add_CCL_constraints(n, config):
    """
    Add CCL (country & carrier limit) constraint to the network.

    Add minimum and maximum levels of generator nominal capacity per carrier
    for individual countries. Opts and path for agg_p_nom_minmax.csv must be defined
    in config.yaml. Default file is available at data/agg_p_nom_minmax.csv.

    Parameters
    ----------
    n : pypsa.Network
    config : dict

    Example
    -------
    scenario:
        opts: [Co2L-CCL-24H]
    electricity:
        agg_p_nom_limits: data/agg_p_nom_minmax.csv
    """
    agg_p_nom_minmax = pd.read_csv(
        config["electricity"]["agg_p_nom_limits"], index_col=[0, 1]
    )
    logger.info("Adding generation capacity constraints per carrier and country")
    p_nom = n.model["Generator-p_nom"]

    gens = n.generators.query("p_nom_extendable").rename_axis(index="Generator-ext")
    grouper = pd.concat([gens.bus.map(n.buses.country), gens.carrier])
    lhs = p_nom.groupby(grouper).sum().rename(bus="country")

    minimum = xr.DataArray(agg_p_nom_minmax["min"].dropna()).rename(dim_0="group")
    index = minimum.indexes["group"].intersection(lhs.indexes["group"])
    if not index.empty:
        n.model.add_constraints(
            lhs.sel(group=index) >= minimum.loc[index], name="agg_p_nom_min"
        )

    maximum = xr.DataArray(agg_p_nom_minmax["max"].dropna()).rename(dim_0="group")
    index = maximum.indexes["group"].intersection(lhs.indexes["group"])
    if not index.empty:
        n.model.add_constraints(
            lhs.sel(group=index) <= maximum.loc[index], name="agg_p_nom_max"
        )


def add_EQ_constraints(n, o, scaling=1e-1):
    """
    Add equity constraints to the network.

    Currently this is only implemented for the electricity sector only.

    Opts must be specified in the config.yaml.

    Parameters
    ----------
    n : pypsa.Network
    o : str

    Example
    -------
    scenario:
        opts: [Co2L-EQ0.7-24H]

    Require each country or node to on average produce a minimal share
    of its total electricity consumption itself. Example: EQ0.7c demands each country
    to produce on average at least 70% of its consumption; EQ0.7 demands
    each node to produce on average at least 70% of its consumption.
    """
    # TODO: Generalize to cover myopic and other sectors?
    float_regex = "[0-9]*\.?[0-9]+"
    level = float(re.findall(float_regex, o)[0])
    if o[-1] == "c":
        ggrouper = n.generators.bus.map(n.buses.country)
        lgrouper = n.loads.bus.map(n.buses.country)
        sgrouper = n.storage_units.bus.map(n.buses.country)
    else:
        ggrouper = n.generators.bus
        lgrouper = n.loads.bus
        sgrouper = n.storage_units.bus
    load = (
        n.snapshot_weightings.generators
        @ n.loads_t.p_set.groupby(lgrouper, axis=1).sum()
    )
    inflow = (
        n.snapshot_weightings.stores
        @ n.storage_units_t.inflow.groupby(sgrouper, axis=1).sum()
    )
    inflow = inflow.reindex(load.index).fillna(0.0)
    rhs = scaling * (level * load - inflow)
    p = n.model["Generator-p"]
    lhs_gen = (
        (p * (n.snapshot_weightings.generators * scaling))
        .groupby(ggrouper.to_xarray())
        .sum()
        .sum("snapshot")
    )
    # TODO: double check that this is really needed, why do have to subtract the spillage
    if not n.storage_units_t.inflow.empty:
        spillage = n.model["StorageUnit-spill"]
        lhs_spill = (
            (spillage * (-n.snapshot_weightings.stores * scaling))
            .groupby(sgrouper.to_xarray())
            .sum()
            .sum("snapshot")
        )
        lhs = lhs_gen + lhs_spill
    else:
        lhs = lhs_gen
    n.model.add_constraints(lhs >= rhs, name="equity_min")


def add_BAU_constraints(n, config):
    """
    Add a per-carrier minimal overall capacity.

    BAU_mincapacities and opts must be adjusted in the config.yaml.

    Parameters
    ----------
    n : pypsa.Network
    config : dict

    Example
    -------
    scenario:
        opts: [Co2L-BAU-24H]
    electricity:
        BAU_mincapacities:
            solar: 0
            onwind: 0
            OCGT: 100000
            offwind-ac: 0
            offwind-dc: 0
    Which sets minimum expansion across all nodes e.g. in Europe to 100GW.
    OCGT bus 1 + OCGT bus 2 + ... > 100000
    """
    mincaps = pd.Series(config["electricity"]["BAU_mincapacities"])
    p_nom = n.model["Generator-p_nom"]
    ext_i = n.generators.query("p_nom_extendable")
    ext_carrier_i = xr.DataArray(ext_i.carrier.rename_axis("Generator-ext"))
    lhs = p_nom.groupby(ext_carrier_i).sum()
    index = mincaps.index.intersection(lhs.indexes["carrier"])
    rhs = mincaps[index].rename_axis("carrier")
    n.model.add_constraints(lhs >= rhs, name="bau_mincaps")


# TODO: think about removing or make per country
def add_SAFE_constraints(n, config):
    """
    Add a capacity reserve margin of a certain fraction above the peak demand.
    Renewable generators and storage do not contribute. Ignores network.

    Parameters
    ----------
        n : pypsa.Network
        config : dict

    Example
    -------
    config.yaml requires to specify opts:

    scenario:
        opts: [Co2L-SAFE-24H]
    electricity:
        SAFE_reservemargin: 0.1
    Which sets a reserve margin of 10% above the peak demand.
    """
    peakdemand = n.loads_t.p_set.sum(axis=1).max()
    margin = 1.0 + config["electricity"]["SAFE_reservemargin"]
    reserve_margin = peakdemand * margin
    conventional_carriers = config["electricity"]["conventional_carriers"]
    ext_gens_i = n.generators.query(
        "carrier in @conventional_carriers & p_nom_extendable"
    ).index
    p_nom = n.model["Generator-p_nom"].loc[ext_gens_i]
    lhs = p_nom.sum()
    exist_conv_caps = n.generators.query(
        "~p_nom_extendable & carrier in @conventional_carriers"
    ).p_nom.sum()
    rhs = reserve_margin - exist_conv_caps
    n.model.add_constraints(lhs >= rhs, name="safe_mintotalcap")


def add_operational_reserve_margin(n, sns, config):
    """
    Build reserve margin constraints based on the formulation given in
    https://genxproject.github.io/GenX/dev/core/#Reserves.

    Parameters
    ----------
        n : pypsa.Network
        sns: pd.DatetimeIndex
        config : dict

    Example:
    --------
    config.yaml requires to specify operational_reserve:
    operational_reserve: # like https://genxproject.github.io/GenX/dev/core/#Reserves
        activate: true
        epsilon_load: 0.02 # percentage of load at each snapshot
        epsilon_vres: 0.02 # percentage of VRES at each snapshot
        contingency: 400000 # MW
    """
    reserve_config = config["electricity"]["operational_reserve"]
    EPSILON_LOAD = reserve_config["epsilon_load"]
    EPSILON_VRES = reserve_config["epsilon_vres"]
    CONTINGENCY = reserve_config["contingency"]

    # Reserve Variables
    n.model.add_variables(
        0, np.inf, coords=[sns, n.generators.index], name="Generator-r"
    )
    reserve = n.model["Generator-r"]
    summed_reserve = reserve.sum("Generator")

    # Share of extendable renewable capacities
    ext_i = n.generators.query("p_nom_extendable").index
    vres_i = n.generators_t.p_max_pu.columns
    if not ext_i.empty and not vres_i.empty:
        capacity_factor = n.generators_t.p_max_pu[vres_i.intersection(ext_i)]
        p_nom_vres = (
            n.model["Generator-p_nom"]
            .loc[vres_i.intersection(ext_i)]
            .rename({"Generator-ext": "Generator"})
        )
        lhs = summed_reserve + (p_nom_vres * (-EPSILON_VRES * capacity_factor)).sum(
            "Generator"
        )

    # Total demand per t
    demand = get_as_dense(n, "Load", "p_set").sum(axis=1)

    # VRES potential of non extendable generators
    capacity_factor = n.generators_t.p_max_pu[vres_i.difference(ext_i)]
    renewable_capacity = n.generators.p_nom[vres_i.difference(ext_i)]
    potential = (capacity_factor * renewable_capacity).sum(axis=1)

    # Right-hand-side
    rhs = EPSILON_LOAD * demand + EPSILON_VRES * potential + CONTINGENCY

    n.model.add_constraints(lhs >= rhs, name="reserve_margin")

    # additional constraint that capacity is not exceeded
    gen_i = n.generators.index
    ext_i = n.generators.query("p_nom_extendable").index
    fix_i = n.generators.query("not p_nom_extendable").index

    dispatch = n.model["Generator-p"]
    reserve = n.model["Generator-r"]

    capacity_variable = n.model["Generator-p_nom"].rename(
        {"Generator-ext": "Generator"}
    )
    capacity_fixed = n.generators.p_nom[fix_i]

    p_max_pu = get_as_dense(n, "Generator", "p_max_pu")

    lhs = dispatch + reserve - capacity_variable * p_max_pu[ext_i]

    rhs = (p_max_pu[fix_i] * capacity_fixed).reindex(columns=gen_i, fill_value=0)

    n.model.add_constraints(lhs <= rhs, name="Generator-p-reserve-upper")


def add_battery_constraints(n):
    """
    Add constraint ensuring that charger = discharger, i.e.
    1 * charger_size - efficiency * discharger_size = 0
    """
    if not n.links.p_nom_extendable.any():
        return

    discharger_bool = n.links.index.str.contains("battery discharger")
    charger_bool = n.links.index.str.contains("battery charger")

    dischargers_ext = n.links[discharger_bool].query("p_nom_extendable").index
    chargers_ext = n.links[charger_bool].query("p_nom_extendable").index

    eff = n.links.efficiency[dischargers_ext].values
    lhs = (
        n.model["Link-p_nom"].loc[chargers_ext]
        - n.model["Link-p_nom"].loc[dischargers_ext] * eff
    )

    n.model.add_constraints(lhs == 0, name="Link-charger_ratio")


def add_lossy_bidirectional_link_constraints(n):
    if not n.links.p_nom_extendable.any() or not "reversed" in n.links.columns:
        return

    carriers = n.links.loc[n.links.reversed, "carrier"].unique()

<<<<<<< HEAD
    forward_i = n.links.query("carrier in @carriers and ~reversed and p_nom_extendable").index
    backward_i = forward_i + "-reversed"
=======
    backward_i = n.links.query(
        "carrier in @carriers and reversed and p_nom_extendable"
    ).index
    forward_i = n.links.query(
        "carrier in @carriers and ~reversed and p_nom_extendable"
    ).index

    assert len(forward_i) == len(backward_i)
>>>>>>> 7302323b

    lhs = n.model["Link-p_nom"].loc[backward_i]
    rhs = n.model["Link-p_nom"].loc[forward_i]

    n.model.add_constraints(lhs == rhs, name="Link-bidirectional_sync")


def add_chp_constraints(n):
    electric = (
        n.links.index.str.contains("urban central")
        & n.links.index.str.contains("CHP")
        & n.links.index.str.contains("electric")
    )
    heat = (
        n.links.index.str.contains("urban central")
        & n.links.index.str.contains("CHP")
        & n.links.index.str.contains("heat")
    )

    electric_ext = n.links[electric].query("p_nom_extendable").index
    heat_ext = n.links[heat].query("p_nom_extendable").index

    electric_fix = n.links[electric].query("~p_nom_extendable").index
    heat_fix = n.links[heat].query("~p_nom_extendable").index

    p = n.model["Link-p"]  # dimension: [time, link]

    # output ratio between heat and electricity and top_iso_fuel_line for extendable
    if not electric_ext.empty:
        p_nom = n.model["Link-p_nom"]

        lhs = (
            p_nom.loc[electric_ext]
            * (n.links.p_nom_ratio * n.links.efficiency)[electric_ext].values
            - p_nom.loc[heat_ext] * n.links.efficiency[heat_ext].values
        )
        n.model.add_constraints(lhs == 0, name="chplink-fix_p_nom_ratio")

        rename = {"Link-ext": "Link"}
        lhs = (
            p.loc[:, electric_ext]
            + p.loc[:, heat_ext]
            - p_nom.rename(rename).loc[electric_ext]
        )
        n.model.add_constraints(lhs <= 0, name="chplink-top_iso_fuel_line_ext")

    # top_iso_fuel_line for fixed
    if not electric_fix.empty:
        lhs = p.loc[:, electric_fix] + p.loc[:, heat_fix]
        rhs = n.links.p_nom[electric_fix]
        n.model.add_constraints(lhs <= rhs, name="chplink-top_iso_fuel_line_fix")

    # back-pressure
    if not electric.empty:
        lhs = (
            p.loc[:, heat] * (n.links.efficiency[heat] * n.links.c_b[electric].values)
            - p.loc[:, electric] * n.links.efficiency[electric]
        )
        n.model.add_constraints(lhs <= rhs, name="chplink-backpressure")


def add_pipe_retrofit_constraint(n):
    """
    Add constraint for retrofitting existing CH4 pipelines to H2 pipelines.
    """
    gas_pipes_i = n.links.query("carrier == 'gas pipeline' and p_nom_extendable").index
    h2_retrofitted_i = n.links.query(
        "carrier == 'H2 pipeline retrofitted' and p_nom_extendable"
    ).index

    if h2_retrofitted_i.empty or gas_pipes_i.empty:
        return

    p_nom = n.model["Link-p_nom"]

    CH4_per_H2 = 1 / n.config["sector"]["H2_retrofit_capacity_per_CH4"]
    lhs = p_nom.loc[gas_pipes_i] + CH4_per_H2 * p_nom.loc[h2_retrofitted_i]
    rhs = n.links.p_nom[gas_pipes_i].rename_axis("Link-ext")

    n.model.add_constraints(lhs == rhs, name="Link-pipe_retrofit")


def add_energy_import_limit(n, sns):
    import_gens = n.generators.loc[n.generators.carrier.str.contains("import")].index
    import_links = n.links.loc[n.links.carrier.str.contains("import")].index

    limit = n.config["sector"].get("import", {}).get("limit", False)
    limit_sense = n.config["sector"].get("import", {}).get("limit_sense", "<=")
    for o in n.opts:
        if not o.startswith("imp"):
            continue
        match = o.split("+")[0][3:]
        if match:
            limit = float(match)
        break

    if (import_gens.empty and import_links.empty) or not limit:
        return

    weightings = n.snapshot_weightings.loc[sns, "generators"]

    p_gens = n.model["Generator-p"].loc[sns, import_gens]
    p_links = n.model["Link-p"].loc[sns, import_links]

    lhs = (p_gens * weightings).sum() + (p_links * weightings).sum()

    rhs = limit * 1e6

    n.model.add_constraints(lhs, limit_sense, rhs, name="energy_import_limit")


def extra_functionality(n, snapshots):
    """
    Collects supplementary constraints which will be passed to
    ``pypsa.optimization.optimize``.

    If you want to enforce additional custom constraints, this is a good
    location to add them. The arguments ``opts`` and
    ``snakemake.config`` are expected to be attached to the network.
    """
    opts = n.opts
    config = n.config
    if "BAU" in opts and n.generators.p_nom_extendable.any():
        add_BAU_constraints(n, config)
    if "SAFE" in opts and n.generators.p_nom_extendable.any():
        add_SAFE_constraints(n, config)
    if "CCL" in opts and n.generators.p_nom_extendable.any():
        add_CCL_constraints(n, config)
    reserve = config["electricity"].get("operational_reserve", {})
    if reserve.get("activate"):
        add_operational_reserve_margin(n, snapshots, config)
    for o in opts:
        if "EQ" in o:
            add_EQ_constraints(n, o)
    add_battery_constraints(n)
    add_lossy_bidirectional_link_constraints(n)
    add_pipe_retrofit_constraint(n)
    add_energy_import_limit(n, snapshots)


def solve_network(n, config, solving, opts="", **kwargs):
    set_of_options = solving["solver"]["options"]
    solver_options = solving["solver_options"][set_of_options] if set_of_options else {}
    solver_name = solving["solver"]["name"]
    cf_solving = solving["options"]
    track_iterations = cf_solving.get("track_iterations", False)
    min_iterations = cf_solving.get("min_iterations", 4)
    max_iterations = cf_solving.get("max_iterations", 6)
    transmission_losses = cf_solving.get("transmission_losses", 0)
    assign_all_duals = cf_solving.get("assign_all_duals", False)

    # add to network for extra_functionality
    n.config = config
    n.opts = opts

    skip_iterations = cf_solving.get("skip_iterations", False)
    if not n.lines.s_nom_extendable.any():
        skip_iterations = True
        logger.info("No expandable lines found. Skipping iterative solving.")

    if skip_iterations:
        status, condition = n.optimize(
            solver_name=solver_name,
            transmission_losses=transmission_losses,
            assign_all_duals=assign_all_duals,
            extra_functionality=extra_functionality,
            **solver_options,
            **kwargs,
        )
    else:
        status, condition = n.optimize.optimize_transmission_expansion_iteratively(
            solver_name=solver_name,
            track_iterations=track_iterations,
            min_iterations=min_iterations,
            max_iterations=max_iterations,
            transmission_losses=transmission_losses,
            assign_all_duals=assign_all_duals,
            extra_functionality=extra_functionality,
            **solver_options,
            **kwargs,
        )

    if status != "ok":
        logger.warning(
            f"Solving status '{status}' with termination condition '{condition}'"
        )
    if "infeasible" in condition:
        raise RuntimeError("Solving status 'infeasible'")

    return n


if __name__ == "__main__":
    if "snakemake" not in globals():
        from _helpers import mock_snakemake

        snakemake = mock_snakemake(
            "solve_sector_network",
            configfiles="test/config.overnight.yaml",
            simpl="",
            opts="",
            clusters="5",
            ll="v1.5",
            sector_opts="CO2L0-24H-T-H-B-I-A-solar+p3-dist1",
            planning_horizons="2030",
        )
    configure_logging(snakemake)
    if "sector_opts" in snakemake.wildcards.keys():
        update_config_with_sector_opts(
            snakemake.config, snakemake.wildcards.sector_opts
        )

    opts = snakemake.wildcards.opts
    if "sector_opts" in snakemake.wildcards.keys():
        opts += "-" + snakemake.wildcards.sector_opts
    opts = [o for o in opts.split("-") if o != ""]
    solve_opts = snakemake.params.solving["options"]

    np.random.seed(solve_opts.get("seed", 123))

    n = pypsa.Network(snakemake.input.network)

    n = prepare_network(
        n,
        solve_opts,
        config=snakemake.config,
        foresight=snakemake.params.foresight,
        planning_horizons=snakemake.params.planning_horizons,
        co2_sequestration_potential=snakemake.params["co2_sequestration_potential"],
    )

    n = solve_network(
        n,
        config=snakemake.config,
        solving=snakemake.params.solving,
        opts=opts,
        log_fn=snakemake.log.solver,
    )

    n.meta = dict(snakemake.config, **dict(wildcards=dict(snakemake.wildcards)))
    n.export_to_netcdf(snakemake.output[0])<|MERGE_RESOLUTION|>--- conflicted
+++ resolved
@@ -497,19 +497,10 @@
 
     carriers = n.links.loc[n.links.reversed, "carrier"].unique()
 
-<<<<<<< HEAD
-    forward_i = n.links.query("carrier in @carriers and ~reversed and p_nom_extendable").index
-    backward_i = forward_i + "-reversed"
-=======
-    backward_i = n.links.query(
-        "carrier in @carriers and reversed and p_nom_extendable"
-    ).index
     forward_i = n.links.query(
         "carrier in @carriers and ~reversed and p_nom_extendable"
     ).index
-
-    assert len(forward_i) == len(backward_i)
->>>>>>> 7302323b
+    backward_i = forward_i + "-reversed"
 
     lhs = n.model["Link-p_nom"].loc[backward_i]
     rhs = n.model["Link-p_nom"].loc[forward_i]
