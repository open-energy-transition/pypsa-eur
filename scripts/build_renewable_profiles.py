#!/usr/bin/env python
# -*- coding: utf-8 -*-

# SPDX-FileCopyrightText: : 2017-2022 The PyPSA-Eur Authors
#
# SPDX-License-Identifier: MIT

"""
Calculates for each network node the (i) installable capacity (based on land-
use), (ii) the available generation time series (based on weather data), and
(iii) the average distance from the node for onshore wind, AC-connected
offshore wind, DC-connected offshore wind and solar PV generators. In addition
for offshore wind it calculates the fraction of the grid connection which is
under water.

.. note:: Hydroelectric profiles are built in script :mod:`build_hydro_profiles`.

Relevant settings
-----------------

.. code:: yaml

    snapshots:

    atlite:
        nprocesses:

    renewable:
        {technology}:
            cutout:
            corine:
            grid_codes:
            distance:
            natura:
            max_depth:
            max_shore_distance:
            min_shore_distance:
            capacity_per_sqkm:
            correction_factor:
            potential:
            min_p_max_pu:
            clip_p_max_pu:
            resource:

.. seealso::
    Documentation of the configuration file ``config.yaml`` at
    :ref:`snapshots_cf`, :ref:`atlite_cf`, :ref:`renewable_cf`

Inputs
------

- ``data/bundle/corine/g250_clc06_V18_5.tif``: `CORINE Land Cover (CLC) <https://land.copernicus.eu/pan-european/corine-land-cover>`_ inventory on `44 classes <https://wiki.openstreetmap.org/wiki/Corine_Land_Cover#Tagging>`_ of land use (e.g. forests, arable land, industrial, urban areas).

    .. image:: ../img/corine.png
        :scale: 33 %

- ``data/bundle/GEBCO_2014_2D.nc``: A `bathymetric <https://en.wikipedia.org/wiki/Bathymetry>`_ data set with a global terrain model for ocean and land at 15 arc-second intervals by the `General Bathymetric Chart of the Oceans (GEBCO) <https://www.gebco.net/data_and_products/gridded_bathymetry_data/>`_.

    .. image:: ../img/gebco_2019_grid_image.jpg
        :scale: 50 %

    **Source:** `GEBCO <https://www.gebco.net/data_and_products/images/gebco_2019_grid_image.jpg>`_

- ``resources/natura.tiff``: confer :ref:`natura`
- ``resources/offshore_shapes.geojson``: confer :ref:`shapes`
- ``resources/regions_onshore.geojson``: (if not offshore wind), confer :ref:`busregions`
- ``resources/regions_offshore.geojson``: (if offshore wind), :ref:`busregions`
- ``"cutouts/" + config["renewable"][{technology}]['cutout']``: :ref:`cutout`
- ``networks/base.nc``: :ref:`base`

Outputs
-------

- ``resources/profile_{technology}.nc`` with the following structure

    ===================  ==========  =========================================================
    Field                Dimensions  Description
    ===================  ==========  =========================================================
    profile              bus, time   the per unit hourly availability factors for each node
    -------------------  ----------  ---------------------------------------------------------
    weight               bus         sum of the layout weighting for each node
    -------------------  ----------  ---------------------------------------------------------
    p_nom_max            bus         maximal installable capacity at the node (in MW)
    -------------------  ----------  ---------------------------------------------------------
    potential            y, x        layout of generator units at cutout grid cells inside the
                                     Voronoi cell (maximal installable capacity at each grid
                                     cell multiplied by capacity factor)
    -------------------  ----------  ---------------------------------------------------------
    average_distance     bus         average distance of units in the Voronoi cell to the
                                     grid node (in km)
    -------------------  ----------  ---------------------------------------------------------
    underwater_fraction  bus         fraction of the average connection distance which is
                                     under water (only for offshore)
    ===================  ==========  =========================================================

    - **profile**

    .. image:: ../img/profile_ts.png
        :scale: 33 %
        :align: center

    - **p_nom_max**

    .. image:: ../img/p_nom_max_hist.png
        :scale: 33 %
        :align: center

    - **potential**

    .. image:: ../img/potential_heatmap.png
        :scale: 33 %
        :align: center

    - **average_distance**

    .. image:: ../img/distance_hist.png
        :scale: 33 %
        :align: center

    - **underwater_fraction**

    .. image:: ../img/underwater_hist.png
        :scale: 33 %
        :align: center

Description
-----------

This script functions at two main spatial resolutions: the resolution of the
network nodes and their `Voronoi cells
<https://en.wikipedia.org/wiki/Voronoi_diagram>`_, and the resolution of the
cutout grid cells for the weather data. Typically the weather data grid is
finer than the network nodes, so we have to work out the distribution of
generators across the grid cells within each Voronoi cell. This is done by
taking account of a combination of the available land at each grid cell and the
capacity factor there.

First the script computes how much of the technology can be installed at each
cutout grid cell and each node using the `GLAES
<https://github.com/FZJ-IEK3-VSA/glaes>`_ library. This uses the CORINE land use data,
Natura2000 nature reserves and GEBCO bathymetry data.

.. image:: ../img/eligibility.png
    :scale: 50 %
    :align: center

To compute the layout of generators in each node's Voronoi cell, the
installable potential in each grid cell is multiplied with the capacity factor
at each grid cell. This is done since we assume more generators are installed
at cells with a higher capacity factor.

.. image:: ../img/offwinddc-gridcell.png
    :scale: 50 %
    :align: center

.. image:: ../img/offwindac-gridcell.png
    :scale: 50 %
    :align: center

.. image:: ../img/onwind-gridcell.png
    :scale: 50 %
    :align: center

.. image:: ../img/solar-gridcell.png
    :scale: 50 %
    :align: center

This layout is then used to compute the generation availability time series
from the weather data cutout from ``atlite``.

Two methods are available to compute the maximal installable potential for the
node (`p_nom_max`): ``simple`` and ``conservative``:

- ``simple`` adds up the installable potentials of the individual grid cells.
  If the model comes close to this limit, then the time series may slightly
  overestimate production since it is assumed the geographical distribution is
  proportional to capacity factor.

- ``conservative`` assertains the nodal limit by increasing capacities
  proportional to the layout until the limit of an individual grid cell is
  reached.
"""
import functools
import logging
import time

import atlite
import geopandas as gpd
import numpy as np
import progressbar as pgb
import xarray as xr
from _helpers import configure_logging
from dask.distributed import Client, LocalCluster
from pypsa.geo import haversine
from shapely.geometry import LineString

logger = logging.getLogger(__name__)


if __name__ == "__main__":
    if "snakemake" not in globals():
        from _helpers import mock_snakemake

        snakemake = mock_snakemake("build_renewable_profiles", technology="solar")
    configure_logging(snakemake)
    pgb.streams.wrap_stderr()

    nprocesses = int(snakemake.threads)
    noprogress = not snakemake.config["atlite"].get("show_progress", False)
    config = snakemake.config["renewable"][snakemake.wildcards.technology]
    resource = config["resource"]  # pv panel config / wind turbine config
    correction_factor = config.get("correction_factor", 1.0)
    capacity_per_sqkm = config["capacity_per_sqkm"]
    p_nom_max_meth = config.get("potential", "conservative")

    if isinstance(config.get("corine", {}), list):
        config["corine"] = {"grid_codes": config["corine"]}

    if correction_factor != 1.0:
        logger.info(f"correction_factor is set as {correction_factor}")

    cluster = LocalCluster(n_workers=nprocesses, threads_per_worker=1)
    client = Client(cluster, asynchronous=True)

    cutout = atlite.Cutout(snakemake.input["cutout"])
    regions = gpd.read_file(snakemake.input.regions)
    assert not regions.empty, (
        f"List of regions in {snakemake.input.regions} is empty, please "
        "disable the corresponding renewable technology"
    )
    # do not pull up, set_index does not work if geo dataframe is empty
    regions = regions.set_index("name").rename_axis("bus")
    buses = regions.index

    res = config.get("excluder_resolution", 100)
    excluder = atlite.ExclusionContainer(crs=3035, res=res)

<<<<<<< HEAD
    if config['natura']:
        mask = regions.to_crs(3035).buffer(0) # buffer to avoid invalid geometry
        natura = gpd.read_file(snakemake.input.natura, mask=mask)
        excluder.add_geometry(natura.geometry)
=======
    if config["natura"]:
        excluder.add_raster(snakemake.input.natura, nodata=0, allow_no_overlap=True)
>>>>>>> 6a31548d

    corine = config.get("corine", {})
    if "grid_codes" in corine:
        codes = corine["grid_codes"]
        excluder.add_raster(snakemake.input.corine, codes=codes, invert=True, crs=3035)
    if corine.get("distance", 0.0) > 0.0:
        codes = corine["distance_grid_codes"]
        buffer = corine["distance"]
        excluder.add_raster(
            snakemake.input.corine, codes=codes, buffer=buffer, crs=3035
        )

    if "ship_threshold" in config:
        shipping_threshold = (
            config["ship_threshold"] * 8760 * 6
        )  # approximation because 6 years of data which is hourly collected
        func = functools.partial(np.less, shipping_threshold)
        excluder.add_raster(
            snakemake.input.ship_density, codes=func, crs=4326, allow_no_overlap=True
        )

    if "max_depth" in config:
        # lambda not supported for atlite + multiprocessing
        # use named function np.greater with partially frozen argument instead
        # and exclude areas where: -max_depth > grid cell depth
        func = functools.partial(np.greater, -config["max_depth"])
        excluder.add_raster(snakemake.input.gebco, codes=func, crs=4326, nodata=-1000)

    if "min_shore_distance" in config:
        buffer = config["min_shore_distance"]
        excluder.add_geometry(snakemake.input.country_shapes, buffer=buffer)

    if "max_shore_distance" in config:
        buffer = config["max_shore_distance"]
        excluder.add_geometry(
            snakemake.input.country_shapes, buffer=buffer, invert=True
        )

    kwargs = dict(nprocesses=nprocesses, disable_progressbar=noprogress)
    if noprogress:
        logger.info("Calculate landuse availabilities...")
        start = time.time()
        availability = cutout.availabilitymatrix(regions, excluder, **kwargs)
        duration = time.time() - start
        logger.info(f"Completed availability calculation ({duration:2.2f}s)")
    else:
        availability = cutout.availabilitymatrix(regions, excluder, **kwargs)

    area = cutout.grid.to_crs(3035).area / 1e6
    area = xr.DataArray(
        area.values.reshape(cutout.shape), [cutout.coords["y"], cutout.coords["x"]]
    )

    potential = capacity_per_sqkm * availability.sum("bus") * area
    func = getattr(cutout, resource.pop("method"))
    resource["dask_kwargs"] = {"scheduler": client}
    capacity_factor = correction_factor * func(capacity_factor=True, **resource)
    layout = capacity_factor * area * capacity_per_sqkm
    profile, capacities = func(
        matrix=availability.stack(spatial=["y", "x"]),
        layout=layout,
        index=buses,
        per_unit=True,
        return_capacity=True,
        **resource,
    )

    logger.info(f"Calculating maximal capacity per bus (method '{p_nom_max_meth}')")
    if p_nom_max_meth == "simple":
        p_nom_max = capacity_per_sqkm * availability @ area
    elif p_nom_max_meth == "conservative":
        max_cap_factor = capacity_factor.where(availability != 0).max(["x", "y"])
        p_nom_max = capacities / max_cap_factor
    else:
        raise AssertionError(
            'Config key `potential` should be one of "simple" '
            f'(default) or "conservative", not "{p_nom_max_meth}"'
        )

    logger.info("Calculate average distances.")
    layoutmatrix = (layout * availability).stack(spatial=["y", "x"])

    coords = cutout.grid[["x", "y"]]
    bus_coords = regions[["x", "y"]]

    average_distance = []
    centre_of_mass = []
    for bus in buses:
        row = layoutmatrix.sel(bus=bus).data
        nz_b = row != 0
        row = row[nz_b]
        co = coords[nz_b]
        distances = haversine(bus_coords.loc[bus], co)
        average_distance.append((distances * (row / row.sum())).sum())
        centre_of_mass.append(co.values.T @ (row / row.sum()))

    average_distance = xr.DataArray(average_distance, [buses])
    centre_of_mass = xr.DataArray(centre_of_mass, [buses, ("spatial", ["x", "y"])])

    ds = xr.merge(
        [
            (correction_factor * profile).rename("profile"),
            capacities.rename("weight"),
            p_nom_max.rename("p_nom_max"),
            potential.rename("potential"),
            average_distance.rename("average_distance"),
        ]
    )

    if snakemake.wildcards.technology.startswith("offwind"):
        logger.info("Calculate underwater fraction of connections.")
        offshore_shape = gpd.read_file(snakemake.input["offshore_shapes"]).unary_union
        underwater_fraction = []
        for bus in buses:
            p = centre_of_mass.sel(bus=bus).data
            line = LineString([p, regions.loc[bus, ["x", "y"]]])
            frac = line.intersection(offshore_shape).length / line.length
            underwater_fraction.append(frac)

        ds["underwater_fraction"] = xr.DataArray(underwater_fraction, [buses])

    # select only buses with some capacity and minimal capacity factor
    ds = ds.sel(
        bus=(
            (ds["profile"].mean("time") > config.get("min_p_max_pu", 0.0))
            & (ds["p_nom_max"] > config.get("min_p_nom_max", 0.0))
        )
    )

    if "clip_p_max_pu" in config:
        min_p_max_pu = config["clip_p_max_pu"]
        ds["profile"] = ds["profile"].where(ds["profile"] >= min_p_max_pu, 0)

    ds.to_netcdf(snakemake.output.profile)<|MERGE_RESOLUTION|>--- conflicted
+++ resolved
@@ -235,15 +235,10 @@
     res = config.get("excluder_resolution", 100)
     excluder = atlite.ExclusionContainer(crs=3035, res=res)
 
-<<<<<<< HEAD
-    if config['natura']:
-        mask = regions.to_crs(3035).buffer(0) # buffer to avoid invalid geometry
+    if config["natura"]:
+        mask = regions.to_crs(3035).buffer(0)  # buffer to avoid invalid geometry
         natura = gpd.read_file(snakemake.input.natura, mask=mask)
         excluder.add_geometry(natura.geometry)
-=======
-    if config["natura"]:
-        excluder.add_raster(snakemake.input.natura, nodata=0, allow_no_overlap=True)
->>>>>>> 6a31548d
 
     corine = config.get("corine", {})
     if "grid_codes" in corine:
