--- conflicted
+++ resolved
@@ -729,13 +729,9 @@
     nyears = 1
     costs_db = load_costs(
         snakemake.input.costs,
-<<<<<<< HEAD
-        snakemake.params,
-        nyears,
-=======
         snakemake.config["costs"],
+        max_hours=snakemake.config["electricity"]["max_hours"],
         nyears=nyears,
->>>>>>> f0afe9c3
     )
 
     df = make_summaries(networks_dict)
