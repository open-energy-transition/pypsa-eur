--- conflicted
+++ resolved
@@ -9,10 +9,10 @@
 import os
 import re
 import time
+from collections.abc import Callable
 from functools import partial, wraps
 from pathlib import Path
 from tempfile import NamedTemporaryFile
-from typing import Callable, Union
 
 import atlite
 import fiona
@@ -23,14 +23,8 @@
 import xarray as xr
 import yaml
 from snakemake.utils import update_config
-from tenacity import (
-    retry as tenacity_retry,
-)
-from tenacity import (
-    retry_if_exception_type,
-    stop_after_attempt,
-    wait_exponential,
-)
+from tenacity import retry as tenacity_retry
+from tenacity import retry_if_exception_type, stop_after_attempt, wait_exponential
 from tqdm import tqdm
 
 logger = logging.getLogger(__name__)
@@ -437,7 +431,7 @@
             response.raise_for_status()
         with open(file, "wb") as f:
             for data in response.iter_content(chunk_size=chunk_size):
-                    f.write(data)
+                f.write(data)
     else:
         response = requests.get(url, headers=headers, stream=True)
         if response.status_code in (429, 500, 502, 503, 504):
@@ -1085,7 +1079,7 @@
 
 
 def load_cutout(
-    cutout_files: Union[str, list[str]], time: Union[None, pd.DatetimeIndex] = None
+    cutout_files: str | list[str], time: None | pd.DatetimeIndex = None
 ) -> atlite.Cutout:
     """
     Load and optionally combine multiple cutout files.
@@ -1131,8 +1125,4 @@
         DataFrame containing the prepared cost data
     """
 
-<<<<<<< HEAD
-    return pd.read_csv(cost_file, index_col=0).sort_index()
-=======
-    return pd.read_csv(cost_file, index_col=0)
->>>>>>> 5c752fc0
+    return pd.read_csv(cost_file, index_col=0)