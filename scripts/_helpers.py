# SPDX-FileCopyrightText: Contributors to Open-TYNDP <https://github.com/open-energy-transition/open-tyndp>
# SPDX-FileCopyrightText: Contributors to PyPSA-Eur <https://github.com/pypsa/pypsa-eur>
#
# SPDX-License-Identifier: MIT

import contextlib
import copy
import hashlib
import logging
import os
import re
import time
from bisect import bisect_right
from collections.abc import Callable
from functools import partial, wraps
from pathlib import Path
from tempfile import NamedTemporaryFile

import atlite
import fiona
import git
import numpy as np
import pandas as pd
import pypsa
import pytz
import requests
import xarray as xr
import yaml
from snakemake.utils import update_config
from tenacity import (
    retry as tenacity_retry,
)
from tenacity import (
    retry_if_exception_type,
    stop_after_attempt,
    wait_exponential,
)
from tqdm import tqdm

logger = logging.getLogger(__name__)

REGION_COLS = ["geometry", "name", "x", "y", "country"]

SCENARIO_DICT = {
    "Distributed Energy": "DE",
    "Global Ambition": "GA",
    r"National Trends\s*\+": "NT",
    r"NT\s*\+": "NT",
    "National Trends": "NT",
}

ENERGY_UNITS = {"TWh", "GWh", "MWh", "kWh"}
POWER_UNITS = {"GW", "MW", "kW"}

PYPSA_V1 = bool(re.match(r"^1\.\d", pypsa.__version__))


def get_scenarios(run):
    scenario_config = run.get("scenarios", {})
    if run["name"] and scenario_config.get("enable"):
        fn = Path(scenario_config["file"])
        if fn.exists():
            scenarios = yaml.safe_load(fn.read_text())
            if run["name"] == "all":
                run["name"] = list(scenarios.keys())
            return scenarios
    return {}


def get_rdir(run):
    scenario_config = run.get("scenarios", {})
    if run["name"] and scenario_config.get("enable"):
        RDIR = "{run}/"
    elif run["name"]:
        RDIR = run["name"] + "/"
    else:
        RDIR = ""

    prefix = run.get("prefix", "")
    if prefix:
        RDIR = f"{prefix}/{RDIR}"

    return RDIR


def get_run_path(fn, dir, rdir, shared_resources, exclude_from_shared):
    """
    Dynamically provide paths based on shared resources and filename.

    Use this function for snakemake rule inputs or outputs that should be
    optionally shared across runs or created individually for each run.

    Parameters
    ----------
    fn : str
        The filename for the path to be generated.
    dir : str
        The base directory.
    rdir : str
        Relative directory for non-shared resources.
    shared_resources : str or bool
        Specifies which resources should be shared.
        - If string is "base", special handling for shared "base" resources (see notes).
        - If random string other than "base", this folder is used instead of the `rdir` keyword.
        - If boolean, directly specifies if the resource is shared.
    exclude_from_shared: list
        List of filenames to exclude from shared resources. Only relevant if shared_resources is "base".

    Returns
    -------
    str
        Full path where the resource should be stored.

    Notes
    -----
    Special case for "base" allows no wildcards other than "technology", "year"
    and "scope" and excludes filenames starting with "networks/elec" or
    "add_electricity". All other resources are shared.
    """
    if shared_resources == "base":
        pattern = r"\{([^{}]+)\}"
        existing_wildcards = set(re.findall(pattern, fn))
        irrelevant_wildcards = {"technology", "year", "scope", "kind"}
        no_relevant_wildcards = not existing_wildcards - irrelevant_wildcards
        not_shared_rule = (
            not fn.endswith("elec.nc")
            and not fn.startswith("add_electricity")
            and not any(fn.startswith(ex) for ex in exclude_from_shared)
        )
        is_shared = no_relevant_wildcards and not_shared_rule
        shared_files = (
            "networks/base_s_{clusters}.nc",
            "regions_onshore_base_s_{clusters}.geojson",
            "regions_offshore_base_s_{clusters}.geojson",
            "busmap_base_s_{clusters}.csv",
            "linemap_base_s_{clusters}.csv",
            "cluster_network_base_s_{clusters}",
            "profile_{clusters}_",
            "build_renewable_profile_{clusters}",
            "regions_by_class_{clusters}",
            "availability_matrix_",
            "determine_availability_matrix_",
            "solar_thermal",
        )
        if any(prefix in fn for prefix in shared_files) or is_shared:
            is_shared = True
        rdir = "" if is_shared else rdir
    elif isinstance(shared_resources, str):
        rdir = shared_resources + "/"
    elif isinstance(shared_resources, bool):
        rdir = "" if shared_resources else rdir
    else:
        raise ValueError(
            "shared_resources must be a boolean, str, or 'base' for special handling."
        )

    return f"{dir}{rdir}{fn}"


def path_provider(dir, rdir, shared_resources, exclude_from_shared):
    """
    Returns a partial function that dynamically provides paths based on shared
    resources and the filename.

    Returns
    -------
    partial function
        A partial function that takes a filename as input and
        returns the path to the file based on the shared_resources parameter.
    """
    return partial(
        get_run_path,
        dir=dir,
        rdir=rdir,
        shared_resources=shared_resources,
        exclude_from_shared=exclude_from_shared,
    )


def get_shadow(run):
    """
    Returns 'shallow' or None depending on the user setting.
    """
    shadow_config = run.get("use_shadow_directory", True)
    if shadow_config:
        return "shallow"
    return None


def get_opt(opts, expr, flags=None):
    """
    Return the first option matching the regular expression.

    The regular expression is case-insensitive by default.
    """
    if flags is None:
        flags = re.IGNORECASE
    for o in opts:
        match = re.match(expr, o, flags=flags)
        if match:
            return match.group(0)
    return None


def find_opt(opts, expr):
    """
    Return if available the float after the expression.
    """
    for o in opts:
        if expr in o:
            m = re.findall(r"m?\d+(?:[\.p]\d+)?", o)
            if len(m) > 0:
                return True, float(m[-1].replace("p", ".").replace("m", "-"))
            else:
                return True, None
    return False, None


# Define a context manager to temporarily mute print statements
@contextlib.contextmanager
def mute_print():
    with open(os.devnull, "w") as devnull:
        with contextlib.redirect_stdout(devnull):
            yield


def set_scenario_config(snakemake):
    scenario = snakemake.config["run"].get("scenarios", {})
    if scenario.get("enable") and "run" in snakemake.wildcards.keys():
        try:
            with open(scenario["file"]) as f:
                scenario_config = yaml.safe_load(f)
        except FileNotFoundError:
            # fallback for mock_snakemake
            script_dir = Path(__file__).parent.resolve()
            root_dir = script_dir.parent
            with open(root_dir / scenario["file"]) as f:
                scenario_config = yaml.safe_load(f)
        update_config(snakemake.config, scenario_config[snakemake.wildcards.run])


def configure_logging(snakemake, skip_handlers=False):
    """
    Configure the basic behaviour for the logging module.

    Note: Must only be called once from the __main__ section of a script.

    The setup includes printing log messages to STDERR and to a log file defined
    by either (in priority order): snakemake.log.python, snakemake.log[0] or "logs/{rulename}.log".
    Additional keywords from logging.basicConfig are accepted via the snakemake configuration
    file under snakemake.config.logging.

    Parameters
    ----------
    snakemake : snakemake object
        Your snakemake object containing a snakemake.config and snakemake.log.
    skip_handlers : True | False (default)
        Do (not) skip the default handlers created for redirecting output to STDERR and file.
    """
    import logging
    import sys

    kwargs = snakemake.config.get("logging", dict()).copy()
    kwargs.setdefault("level", "INFO")

    if skip_handlers is False:
        fallback_path = Path(__file__).parent.joinpath(
            "..", "logs", f"{snakemake.rule}.log"
        )
        logfile = snakemake.log.get(
            "python", snakemake.log[0] if snakemake.log else fallback_path
        )
        kwargs.update(
            {
                "handlers": [
                    # Prefer the 'python' log, otherwise take the first log for each
                    # Snakemake rule
                    logging.FileHandler(logfile),
                    logging.StreamHandler(),
                ]
            }
        )
    logging.basicConfig(**kwargs)

    # Setup a function to handle uncaught exceptions and include them with their stacktrace into logfiles
    def handle_exception(exc_type, exc_value, exc_traceback):
        # Log the exception
        logger = logging.getLogger()
        logger.error(
            "Uncaught exception", exc_info=(exc_type, exc_value, exc_traceback)
        )

    sys.excepthook = handle_exception


def update_p_nom_max(n):
    # if extendable carriers (solar/onwind/...) have capacity >= 0,
    # e.g. existing assets from GEM are included to the network,
    # the installed capacity might exceed the expansion limit.
    # Hence, we update the assumptions.

    n.generators.p_nom_max = n.generators[["p_nom_min", "p_nom_max"]].max(1)


def aggregate_p_nom(n):
    return pd.concat(
        [
            n.generators.groupby("carrier").p_nom_opt.sum(),
            n.storage_units.groupby("carrier").p_nom_opt.sum(),
            n.links.groupby("carrier").p_nom_opt.sum(),
            n.loads_t.p.groupby(n.loads.carrier, axis=1).sum().mean(),
        ]
    )


def aggregate_p(n):
    return pd.concat(
        [
            n.generators_t.p.sum().groupby(n.generators.carrier).sum(),
            n.storage_units_t.p.sum().groupby(n.storage_units.carrier).sum(),
            n.stores_t.p.sum().groupby(n.stores.carrier).sum(),
            -n.loads_t.p.sum().groupby(n.loads.carrier).sum(),
        ]
    )


def get(item, investment_year=None):
    """
    Check whether item depends on investment year.
    """
    if not isinstance(item, dict):
        return item
    elif investment_year in item.keys():
        return item[investment_year]
    else:
        logger.warning(
            f"Investment key {investment_year} not found in dictionary {item}."
        )
        keys = sorted(item.keys())
        if investment_year < keys[0]:
            logger.warning(f"Lower than minimum key. Taking minimum key {keys[0]}")
            return item[keys[0]]
        elif investment_year > keys[-1]:
            logger.warning(f"Higher than maximum key. Taking maximum key {keys[0]}")
            return item[keys[-1]]
        else:
            logger.warning(
                "Interpolate linearly between the next lower and next higher year."
            )
            lower_key = max(k for k in keys if k < investment_year)
            higher_key = min(k for k in keys if k > investment_year)
            lower = item[lower_key]
            higher = item[higher_key]
            return lower + (higher - lower) * (investment_year - lower_key) / (
                higher_key - lower_key
            )


def aggregate_e_nom(n):
    return pd.concat(
        [
            (n.storage_units["p_nom_opt"] * n.storage_units["max_hours"])
            .groupby(n.storage_units["carrier"])
            .sum(),
            n.stores["e_nom_opt"].groupby(n.stores.carrier).sum(),
        ]
    )


def aggregate_p_curtailed(n):
    return pd.concat(
        [
            (
                (
                    n.generators_t.p_max_pu.sum().multiply(n.generators.p_nom_opt)
                    - n.generators_t.p.sum()
                )
                .groupby(n.generators.carrier)
                .sum()
            ),
            (
                (n.storage_units_t.inflow.sum() - n.storage_units_t.p.sum())
                .groupby(n.storage_units.carrier)
                .sum()
            ),
        ]
    )


def aggregate_costs(n, flatten=False, opts=None, existing_only=False):
    components = dict(
        Link=("p_nom", "p0"),
        Generator=("p_nom", "p"),
        StorageUnit=("p_nom", "p"),
        Store=("e_nom", "p"),
        Line=("s_nom", None),
        Transformer=("s_nom", None),
    )

    costs = {}
    for c, (p_nom, p_attr) in zip(
        n.iterate_components(components.keys(), skip_empty=False), components.values()
    ):
        if c.df.empty:
            continue
        if not existing_only:
            p_nom += "_opt"
        costs[(c.list_name, "capital")] = (
            (c.df[p_nom] * c.df.capital_cost).groupby(c.df.carrier).sum()
        )
        if p_attr is not None:
            p = c.pnl[p_attr].sum()
            if c.name == "StorageUnit":
                p = p.loc[p > 0]
            costs[(c.list_name, "marginal")] = (
                (p * c.df.marginal_cost).groupby(c.df.carrier).sum()
            )
    costs = pd.concat(costs)

    if flatten:
        assert opts is not None
        conv_techs = opts["conv_techs"]

        costs = costs.reset_index(level=0, drop=True)
        costs = costs["capital"].add(
            costs["marginal"].rename({t: t + " marginal" for t in conv_techs}),
            fill_value=0.0,
        )

    return costs


@tenacity_retry(
    stop=stop_after_attempt(3),
    wait=wait_exponential(multiplier=1, min=4, max=10),
    retry=retry_if_exception_type(
        (requests.HTTPError, requests.ConnectionError, requests.Timeout)
    ),
)
def progress_retrieve(url, file, disable=False):
    headers = {"User-Agent": "Mozilla/5.0 (Windows NT 10.0; Win64; x64)"}

    Path(file).parent.mkdir(parents=True, exist_ok=True)

    # Raise HTTPError for transient errors
    # 429: Too Many Requests (rate limiting)
    # 500, 502, 503, 504: Server errors
    if disable:
        response = requests.get(url, headers=headers, stream=True)
        if response.status_code in (429, 500, 502, 503, 504):
            response.raise_for_status()
        with open(file, "wb") as f:
            f.write(response.content)
    else:
        response = requests.get(url, headers=headers, stream=True)
        if response.status_code in (429, 500, 502, 503, 504):
            response.raise_for_status()
        total_size = int(response.headers.get("content-length", 0))
        chunk_size = 1024

        with tqdm(
            total=total_size,
            unit="B",
            unit_scale=True,
            unit_divisor=1024,
            desc=str(file),
        ) as t:
            with open(file, "wb") as f:
                for data in response.iter_content(chunk_size=chunk_size):
                    f.write(data)
                    t.update(len(data))


def retry(func: Callable) -> Callable:
    """
    Retry decorator to run retry function on specific exceptions, before raising them.

    Can for example be used for debugging issues which are hard to replicate or
    for for handling retrieval errors.

    Currently catches:
    - fiona.errors.DriverError

    Parameters
    ----------
    retries : int
        Number of retries before raising the exception.
    delay : int
        Delay between retries in seconds.

    Returns
    -------
    callable
        A decorator function that can be used to wrap the function to be retried.
    """
    retries = 3
    delay = 5

    @wraps(func)
    def wrapper(*args, **kwargs):
        for attempt in range(retries):
            try:
                return func(*args, **kwargs)
            except fiona.errors.DriverError as e:
                logger.warning(
                    f"Attempt {attempt + 1} failed: {type(e).__name__} - {e}. "
                    f"Retrying..."
                )
                time.sleep(delay)
        raise Exception("Retrieval retries exhausted.")

    return wrapper


def mock_snakemake(
    rulename,
    root_dir=None,
    configfiles=None,
    submodule_dir="workflow/submodules/pypsa-eur",
    **wildcards,
):
    """
    This function is expected to be executed from the 'scripts'-directory of '
    the snakemake project. It returns a snakemake.script.Snakemake object,
    based on the Snakefile.

    If a rule has wildcards, you have to specify them in **wildcards.

    Parameters
    ----------
    rulename: str
        name of the rule for which the snakemake object should be generated
    root_dir: str/path-like
        path to the root directory of the snakemake project
    configfiles: list, str
        list of configfiles to be used to update the config
    submodule_dir: str, Path
        in case PyPSA-Eur is used as a submodule, submodule_dir is
        the path of pypsa-eur relative to the project directory.
    **wildcards:
        keyword arguments fixing the wildcards. Only necessary if wildcards are
        needed.
    """
    import os

    import snakemake as sm
    from pypsa.definitions.structures import Dict
    from snakemake.api import Workflow
    from snakemake.common import SNAKEFILE_CHOICES
    from snakemake.script import Snakemake
    from snakemake.settings.types import (
        ConfigSettings,
        DAGSettings,
        ResourceSettings,
        StorageSettings,
        WorkflowSettings,
    )

    script_dir = Path(__file__).parent.resolve()
    if root_dir is None:
        root_dir = script_dir.parent
    else:
        root_dir = Path(root_dir).resolve()

    workdir = None
    user_in_script_dir = Path.cwd().resolve() == script_dir
    if str(submodule_dir) in __file__:
        # the submodule_dir path is only need to locate the project dir
        os.chdir(Path(__file__[: __file__.find(str(submodule_dir))]))
    elif user_in_script_dir:
        os.chdir(root_dir)
    elif Path.cwd().resolve() != root_dir:
        logger.info(
            "Not in scripts or root directory, will assume this is a separate workdir"
        )
        workdir = Path.cwd()

    try:
        for p in SNAKEFILE_CHOICES:
            p = root_dir / p
            if os.path.exists(p):
                snakefile = p
                break
        if configfiles is None:
            configfiles = []
        elif isinstance(configfiles, str):
            configfiles = [configfiles]

        resource_settings = ResourceSettings()
        config_settings = ConfigSettings(configfiles=map(Path, configfiles))
        workflow_settings = WorkflowSettings()
        storage_settings = StorageSettings()
        dag_settings = DAGSettings(rerun_triggers=[])
        workflow = Workflow(
            config_settings,
            resource_settings,
            workflow_settings,
            storage_settings,
            dag_settings,
            storage_provider_settings=dict(),
            overwrite_workdir=workdir,
        )
        workflow.include(snakefile)

        if configfiles:
            for f in configfiles:
                if not os.path.exists(f):
                    raise FileNotFoundError(f"Config file {f} does not exist.")
                workflow.configfile(f)

        workflow.global_resources = {}
        rule = workflow.get_rule(rulename)
        dag = sm.dag.DAG(workflow, rules=[rule])
        wc = Dict(wildcards)
        job = sm.jobs.Job(rule, dag, wc)

        def make_accessable(*ios):
            for io in ios:
                for i, _ in enumerate(io):
                    io[i] = os.path.abspath(io[i])

        make_accessable(job.input, job.output, job.log)
        snakemake = Snakemake(
            job.input,
            job.output,
            job.params,
            job.wildcards,
            job.threads,
            job.resources,
            job.log,
            job.dag.workflow.config,
            job.rule.name,
            None,
        )
        # create log and output dir if not existent
        for path in list(snakemake.log) + list(snakemake.output):
            Path(path).parent.mkdir(parents=True, exist_ok=True)

    finally:
        if user_in_script_dir:
            os.chdir(script_dir)
    return snakemake


def generate_periodic_profiles(dt_index, nodes, weekly_profile, localize=None):
    """
    Give a 24*7 long list of weekly hourly profiles, generate this for each
    country for the period dt_index, taking account of time zones and summer
    time.
    """
    weekly_profile = pd.Series(weekly_profile, range(24 * 7))

    week_df = pd.DataFrame(index=dt_index, columns=nodes)

    for node in nodes:
        ct = node[:2] if node[:2] != "XK" else "RS"
        timezone = pytz.timezone(pytz.country_timezones[ct][0])
        tz_dt_index = dt_index.tz_convert(timezone)
        week_df[node] = [24 * dt.weekday() + dt.hour for dt in tz_dt_index]
        week_df[node] = week_df[node].map(weekly_profile)

    week_df = week_df.tz_localize(localize)

    return week_df


def parse(infix):
    """
    Recursively parse a chained wildcard expression into a dictionary or a YAML
    object.

    Parameters
    ----------
    list_to_parse : list
        The list to parse.

    Returns
    -------
    dict or YAML object
        The parsed list.
    """
    if len(infix) == 1:
        return yaml.safe_load(infix[0])
    else:
        return {infix.pop(0): parse(infix)}


def update_config_from_wildcards(config, w, inplace=True):
    """
    Parses configuration settings from wildcards and updates the config.
    """

    if not inplace:
        config = copy.deepcopy(config)

    if w.get("opts"):
        opts = w.opts.split("-")

        if nhours := get_opt(opts, r"^\d+(h|seg)$"):
            config["clustering"]["temporal"]["resolution_elec"] = nhours

        co2l_enable, co2l_value = find_opt(opts, "Co2L")
        if co2l_enable:
            config["electricity"]["co2limit_enable"] = True
            if co2l_value is not None:
                config["electricity"]["co2limit"] = (
                    co2l_value * config["electricity"]["co2base"]
                )

        gasl_enable, gasl_value = find_opt(opts, "CH4L")
        if gasl_enable:
            config["electricity"]["gaslimit_enable"] = True
            if gasl_value is not None:
                config["electricity"]["gaslimit"] = gasl_value * 1e6

        if "Ept" in opts:
            config["costs"]["emission_prices"]["co2_monthly_prices"] = True

        ep_enable, ep_value = find_opt(opts, "Ep")
        if ep_enable:
            config["costs"]["emission_prices"]["enable"] = True
            if ep_value is not None:
                config["costs"]["emission_prices"]["co2"] = ep_value

        if "ATK" in opts:
            config["autarky"]["enable"] = True
            if "ATKc" in opts:
                config["autarky"]["by_country"] = True

        attr_lookup = {
            "p": "p_nom_max",
            "e": "e_nom_max",
            "c": "capital_cost",
            "m": "marginal_cost",
        }
        for o in opts:
            flags = ["+e", "+p", "+m", "+c"]
            if all(flag not in o for flag in flags):
                continue
            carrier, component, attr_factor = o.split("+")
            attr = attr_lookup[attr_factor[0]]
            factor = float(attr_factor[1:])
            if not isinstance(config["adjustments"]["electricity"], dict):
                config["adjustments"]["electricity"] = dict()
            update_config(
                config["adjustments"]["electricity"],
                {"factor": {component: {carrier: {attr: factor}}}},
            )

        for o in opts:
            if o.startswith("lv") or o.startswith("lc"):
                config["electricity"]["transmission_expansion"] = o[1:]
                break

    if w.get("sector_opts"):
        opts = w.sector_opts.split("-")

        if "T" in opts:
            config["sector"]["transport"] = True

        if "H" in opts:
            config["sector"]["heating"] = True

        if "B" in opts:
            config["sector"]["biomass"] = True

        if "I" in opts:
            config["sector"]["industry"] = True

        if "A" in opts:
            config["sector"]["agriculture"] = True

        if "CCL" in opts:
            config["solving"]["constraints"]["CCL"] = True

        eq_value = get_opt(opts, r"^EQ+\d*\.?\d+(c|)")
        for o in opts:
            if eq_value is not None:
                config["solving"]["constraints"]["EQ"] = eq_value
            elif "EQ" in o:
                config["solving"]["constraints"]["EQ"] = True
            break

        if "BAU" in opts:
            config["solving"]["constraints"]["BAU"] = True

        if "SAFE" in opts:
            config["solving"]["constraints"]["SAFE"] = True

        if nhours := get_opt(opts, r"^\d+(h|sn|seg)$"):
            config["clustering"]["temporal"]["resolution_sector"] = nhours

        if "decentral" in opts:
            config["sector"]["electricity_transmission_grid"] = False

        if "noH2network" in opts:
            config["sector"]["H2_network"] = False

        if "nowasteheat" in opts:
            config["sector"]["use_fischer_tropsch_waste_heat"] = False
            config["sector"]["use_methanolisation_waste_heat"] = False
            config["sector"]["use_haber_bosch_waste_heat"] = False
            config["sector"]["use_methanation_waste_heat"] = False
            config["sector"]["use_fuel_cell_waste_heat"] = False
            config["sector"]["use_electrolysis_waste_heat"] = False

        if "nodistrict" in opts:
            config["sector"]["district_heating"]["progress"] = 0.0

        dg_enable, dg_factor = find_opt(opts, "dist")
        if dg_enable:
            config["sector"]["electricity_distribution_grid"] = True
            if dg_factor is not None:
                config["sector"]["electricity_distribution_grid_cost_factor"] = (
                    dg_factor
                )

        if "biomasstransport" in opts:
            config["sector"]["biomass_transport"] = True

        _, maxext = find_opt(opts, "linemaxext")
        if maxext is not None:
            config["lines"]["max_extension"] = maxext * 1e3
            config["links"]["max_extension"] = maxext * 1e3

        _, co2l_value = find_opt(opts, "Co2L")
        if co2l_value is not None:
            config["co2_budget"] = float(co2l_value)

        if co2_distribution := get_opt(opts, r"^(cb)\d+(\.\d+)?(ex|be)$"):
            config["co2_budget"] = co2_distribution

        if co2_budget := get_opt(opts, r"^(cb)\d+(\.\d+)?$"):
            config["co2_budget"] = float(co2_budget[2:])

        attr_lookup = {
            "p": "p_nom_max",
            "e": "e_nom_max",
            "c": "capital_cost",
            "m": "marginal_cost",
        }
        for o in opts:
            flags = ["+e", "+p", "+m", "+c"]
            if all(flag not in o for flag in flags):
                continue
            carrier, component, attr_factor = o.split("+")
            attr = attr_lookup[attr_factor[0]]
            factor = float(attr_factor[1:])
            if not isinstance(config["adjustments"]["sector"], dict):
                config["adjustments"]["sector"] = dict()
            update_config(
                config["adjustments"]["sector"],
                {"factor": {component: {carrier: {attr: factor}}}},
            )

        _, sdr_value = find_opt(opts, "sdr")
        if sdr_value is not None:
            config["costs"]["social_discountrate"] = sdr_value / 100

        _, seq_limit = find_opt(opts, "seq")
        if seq_limit is not None:
            config["sector"]["co2_sequestration_potential"] = seq_limit

        # any config option can be represented in wildcard
        for o in opts:
            if o.startswith("CF+"):
                infix = o.split("+")[1:]
                update_config(config, parse(infix))

    if not inplace:
        return config


@tenacity_retry(
    stop=stop_after_attempt(3),
    wait=wait_exponential(multiplier=1, min=4, max=10),
    retry=retry_if_exception_type(
        (requests.HTTPError, requests.ConnectionError, requests.Timeout)
    ),
)
def get_checksum_from_zenodo(file_url):
    parts = file_url.split("/")
    record_id = parts[parts.index("records") + 1]
    filename = parts[-1]

    response = requests.get(f"https://zenodo.org/api/records/{record_id}", timeout=30)
    # Raise HTTPError for transient errors
    # 429: Too Many Requests (rate limiting)
    # 500, 502, 503, 504: Server errors
    if response.status_code in (429, 500, 502, 503, 504):
        response.raise_for_status()
    response.raise_for_status()
    data = response.json()

    for file in data["files"]:
        if file["key"] == filename:
            return file["checksum"]
    return None


def validate_checksum(file_path, zenodo_url=None, checksum=None):
    """
    Validate file checksum against provided or Zenodo-retrieved checksum.
    Calculates the hash of a file using 64KB chunks. Compares it against a
    given checksum or one from a Zenodo URL.

    Parameters
    ----------
    file_path : str
        Path to the file for checksum validation.
    zenodo_url : str, optional
        URL of the file on Zenodo to fetch the checksum.
    checksum : str, optional
        Checksum (format 'hash_type:checksum_value') for validation.

    Raises
    ------
    AssertionError
        If the checksum does not match, or if neither `checksum` nor `zenodo_url` is provided.


    Examples
    --------
    >>> validate_checksum("/path/to/file", checksum="md5:abc123...")
    >>> validate_checksum(
    ...     "/path/to/file",
    ...     zenodo_url="https://zenodo.org/records/12345/files/example.txt",
    ... )

    If the checksum is invalid, an AssertionError will be raised.
    """
    assert checksum or zenodo_url, "Either checksum or zenodo_url must be provided"
    if zenodo_url:
        checksum = get_checksum_from_zenodo(zenodo_url)
    hash_type, checksum = checksum.split(":")
    hasher = hashlib.new(hash_type)
    with open(file_path, "rb") as f:
        for chunk in iter(lambda: f.read(65536), b""):  # 64kb chunks
            hasher.update(chunk)
    calculated_checksum = hasher.hexdigest()
    assert calculated_checksum == checksum, (
        "Checksum is invalid. This may be due to an incomplete download. Delete the file and re-execute the rule."
    )


def get_snapshots(
    snapshots: dict, drop_leap_day: bool = False, freq: str = "h", **kwargs
) -> pd.DatetimeIndex:
    """
    Returns a DateTimeIndex of snapshots, supporting multiple time ranges.

    Parameters
    ----------
    snapshots : dict
        Dictionary containing time range parameters. 'start' and 'end' can be
        strings or lists of strings for multiple date ranges.
    drop_leap_day : bool, default False
        If True, removes February 29th from the DateTimeIndex in leap years.
    freq : str, default "h"
        Frequency string indicating the time step interval (e.g., "h" for hourly)
    **kwargs : dict
        Additional keyword arguments passed to pd.date_range().

    Returns
    -------
    pd.DatetimeIndex
    """
    start = (
        snapshots["start"]
        if isinstance(snapshots["start"], list)
        else [snapshots["start"]]
    )
    end = snapshots["end"] if isinstance(snapshots["end"], list) else [snapshots["end"]]

    assert len(start) == len(end), (
        "Lists of start and end dates must have the same length"
    )

    time_periods = []
    for s, e in zip(start, end):
        period = pd.date_range(
            start=s, end=e, freq=freq, inclusive=snapshots["inclusive"], **kwargs
        )
        time_periods.append(period)

    time = pd.DatetimeIndex([])
    for period in time_periods:
        time = time.append(period)

    if drop_leap_day and time.is_leap_year.any():
        time = time[~((time.month == 2) & (time.day == 29))]

    return time


def sanitize_custom_columns(n: pypsa.Network):
    """
    Sanitize non-standard columns used throughout the workflow.

    Parameters
    ----------
        n (pypsa.Network): The network object.

    Returns
    -------
        None
    """
    if "reversed" in n.links.columns:
        # Replace NA values with default value False
        n.links.loc[n.links.reversed.isna(), "reversed"] = False
        n.links.reversed = n.links.reversed.astype(bool)


def rename_techs(label: str) -> str:
    """
    Rename technology labels for better readability.

    Removes some prefixes and renames if certain conditions defined in function body are met.

    Parameters
    ----------
    label: str
        Technology label to be renamed

    Returns
    -------
    str
        Renamed label
    """
    prefix_to_remove = [
        "residential ",
        "services ",
        "urban ",
        "rural ",
        "central ",
        "decentral ",
    ]

    rename_if_contains = [
        "CHP",
        "gas boiler",
        "biogas",
        "solar thermal",
        "air heat pump",
        "ground heat pump",
        "resistive heater",
        "Fischer-Tropsch",
    ]

    rename_if_contains_dict = {
        "water tanks": "hot water storage",
        "retrofitting": "building retrofitting",
        # "H2 Electrolysis": "hydrogen storage",
        # "H2 Fuel Cell": "hydrogen storage",
        # "H2 pipeline": "hydrogen storage",
        "battery": "battery storage",
        "H2 for industry": "H2 for industry",
        "land transport fuel cell": "land transport fuel cell",
        "land transport oil": "land transport oil",
        "oil shipping": "shipping oil",
        # "CC": "CC"
    }

    rename = {
        "solar": "solar PV",
        "Sabatier": "methanation",
        "offwind": "offshore wind",
        "offwind-ac": "offshore wind (AC)",
        "offwind-dc": "offshore wind (DC)",
        "offwind-float": "offshore wind (Float)",
        "onwind": "onshore wind",
        "ror": "hydroelectricity",
        "hydro": "hydroelectricity",
        "PHS": "hydroelectricity",
        "NH3": "ammonia",
        "co2 Store": "DAC",
        "co2 stored": "CO2 sequestration",
        "AC": "transmission lines",
        "DC": "transmission lines",
        "B2B": "transmission lines",
    }

    for ptr in prefix_to_remove:
        if label[: len(ptr)] == ptr:
            label = label[len(ptr) :]

    for rif in rename_if_contains:
        if rif in label:
            label = rif

    for old, new in rename_if_contains_dict.items():
        if old in label:
            label = new

    for old, new in rename.items():
        if old == label:
            label = new
    return label


def load_cutout(
    cutout_files: str | list[str], time: None | pd.DatetimeIndex = None
) -> atlite.Cutout:
    """
    Load and optionally combine multiple cutout files.

    Parameters
    ----------
    cutout_files : str or list of str
        Path to a single cutout file or a list of paths to multiple cutout files.
        If a list is provided, the cutouts will be concatenated along the time dimension.
    time : pd.DatetimeIndex, optional
        If provided, select only the specified times from the cutout.

    Returns
    -------
    atlite.Cutout
        Merged cutout with optional time selection applied.
    """
    if isinstance(cutout_files, str):
        cutout = atlite.Cutout(cutout_files)
    elif isinstance(cutout_files, list):
        cutout_da = [atlite.Cutout(c).data for c in cutout_files]
        combined_data = xr.concat(cutout_da, dim="time", data_vars="minimal")
        cutout = atlite.Cutout(NamedTemporaryFile().name, data=combined_data)

    if time is not None:
        cutout.data = cutout.data.sel(time=time)

    return cutout


<<<<<<< HEAD
def make_index(c, cname0="bus0", cname1="bus1", prefix="", connector="->", suffix=""):
    idx = [prefix, c[cname0], connector, c[cname1], suffix]
    idx = [i for i in idx if i]
    return " ".join(idx)


def extract_grid_data_tyndp(
    links, carrier="Transmission line", replace_dict: dict = {}
):
    """
    Extract TYNDP reference grid data from the raw input table.

    Parameters
    ----------
    links : pd.DataFrame
        DataFrame with raw links to extract grid information from
    carrier : str
        Name of the line carrier of the corresponding TYNDP reference grid ('H2 pipeline' or 'Transmission line')
    replace_dict : dict
        Dictionary with region names to replace

    Returns
    -------
    pd.DataFrame
        DataFrame with extracted grid data information with nominal capacity in input unit, bus0 and bus1
    """

    links.loc[:, "Border"] = links["Border"].replace(replace_dict, regex=True)
    links = pd.concat(
        [
            links,
            links.Border.str.split("-", expand=True).set_axis(["bus0", "bus1"], axis=1),
        ],
        axis=1,
    )

    # Create forward and reverse direction dataframes
    # TODO: combine to bidirectional links
    forward_links = links[["bus0", "bus1", "Summary Direction 1"]].rename(
        columns={"Summary Direction 1": "p_nom"}
    )

    reverse_links = links[["bus1", "bus0", "Summary Direction 2"]].rename(
        columns={"bus1": "bus0", "bus0": "bus1", "Summary Direction 2": "p_nom"}
    )

    # Combine into unidirectional links and return
    links = pd.concat([forward_links, reverse_links])

    links.index = links.apply(make_index, axis=1, prefix=carrier)

    return links


def safe_pyear(
    year: int | str,
    available_years: list = [2030, 2040, 2050],
    source: str = "TYNDP",
    verbose: bool = True,
) -> int:
    """
    Checks and adjusts whether a given pyear is in the available years of a given data source. If not, it
    falls back to the previous available year.

    Parameters
    ----------
    year : int
        Planning horizon year which will be checked and possibly adjusted to previous available year.
    available_years : list, optional
        List of available years. Defaults to [2030, 2040, 2050].
    source : str, optional
        Source of the data for which availability will be checked. For logging purpose only. Defaults to "TYNDP".
    verbose : bool, optional
        Whether to activate verbose logging. Defaults to True.

    Returns
    -------
    year_new : int
        Safe pyear adjusted for available years
    """

    if not available_years:
        raise ValueError(
            "No `available_years` provided. Expected a non-empty list of years."
        )
    if not isinstance(year, int):
        year = int(year)
    if year not in available_years:
        year_new = available_years[
            bisect_right(sorted(available_years), year, lo=1) - 1
        ]
        if verbose:
            logger.warning(
                f"{source} data unavailable for planning horizon {year}. Falling back to previous available year {year_new}."
            )
    else:
        year_new = year

    return year_new


def map_tyndp_carrier_names(
    df: pd.DataFrame,
    carrier_mapping_fn: str,
    on_columns: list[str],
    drop_on_columns=False,
):
    """
    Map external carriers to available tyndp_carrier names based on an input mapping. Optionally drop merged on columns.

    Parameters
    ----------
    df : pd.DataFrame
        DataFrame with external carriers to map
    carrier_mapping_fn : str
        Path to file with mapping from external carriers to available tyndp_carrier names.
    on_columns : list[str]
        Columns to merge on between the external carriers and tyndp_carriers.
    drop_on_columns : bool, optional
        Whether to drop merge columns and rename `open_tyndp_carrier` and `open_tyndp_index` to `carrier`
        and `index_carrier`. Defaults to False.

    Returns
    -------
    pd.DataFrame
        Input DataFrame with external carriers mapped to available tyndp_carriers and index_carriers.
    """

    # Read TYNDP carrier mapping
    carrier_mapping = (
        pd.read_csv(carrier_mapping_fn)[
            on_columns + ["open_tyndp_carrier", "open_tyndp_index"]
        ]
    ).dropna()

    # Map the carriers
    df = df.merge(carrier_mapping, on=on_columns, how="left")

    # If the carrier is DSR or Other Non-RES, the different price bands are too diverse for a robust external
    # mapping. Instead, we will combine the carrier and type information.
    if "pemmdb_carrier" in on_columns:

        def normalize_carrier(s):
            return s.lower().replace(" ", "-").replace("other-non-res", "chp")

        # Other Non-RES are assumed to represent CHP plants (according to TYNDP 2024 Methodology report p.37)
        df = df.assign(
            open_tyndp_carrier=lambda x: np.where(
                x["pemmdb_carrier"].isin(["DSR", "Other Non-RES"]),
                x["pemmdb_carrier"].apply(normalize_carrier),
                x["open_tyndp_carrier"],
            ),
            open_tyndp_index=lambda x: np.where(
                x["pemmdb_carrier"].isin(["DSR", "Other Non-RES"]),
                x["open_tyndp_carrier"]
                + "-"
                + x["pemmdb_type"].apply(normalize_carrier),
                x["open_tyndp_index"],
            ),
        )

    if not drop_on_columns:
        return df

    # Otherwise drop merge columns and rename to new "carrier" and "index_carrier" column
    df = df.drop(on_columns, axis="columns").rename(
        columns={
            "open_tyndp_carrier": "carrier",
            "open_tyndp_index": "index_carrier",
        }
    )

    # Move "carrier" and "index_carrier" to the front
    cols = ["carrier", "index_carrier"] + [
        col for col in df.columns if col not in ["carrier", "index_carrier"]
    ]

    return df[cols]


def get_version(hash_len: int = 9) -> str:
    """
    Create a version identifier from git repository state.

    Returns a version string based on the latest reachable tag and current commit:
    - If HEAD is exactly at a tag: returns the tag name (e.g., "v1.2.3")
    - If HEAD is beyond a tag: returns "tag+g{hash}" (e.g., "v1.2.3+g1a2b3c4d")
    - If no tags found: returns just the commit hash (e.g., "1a2b3c4d5")
    """
    try:
        repo = git.Repo(search_parent_directories=True)
        tags = sorted(
            repo.tags, key=lambda t: t.commit.committed_datetime, reverse=True
        )
        last_tag = None
        for tag in tags:
            if repo.is_ancestor(tag.commit, repo.head.commit):
                last_tag = tag
                break
        if last_tag and last_tag.commit == repo.head.commit:
            return f"{last_tag}"
        elif last_tag:
            return f"{last_tag}+g{repo.head.commit.hexsha[:hash_len]}"
        else:
            return repo.head.commit.hexsha[:hash_len]

    except Exception as e:
        logger.warning(f"Failed to determine version from git repository: {e}")
        return "unknown"


def convert_units(
    df: pd.DataFrame,
    unit_col: str = "unit",
    value_col: str = "value",
    invert: bool = False,
) -> pd.DataFrame:
    """
    Convert values to standardized units based on unit type.

    Energy values are converted to MWh, power values to MW:
    - Energy units (TWh, GWh, MWh, kWh) → MWh
    - Power units (GW, MW, kW) → MW

    When invert=False (default):
        - Values are converted from unit_col units to standard units (MWh/MW)
        - The "unit" column is updated to reflect the standardized unit

    When invert=True:
        - Values are converted from standard units (MWh/MW) back to unit_col units
        - The "unit" column is NOT modified
        - Useful for reverting previously standardized data

    Parameters
    ----------
    df : pd.DataFrame
        Long-format DataFrame containing values to convert.
    unit_col : str, default "unit"
        Name of the column containing the unit information.
        When invert=False: contains source units to convert from.
        When invert=True: contains target units to convert to.
    value_col : str, default "value"
        Name of the column containing values to convert.
    invert : bool, default False
        If False, convert to standard units and update "unit" column.
        If True, convert from standard units using inverse factors without modifying "unit" column.

    Returns
    -------
    pd.DataFrame
        DataFrame with converted values.
    """
    df = df.copy()

    unit_conversion = {
        "TWh": 1000000,
        "GWh": 1000,
        "MWh": 1,
        "GW": 1000,
        "MW": 1,
        "kW": 0.001,
    }

    if invert:
        # Inverse conversion factor to revert unit
        unit_conversion = {k: 1 / v for k, v in unit_conversion.items()}

    # Convert values using conversion factors
    conversion_factors = df[unit_col].map(unit_conversion)
    df[value_col] = pd.to_numeric(df[value_col], errors="coerce") * conversion_factors

    # Update unit column
    if not invert:
        df["unit"] = df[unit_col].apply(
            lambda x: "MWh" if x in ENERGY_UNITS else "MW" if x in POWER_UNITS else x
        )

    return df


def check_cyear(cyear: int, scenario: str) -> int:
    """Check if the climatic year is valid for the given scenario."""

    valid_years = {
        "NT": np.arange(1983, 2018).tolist(),
        "DE": [1995, 2008, 2009],
        "GA": [1995, 2008, 2009],
    }

    if cyear not in valid_years[scenario]:
        logger.warning(
            f"Snapshot year {cyear} doesn't match available TYNDP data. Falling back to 2009."
        )
        cyear = 2009

    return cyear
=======
def load_costs(cost_file: str) -> pd.DataFrame:
    """
    Load prepared cost data from CSV.

    Parameters
    ----------
    cost_file : str
        Path to the CSV file containing cost data

    Returns
    -------
    costs : pd.DataFrame
        DataFrame containing the prepared cost data
    """

    return pd.read_csv(cost_file, index_col=0)
>>>>>>> 5c752fc0
<|MERGE_RESOLUTION|>--- conflicted
+++ resolved
@@ -1130,7 +1130,24 @@
     return cutout
 
 
-<<<<<<< HEAD
+def load_costs(cost_file: str) -> pd.DataFrame:
+    """
+    Load prepared cost data from CSV.
+
+    Parameters
+    ----------
+    cost_file : str
+        Path to the CSV file containing cost data
+
+    Returns
+    -------
+    costs : pd.DataFrame
+        DataFrame containing the prepared cost data
+    """
+
+    return pd.read_csv(cost_file, index_col=0)
+
+
 def make_index(c, cname0="bus0", cname1="bus1", prefix="", connector="->", suffix=""):
     idx = [prefix, c[cname0], connector, c[cname1], suffix]
     idx = [i for i in idx if i]
@@ -1426,22 +1443,4 @@
         )
         cyear = 2009
 
-    return cyear
-=======
-def load_costs(cost_file: str) -> pd.DataFrame:
-    """
-    Load prepared cost data from CSV.
-
-    Parameters
-    ----------
-    cost_file : str
-        Path to the CSV file containing cost data
-
-    Returns
-    -------
-    costs : pd.DataFrame
-        DataFrame containing the prepared cost data
-    """
-
-    return pd.read_csv(cost_file, index_col=0)
->>>>>>> 5c752fc0
+    return cyear