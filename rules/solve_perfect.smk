--- conflicted
+++ resolved
@@ -18,14 +18,8 @@
         busmap_s=resources("busmap_base_s.csv"),
         busmap=resources("busmap_base_s_{clusters}.csv"),
         clustered_pop_layout=resources("pop_layout_base_s_{clusters}.csv"),
-<<<<<<< HEAD
-        costs=lambda w: COSTS_DATASET["folder"]
-        + "/costs_{}.csv".format(
-            config_provider("scenario", "planning_horizons", 0)(w)
-=======
         costs=lambda w: resources(
             f"costs_{config_provider("scenario", "planning_horizons",0)(w)}_processed.csv"
->>>>>>> 81b3bf5a
         ),
         cop_profiles=resources("cop_profiles_base_s_{clusters}_{planning_horizons}.nc"),
         existing_heating_distribution=resources(
@@ -104,11 +98,7 @@
         network=resources(
             "networks/base_s_{clusters}_{opts}_{sector_opts}_brownfield_all_years.nc"
         ),
-<<<<<<< HEAD
-        costs=f"{COSTS_DATASET["folder"]}/costs_2030.csv",
-=======
         costs=resources("costs_2030_processed.csv"),
->>>>>>> 81b3bf5a
     output:
         network=RESULTS
         + "networks/base_s_{clusters}_{opts}_{sector_opts}_brownfield_all_years.nc",
@@ -148,11 +138,7 @@
 rule make_summary_perfect:
     input:
         unpack(input_networks_make_summary_perfect),
-<<<<<<< HEAD
-        costs=f"{COSTS_DATASET["folder"]}/costs_2020.csv",
-=======
         costs=resources("costs_2020_processed.csv"),
->>>>>>> 81b3bf5a
     output:
         nodal_capacities=RESULTS + "csvs/nodal_capacities.csv",
         costs=RESULTS + "csvs/costs.csv",
