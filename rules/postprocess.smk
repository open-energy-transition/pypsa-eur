# SPDX-FileCopyrightText: Contributors to PyPSA-Eur <https://github.com/pypsa/pypsa-eur>
#
# SPDX-License-Identifier: MIT


if config["foresight"] != "perfect":

    rule plot_power_network_clustered:
        params:
            plotting=config_provider("plotting"),
        input:
            network=resources("networks/base_s_{clusters}.nc"),
            regions_onshore=resources("regions_onshore_base_s_{clusters}.geojson"),
        output:
            map=resources("maps/power-network-s-{clusters}.pdf"),
        threads: 1
        resources:
            mem_mb=4000,
        benchmark:
            benchmarks("plot_power_network_clustered/base_s_{clusters}")
        conda:
            "../envs/environment.yaml"
        script:
            "../scripts/plot_power_network_clustered.py"

    rule plot_power_network:
        params:
            plotting=config_provider("plotting"),
            transmission_limit=config_provider("electricity", "transmission_limit"),
        input:
            network=RESULTS
            + "networks/base_s_{clusters}_{opts}_{sector_opts}_{planning_horizons}.nc",
            regions=resources("regions_onshore_base_s_{clusters}.geojson"),
        output:
            map=RESULTS
            + "maps/base_s_{clusters}_{opts}_{sector_opts}-costs-all_{planning_horizons}.pdf",
        threads: 2
        resources:
            mem_mb=10000,
        log:
            RESULTS
            + "logs/plot_power_network/base_s_{clusters}_{opts}_{sector_opts}_{planning_horizons}.log",
        benchmark:
            (
                RESULTS
                + "benchmarks/plot_power_network/base_s_{clusters}_{opts}_{sector_opts}_{planning_horizons}"
            )
        conda:
            "../envs/environment.yaml"
        script:
            "../scripts/plot_power_network.py"

    rule plot_hydrogen_network:
        params:
            plotting=config_provider("plotting"),
            foresight=config_provider("foresight"),
        input:
            network=RESULTS
            + "networks/base_s_{clusters}_{opts}_{sector_opts}_{planning_horizons}.nc",
            regions=resources("regions_onshore_base_s_{clusters}.geojson"),
        output:
            map=RESULTS
            + "maps/base_s_{clusters}_{opts}_{sector_opts}-h2_network_{planning_horizons}.pdf",
        threads: 2
        resources:
            mem_mb=10000,
        log:
            RESULTS
            + "logs/plot_hydrogen_network/base_s_{clusters}_{opts}_{sector_opts}_{planning_horizons}.log",
        benchmark:
            (
                RESULTS
                + "benchmarks/plot_hydrogen_network/base_s_{clusters}_{opts}_{sector_opts}_{planning_horizons}"
            )
        conda:
            "../envs/environment.yaml"
        script:
            "../scripts/plot_hydrogen_network.py"

    rule plot_gas_network:
        params:
            plotting=config_provider("plotting"),
        input:
            network=RESULTS
            + "networks/base_s_{clusters}_{opts}_{sector_opts}_{planning_horizons}.nc",
            regions=resources("regions_onshore_base_s_{clusters}.geojson"),
        output:
            map=RESULTS
            + "maps/base_s_{clusters}_{opts}_{sector_opts}-ch4_network_{planning_horizons}.pdf",
        threads: 2
        resources:
            mem_mb=10000,
        log:
            RESULTS
            + "logs/plot_gas_network/base_s_{clusters}_{opts}_{sector_opts}_{planning_horizons}.log",
        benchmark:
            (
                RESULTS
                + "benchmarks/plot_gas_network/base_s_{clusters}_{opts}_{sector_opts}_{planning_horizons}"
            )
        conda:
            "../envs/environment.yaml"
        script:
            "../scripts/plot_gas_network.py"

    rule plot_balance_map:
        params:
            plotting=config_provider("plotting"),
        input:
            network=RESULTS
            + "networks/base_s_{clusters}_{opts}_{sector_opts}_{planning_horizons}.nc",
            regions=resources("regions_onshore_base_s_{clusters}.geojson"),
        output:
            RESULTS
            + "maps/base_s_{clusters}_{opts}_{sector_opts}_{planning_horizons}-balance_map_{carrier}.pdf",
        threads: 1
        resources:
            mem_mb=8000,
        log:
            RESULTS
            + "logs/plot_balance_map/base_s_{clusters}_{opts}_{sector_opts}_{planning_horizons}_{carrier}.log",
        benchmark:
            (
                RESULTS
                + "benchmarks/plot_balance_map/base_s_{clusters}_{opts}_{sector_opts}_{planning_horizons}_{carrier}"
            )
        conda:
            "../envs/environment.yaml"
        script:
            "../scripts/plot_balance_map.py"


if config["foresight"] == "perfect":

    def output_map_year(w):
        return {
            f"map_{year}": RESULTS
            + "maps/base_s_{clusters}_{opts}_{sector_opts}-costs-all_"
            + f"{year}.pdf"
            for year in config_provider("scenario", "planning_horizons")(w)
        }

    rule plot_power_network_perfect:
        params:
            plotting=config_provider("plotting"),
        input:
            network=RESULTS
            + "networks/base_s_{clusters}_{opts}_{sector_opts}_brownfield_all_years.nc",
            regions=resources("regions_onshore_base_s_{clusters}.geojson"),
        output:
            unpack(output_map_year),
        threads: 2
        resources:
            mem_mb=10000,
        conda:
            "../envs/environment.yaml"
        script:
            "../scripts/plot_power_network_perfect.py"


rule make_summary:
    input:
        network=RESULTS
        + "networks/base_s_{clusters}_{opts}_{sector_opts}_{planning_horizons}.nc",
    output:
        nodal_costs=RESULTS
        + "csvs/individual/nodal_costs_s_{clusters}_{opts}_{sector_opts}_{planning_horizons}.csv",
        nodal_capacities=RESULTS
        + "csvs/individual/nodal_capacities_s_{clusters}_{opts}_{sector_opts}_{planning_horizons}.csv",
        nodal_capacity_factors=RESULTS
        + "csvs/individual/nodal_capacity_factors_s_{clusters}_{opts}_{sector_opts}_{planning_horizons}.csv",
        capacity_factors=RESULTS
        + "csvs/individual/capacity_factors_s_{clusters}_{opts}_{sector_opts}_{planning_horizons}.csv",
        costs=RESULTS
        + "csvs/individual/costs_s_{clusters}_{opts}_{sector_opts}_{planning_horizons}.csv",
        capacities=RESULTS
        + "csvs/individual/capacities_s_{clusters}_{opts}_{sector_opts}_{planning_horizons}.csv",
        curtailment=RESULTS
        + "csvs/individual/curtailment_s_{clusters}_{opts}_{sector_opts}_{planning_horizons}.csv",
        energy=RESULTS
        + "csvs/individual/energy_s_{clusters}_{opts}_{sector_opts}_{planning_horizons}.csv",
        energy_balance=RESULTS
        + "csvs/individual/energy_balance_s_{clusters}_{opts}_{sector_opts}_{planning_horizons}.csv",
        nodal_energy_balance=RESULTS
        + "csvs/individual/nodal_energy_balance_s_{clusters}_{opts}_{sector_opts}_{planning_horizons}.csv",
        prices=RESULTS
        + "csvs/individual/prices_s_{clusters}_{opts}_{sector_opts}_{planning_horizons}.csv",
        weighted_prices=RESULTS
        + "csvs/individual/weighted_prices_s_{clusters}_{opts}_{sector_opts}_{planning_horizons}.csv",
        market_values=RESULTS
        + "csvs/individual/market_values_s_{clusters}_{opts}_{sector_opts}_{planning_horizons}.csv",
        metrics=RESULTS
        + "csvs/individual/metrics_s_{clusters}_{opts}_{sector_opts}_{planning_horizons}.csv",
    threads: 1
    resources:
        mem_mb=8000,
    log:
        RESULTS
        + "logs/make_summary_s_{clusters}_{opts}_{sector_opts}_{planning_horizons}.log",
    benchmark:
        (
            RESULTS
            + "benchmarks/make_summary_s_{clusters}_{opts}_{sector_opts}_{planning_horizons}"
        )
    conda:
        "../envs/environment.yaml"
    script:
        "../scripts/make_summary.py"


rule make_global_summary:
    params:
<<<<<<< HEAD
        foresight=config_provider("foresight"),
        costs=config_provider("costs"),
        max_hours=config_provider("electricity", "max_hours"),
        snapshots=config_provider("snapshots"),
        drop_leap_day=config_provider("enable", "drop_leap_day"),
=======
>>>>>>> f0afe9c3
        scenario=config_provider("scenario"),
        RDIR=RDIR,
    input:
        nodal_costs=expand(
            RESULTS
            + "csvs/individual/nodal_costs_s_{clusters}_{opts}_{sector_opts}_{planning_horizons}.csv",
            **config["scenario"],
            allow_missing=True,
        ),
        nodal_capacities=expand(
            RESULTS
            + "csvs/individual/nodal_capacities_s_{clusters}_{opts}_{sector_opts}_{planning_horizons}.csv",
            **config["scenario"],
            allow_missing=True,
        ),
        nodal_capacity_factors=expand(
            RESULTS
            + "csvs/individual/nodal_capacity_factors_s_{clusters}_{opts}_{sector_opts}_{planning_horizons}.csv",
            **config["scenario"],
            allow_missing=True,
        ),
        capacity_factors=expand(
            RESULTS
            + "csvs/individual/capacity_factors_s_{clusters}_{opts}_{sector_opts}_{planning_horizons}.csv",
            **config["scenario"],
            allow_missing=True,
        ),
        costs=expand(
            RESULTS
            + "csvs/individual/costs_s_{clusters}_{opts}_{sector_opts}_{planning_horizons}.csv",
            **config["scenario"],
            allow_missing=True,
        ),
        capacities=expand(
            RESULTS
            + "csvs/individual/capacities_s_{clusters}_{opts}_{sector_opts}_{planning_horizons}.csv",
            **config["scenario"],
            allow_missing=True,
        ),
        curtailment=expand(
            RESULTS
            + "csvs/individual/curtailment_s_{clusters}_{opts}_{sector_opts}_{planning_horizons}.csv",
            **config["scenario"],
            allow_missing=True,
        ),
        energy=expand(
            RESULTS
            + "csvs/individual/energy_s_{clusters}_{opts}_{sector_opts}_{planning_horizons}.csv",
            **config["scenario"],
            allow_missing=True,
        ),
        energy_balance=expand(
            RESULTS
            + "csvs/individual/energy_balance_s_{clusters}_{opts}_{sector_opts}_{planning_horizons}.csv",
            **config["scenario"],
            allow_missing=True,
        ),
        nodal_energy_balance=expand(
            RESULTS
            + "csvs/individual/nodal_energy_balance_s_{clusters}_{opts}_{sector_opts}_{planning_horizons}.csv",
            **config["scenario"],
            allow_missing=True,
        ),
        prices=expand(
            RESULTS
            + "csvs/individual/prices_s_{clusters}_{opts}_{sector_opts}_{planning_horizons}.csv",
            **config["scenario"],
            allow_missing=True,
        ),
        weighted_prices=expand(
            RESULTS
            + "csvs/individual/weighted_prices_s_{clusters}_{opts}_{sector_opts}_{planning_horizons}.csv",
            **config["scenario"],
            allow_missing=True,
        ),
        market_values=expand(
            RESULTS
            + "csvs/individual/market_values_s_{clusters}_{opts}_{sector_opts}_{planning_horizons}.csv",
            **config["scenario"],
            allow_missing=True,
        ),
        metrics=expand(
            RESULTS
            + "csvs/individual/metrics_s_{clusters}_{opts}_{sector_opts}_{planning_horizons}.csv",
            **config["scenario"],
            allow_missing=True,
        ),
    output:
        costs=RESULTS + "csvs/costs.csv",
        capacities=RESULTS + "csvs/capacities.csv",
        energy=RESULTS + "csvs/energy.csv",
        energy_balance=RESULTS + "csvs/energy_balance.csv",
        capacity_factors=RESULTS + "csvs/capacity_factors.csv",
        metrics=RESULTS + "csvs/metrics.csv",
        curtailment=RESULTS + "csvs/curtailment.csv",
        prices=RESULTS + "csvs/prices.csv",
        weighted_prices=RESULTS + "csvs/weighted_prices.csv",
        market_values=RESULTS + "csvs/market_values.csv",
        nodal_costs=RESULTS + "csvs/nodal_costs.csv",
        nodal_capacities=RESULTS + "csvs/nodal_capacities.csv",
        nodal_energy_balance=RESULTS + "csvs/nodal_energy_balance.csv",
        nodal_capacity_factors=RESULTS + "csvs/nodal_capacity_factors.csv",
    threads: 1
    resources:
        mem_mb=8000,
    log:
        RESULTS + "logs/make_global_summary.log",
    benchmark:
        RESULTS + "benchmarks/make_global_summary"
    conda:
        "../envs/environment.yaml"
    script:
        "../scripts/make_global_summary.py"


rule make_cumulative_costs:
    params:
        scenario=config_provider("scenario"),
    input:
        costs=RESULTS + "csvs/costs.csv",
    output:
        cumulative_costs=RESULTS + "csvs/cumulative_costs.csv",
    threads: 1
    resources:
        mem_mb=4000,
    log:
        RESULTS + "logs/make_cumulative_costs.log",
    benchmark:
        RESULTS + "benchmarks/make_cumulative_costs"
    conda:
        "../envs/environment.yaml"
    script:
        "../scripts/make_cumulative_costs.py"


rule plot_summary:
    params:
        countries=config_provider("countries"),
        planning_horizons=config_provider("scenario", "planning_horizons"),
        emissions_scope=config_provider("energy", "emissions"),
        plotting=config_provider("plotting"),
        foresight=config_provider("foresight"),
        co2_budget=config_provider("co2_budget"),
        sector=config_provider("sector"),
        RDIR=RDIR,
    input:
        costs=RESULTS + "csvs/costs.csv",
        energy=RESULTS + "csvs/energy.csv",
        balances=RESULTS + "csvs/energy_balance.csv",
        eurostat="data/eurostat/Balances-April2023",
        co2="data/bundle/eea/UNFCCC_v23.csv",
    output:
        costs=RESULTS + "graphs/costs.svg",
        energy=RESULTS + "graphs/energy.svg",
        balances=RESULTS + "graphs/balances-energy.svg",
    threads: 2
    resources:
        mem_mb=10000,
    log:
        RESULTS + "logs/plot_summary.log",
    conda:
        "../envs/environment.yaml"
    script:
        "../scripts/plot_summary.py"


rule plot_balance_timeseries:
    params:
        plotting=config_provider("plotting"),
        snapshots=config_provider("snapshots"),
    input:
        network=RESULTS
        + "networks/base_s_{clusters}_{opts}_{sector_opts}_{planning_horizons}.nc",
        rc="matplotlibrc",
    threads: 16
    resources:
        mem_mb=10000,
    log:
        RESULTS
        + "logs/plot_balance_timeseries/base_s_{clusters}_{opts}_{sector_opts}_{planning_horizons}.log",
    benchmark:
        RESULTS
        +"benchmarks/plot_balance_timeseries/base_s_{clusters}_{opts}_{sector_opts}_{planning_horizons}"
    conda:
        "../envs/environment.yaml"
    output:
        directory(
            RESULTS
            + "graphics/balance_timeseries/s_{clusters}_{opts}_{sector_opts}_{planning_horizons}"
        ),
    script:
        "../scripts/plot_balance_timeseries.py"


rule plot_heatmap_timeseries:
    params:
        plotting=config_provider("plotting"),
        snapshots=config_provider("snapshots"),
    input:
        network=RESULTS
        + "networks/base_s_{clusters}_{opts}_{sector_opts}_{planning_horizons}.nc",
        rc="matplotlibrc",
    threads: 16
    resources:
        mem_mb=10000,
    log:
        RESULTS
        + "logs/plot_heatmap_timeseries/base_s_{clusters}_{opts}_{sector_opts}_{planning_horizons}.log",
    benchmark:
        RESULTS
        +"benchmarks/plot_heatmap_timeseries/base_s_{clusters}_{opts}_{sector_opts}_{planning_horizons}"
    conda:
        "../envs/environment.yaml"
    output:
        directory(
            RESULTS
            + "graphics/heatmap_timeseries/s_{clusters}_{opts}_{sector_opts}_{planning_horizons}"
        ),
    script:
        "../scripts/plot_heatmap_timeseries.py"


STATISTICS_BARPLOTS = [
    "capacity_factor",
    "installed_capacity",
    "optimal_capacity",
    "capital_expenditure",
    "operational_expenditure",
    "curtailment",
    "supply",
    "withdrawal",
    "market_value",
]


rule plot_base_statistics:
    params:
        plotting=config_provider("plotting"),
        barplots=STATISTICS_BARPLOTS,
    input:
        network=RESULTS + "networks/base_s_{clusters}_elec_{opts}.nc",
    output:
        **{
            f"{plot}_bar": RESULTS
            + f"figures/statistics_{plot}_bar_base_s_{{clusters}}_elec_{{opts}}.pdf"
            for plot in STATISTICS_BARPLOTS
        },
        barplots_touch=RESULTS
        + "figures/.statistics_plots_base_s_{clusters}_elec_{opts}",
    script:
        "../scripts/plot_statistics.py"<|MERGE_RESOLUTION|>--- conflicted
+++ resolved
@@ -210,14 +210,6 @@
 
 rule make_global_summary:
     params:
-<<<<<<< HEAD
-        foresight=config_provider("foresight"),
-        costs=config_provider("costs"),
-        max_hours=config_provider("electricity", "max_hours"),
-        snapshots=config_provider("snapshots"),
-        drop_leap_day=config_provider("enable", "drop_leap_day"),
-=======
->>>>>>> f0afe9c3
         scenario=config_provider("scenario"),
         RDIR=RDIR,
     input:
