# SPDX-FileCopyrightText: Open Energy Transition gGmbH and contributors to PyPSA-Eur <https://github.com/pypsa/pypsa-eur>
#
# SPDX-License-Identifier: MIT


rule build_population_layouts:
    input:
        nuts3_shapes=resources("nuts3_shapes.geojson"),
        urban_percent="data/worldbank/API_SP.URB.TOTL.IN.ZS_DS2_en_csv_v2.csv",
        cutout=lambda w: input_cutout(w),
    output:
        pop_layout_total=resources("pop_layout_total.nc"),
        pop_layout_urban=resources("pop_layout_urban.nc"),
        pop_layout_rural=resources("pop_layout_rural.nc"),
    log:
        logs("build_population_layouts.log"),
    resources:
        mem_mb=20000,
    benchmark:
        benchmarks("build_population_layouts")
    threads: 8
    conda:
        "../envs/environment.yaml"
    script:
        "../scripts/build_population_layouts.py"


rule build_clustered_population_layouts:
    input:
        pop_layout_total=resources("pop_layout_total.nc"),
        pop_layout_urban=resources("pop_layout_urban.nc"),
        pop_layout_rural=resources("pop_layout_rural.nc"),
        regions_onshore=resources("regions_onshore_base_s_{clusters}.geojson"),
        cutout=lambda w: input_cutout(w),
    output:
        clustered_pop_layout=resources("pop_layout_base_s_{clusters}.csv"),
    log:
        logs("build_clustered_population_layouts_s_{clusters}.log"),
    resources:
        mem_mb=10000,
    benchmark:
        benchmarks("build_clustered_population_layouts/s_{clusters}")
    conda:
        "../envs/environment.yaml"
    script:
        "../scripts/build_clustered_population_layouts.py"


rule build_clustered_solar_rooftop_potentials:
    input:
        pop_layout=resources("pop_layout_total.nc"),
        class_regions=resources("regions_by_class_{clusters}_solar.geojson"),
        cutout=lambda w: input_cutout(w),
    output:
        potentials=resources("solar_rooftop_potentials_s_{clusters}.csv"),
    log:
        logs("build_clustered_solar_rooftop_potentials_s_{clusters}.log"),
    resources:
        mem_mb=10000,
    benchmark:
        benchmarks("build_clustered_solar_rooftop_potentials/s_{clusters}")
    conda:
        "../envs/environment.yaml"
    script:
        "../scripts/build_clustered_solar_rooftop_potentials.py"


rule build_simplified_population_layouts:
    input:
        pop_layout_total=resources("pop_layout_total.nc"),
        pop_layout_urban=resources("pop_layout_urban.nc"),
        pop_layout_rural=resources("pop_layout_rural.nc"),
        regions_onshore=resources("regions_onshore_base_s.geojson"),
        cutout=lambda w: input_cutout(w),
    output:
        clustered_pop_layout=resources("pop_layout_base_s.csv"),
    resources:
        mem_mb=10000,
    log:
        logs("build_simplified_population_layouts_s"),
    benchmark:
        benchmarks("build_simplified_population_layouts/s")
    conda:
        "../envs/environment.yaml"
    script:
        "../scripts/build_clustered_population_layouts.py"


rule build_gas_network:
    input:
        gas_network="data/gas_network/scigrid-gas/data/IGGIELGN_PipeSegments.geojson",
    output:
        cleaned_gas_network=resources("gas_network.csv"),
    resources:
        mem_mb=4000,
    log:
        logs("build_gas_network.log"),
    benchmark:
        benchmarks("build_gas_network")
    conda:
        "../envs/environment.yaml"
    script:
        "../scripts/build_gas_network.py"


rule build_gas_input_locations:
    input:
        gem="data/gem/Europe-Gas-Tracker-2024-05.xlsx",
        entry="data/gas_network/scigrid-gas/data/IGGIELGN_BorderPoints.geojson",
        storage="data/gas_network/scigrid-gas/data/IGGIELGN_Storages.geojson",
        regions_onshore=resources("regions_onshore_base_s_{clusters}.geojson"),
        regions_offshore=resources("regions_offshore_base_s_{clusters}.geojson"),
    output:
        gas_input_nodes=resources("gas_input_locations_s_{clusters}.geojson"),
        gas_input_nodes_simplified=resources(
            "gas_input_locations_s_{clusters}_simplified.csv"
        ),
    resources:
        mem_mb=2000,
    log:
        logs("build_gas_input_locations_s_{clusters}.log"),
    benchmark:
        benchmarks("build_gas_input_locations/s_{clusters}")
    conda:
        "../envs/environment.yaml"
    script:
        "../scripts/build_gas_input_locations.py"


rule cluster_gas_network:
    input:
        cleaned_gas_network=resources("gas_network.csv"),
        regions_onshore=resources("regions_onshore_base_s_{clusters}.geojson"),
        regions_offshore=resources("regions_offshore_base_s_{clusters}.geojson"),
    output:
        clustered_gas_network=resources("gas_network_base_s_{clusters}.csv"),
    resources:
        mem_mb=4000,
    log:
        logs("cluster_gas_network_{clusters}.log"),
    benchmark:
        benchmarks("cluster_gas_network/s_{clusters}")
    conda:
        "../envs/environment.yaml"
    script:
        "../scripts/cluster_gas_network.py"


rule build_daily_heat_demand:
    params:
        snapshots=config_provider("snapshots"),
        drop_leap_day=config_provider("enable", "drop_leap_day"),
    input:
        pop_layout=resources("pop_layout_total.nc"),
        regions_onshore=resources("regions_onshore_base_s_{clusters}.geojson"),
        cutout=lambda w: input_cutout(
            w, config_provider("sector", "heat_demand_cutout")(w)
        ),
    output:
        heat_demand=resources("daily_heat_demand_total_base_s_{clusters}.nc"),
    resources:
        mem_mb=20000,
    threads: 8
    log:
        logs("build_daily_heat_demand_total_s_{clusters}.loc"),
    benchmark:
        benchmarks("build_daily_heat_demand/total_s_{clusters}")
    conda:
        "../envs/environment.yaml"
    script:
        "../scripts/build_daily_heat_demand.py"


rule build_hourly_heat_demand:
    params:
        snapshots=config_provider("snapshots"),
        drop_leap_day=config_provider("enable", "drop_leap_day"),
    input:
        heat_profile="data/heat_load_profile_BDEW.csv",
        heat_demand=resources("daily_heat_demand_total_base_s_{clusters}.nc"),
    output:
        heat_demand=resources("hourly_heat_demand_total_base_s_{clusters}.nc"),
    resources:
        mem_mb=2000,
    threads: 8
    log:
        logs("build_hourly_heat_demand_total_s_{clusters}.loc"),
    benchmark:
        benchmarks("build_hourly_heat_demand/total_s_{clusters}")
    conda:
        "../envs/environment.yaml"
    script:
        "../scripts/build_hourly_heat_demand.py"


rule build_temperature_profiles:
    params:
        snapshots=config_provider("snapshots"),
        drop_leap_day=config_provider("enable", "drop_leap_day"),
    input:
        pop_layout=resources("pop_layout_total.nc"),
        regions_onshore=resources("regions_onshore_base_s_{clusters}.geojson"),
        cutout=lambda w: input_cutout(
            w, config_provider("sector", "heat_demand_cutout")(w)
        ),
    output:
        temp_soil=resources("temp_soil_total_base_s_{clusters}.nc"),
        temp_air=resources("temp_air_total_base_s_{clusters}.nc"),
    resources:
        mem_mb=20000,
    threads: 8
    log:
        logs("build_temperature_profiles_total_s_{clusters}.log"),
    benchmark:
        benchmarks("build_temperature_profiles/total_{clusters}")
    conda:
        "../envs/environment.yaml"
    script:
        "../scripts/build_temperature_profiles.py"


rule build_central_heating_temperature_profiles:
    params:
        max_forward_temperature_central_heating_baseyear=config_provider(
            "sector",
            "district_heating",
            "supply_temperature_approximation",
            "max_forward_temperature_baseyear",
        ),
        min_forward_temperature_central_heating_baseyear=config_provider(
            "sector",
            "district_heating",
            "supply_temperature_approximation",
            "min_forward_temperature_baseyear",
        ),
        return_temperature_central_heating_baseyear=config_provider(
            "sector",
            "district_heating",
            "supply_temperature_approximation",
            "return_temperature_baseyear",
        ),
        snapshots=config_provider("snapshots"),
        drop_leap_day=config_provider("enable", "drop_leap_day"),
        lower_threshold_ambient_temperature=config_provider(
            "sector",
            "district_heating",
            "supply_temperature_approximation",
            "lower_threshold_ambient_temperature",
        ),
        upper_threshold_ambient_temperature=config_provider(
            "sector",
            "district_heating",
            "supply_temperature_approximation",
            "upper_threshold_ambient_temperature",
        ),
        rolling_window_ambient_temperature=config_provider(
            "sector",
            "district_heating",
            "supply_temperature_approximation",
            "rolling_window_ambient_temperature",
        ),
        relative_annual_temperature_reduction=config_provider(
            "sector",
            "district_heating",
            "supply_temperature_approximation",
            "relative_annual_temperature_reduction",
        ),
        energy_totals_year=config_provider("energy", "energy_totals_year"),
    input:
        temp_air_total=resources("temp_air_total_base_s_{clusters}.nc"),
        regions_onshore=resources("regions_onshore_base_s_{clusters}.geojson"),
    output:
        central_heating_forward_temperature_profiles=resources(
            "central_heating_forward_temperature_profiles_base_s_{clusters}_{planning_horizons}.nc"
        ),
        central_heating_return_temperature_profiles=resources(
            "central_heating_return_temperature_profiles_base_s_{clusters}_{planning_horizons}.nc"
        ),
    resources:
        mem_mb=20000,
    log:
        logs(
            "build_central_heating_temperature_profiles_s_{clusters}_{planning_horizons}.log"
        ),
    benchmark:
        benchmarks(
            "build_central_heating_temperature_profiles/s_{clusters}_{planning_horizons}"
        )
    conda:
        "../envs/environment.yaml"
    script:
        "../scripts/build_central_heating_temperature_profiles/run.py"


rule build_geothermal_heat_potential:
    params:
        drop_leap_day=config_provider("enable", "drop_leap_day"),
        countries=config_provider("countries"),
        constant_temperature_celsius=config_provider(
            "sector",
            "district_heating",
            "limited_heat_sources",
            "geothermal",
            "constant_temperature_celsius",
        ),
        ignore_missing_regions=config_provider(
            "sector",
            "district_heating",
            "limited_heat_sources",
            "geothermal",
            "ignore_missing_regions",
        ),
    input:
        isi_heat_potentials="data/isi_heat_utilisation_potentials.xlsx",
        regions_onshore=resources("regions_onshore_base_s_{clusters}.geojson"),
        lau_regions="data/lau_regions.zip",
    output:
        heat_source_power=resources(
            "heat_source_power_geothermal_base_s_{clusters}.csv"
        ),
    resources:
        mem_mb=2000,
    log:
        logs("build_heat_source_potentials_geothermal_s_{clusters}.log"),
    benchmark:
        benchmarks("build_heat_source_potentials/geothermal_s_{clusters}")
    conda:
        "../envs/environment.yaml"
    script:
        "../scripts/build_geothermal_heat_potential.py"


rule build_ates_potentials:
    params:
        max_top_temperature=config_provider(
            "sector",
            "district_heating",
            "ates",
            "max_top_temperature",
        ),
        min_bottom_temperature=config_provider(
            "sector",
            "district_heating",
            "ates",
            "min_bottom_temperature",
        ),
        suitable_aquifer_types=config_provider(
            "sector",
            "district_heating",
            "ates",
            "suitable_aquifer_types",
        ),
        aquifer_volumetric_heat_capacity=config_provider(
            "sector",
            "district_heating",
            "ates",
            "aquifer_volumetric_heat_capacity",
        ),
        fraction_of_aquifer_area_available=config_provider(
            "sector",
            "district_heating",
            "ates",
            "fraction_of_aquifer_area_available",
        ),
        effective_screen_length=config_provider(
            "sector",
            "district_heating",
            "ates",
            "effective_screen_length",
        ),
        dh_area_buffer=config_provider(
            "sector",
            "district_heating",
            "ates",
            "dh_area_buffer",
        ),
        ignore_missing_regions=config_provider(
            "sector",
            "district_heating",
            "ates",
            "ignore_missing_regions",
        ),
        countries=config_provider("countries"),
    input:
        aquifer_shapes_shp="data/bgr/ihme1500_aquif_ec4060_v12_poly.shp",
        aquifer_shapes_shx="data/bgr/ihme1500_aquif_ec4060_v12_poly.shx",
        aquifer_shapes_dbf="data/bgr/ihme1500_aquif_ec4060_v12_poly.dbf",
        aquifer_shapes_cpg="data/bgr/ihme1500_aquif_ec4060_v12_poly.cpg",
        aquifer_shapes_prj="data/bgr/ihme1500_aquif_ec4060_v12_poly.prj",
        aquifer_shapes_sbn="data/bgr/ihme1500_aquif_ec4060_v12_poly.sbn",
        aquifer_shapes_sbx="data/bgr/ihme1500_aquif_ec4060_v12_poly.sbx",
        dh_areas="data/dh_areas.gpkg",
        regions_onshore=resources("regions_onshore_base_s_{clusters}.geojson"),
        central_heating_forward_temperature_profiles=resources(
            "central_heating_forward_temperature_profiles_base_s_{clusters}_{planning_horizons}.nc"
        ),
        central_heating_return_temperature_profiles=resources(
            "central_heating_return_temperature_profiles_base_s_{clusters}_{planning_horizons}.nc"
        ),
    output:
        ates_potentials=resources(
            "ates_potentials_base_s_{clusters}_{planning_horizons}.csv"
        ),
    resources:
        mem_mb=2000,
    log:
        logs("build_ates_potentials_s_{clusters}_{planning_horizons}.log"),
    benchmark:
        benchmarks("build_ates_potentials_geothermal_s_{clusters}_{planning_horizons}")
    conda:
        "../envs/environment.yaml"
    script:
        "../scripts/build_ates_potentials.py"


rule build_cop_profiles:
    params:
        heat_pump_sink_T_decentral_heating=config_provider(
            "sector", "heat_pump_sink_T_individual_heating"
        ),
        heat_source_cooling_central_heating=config_provider(
            "sector", "district_heating", "heat_source_cooling"
        ),
        heat_pump_cop_approximation_central_heating=config_provider(
            "sector", "district_heating", "heat_pump_cop_approximation"
        ),
        heat_pump_sources=config_provider("sector", "heat_pump_sources"),
        limited_heat_sources=config_provider(
            "sector", "district_heating", "limited_heat_sources"
        ),
        snapshots=config_provider("snapshots"),
    input:
        central_heating_forward_temperature_profiles=resources(
            "central_heating_forward_temperature_profiles_base_s_{clusters}_{planning_horizons}.nc"
        ),
        central_heating_return_temperature_profiles=resources(
            "central_heating_return_temperature_profiles_base_s_{clusters}_{planning_horizons}.nc"
        ),
        temp_soil_total=resources("temp_soil_total_base_s_{clusters}.nc"),
        temp_air_total=resources("temp_air_total_base_s_{clusters}.nc"),
        temp_ptes_total=resources(
            "ptes_top_temperature_profiles_s_{clusters}_{planning_horizons}.nc"
        ),
        regions_onshore=resources("regions_onshore_base_s_{clusters}.geojson"),
    output:
        cop_profiles=resources("cop_profiles_base_s_{clusters}_{planning_horizons}.nc"),
    resources:
        mem_mb=20000,
    log:
        logs("build_cop_profiles_s_{clusters}_{planning_horizons}.log"),
    benchmark:
        benchmarks("build_cop_profiles/s_{clusters}_{planning_horizons}")
    conda:
        "../envs/environment.yaml"
    script:
        "../scripts/build_cop_profiles/run.py"


rule build_ptes_operations:
    params:
        max_ptes_top_temperature=config_provider(
            "sector",
            "district_heating",
            "ptes",
            "max_top_temperature",
        ),
        min_ptes_bottom_temperature=config_provider(
            "sector",
            "district_heating",
            "ptes",
            "min_bottom_temperature",
        ),
        snapshots=config_provider("snapshots"),
    input:
        central_heating_forward_temperature_profiles=resources(
            "central_heating_forward_temperature_profiles_base_s_{clusters}_{planning_horizons}.nc"
        ),
        central_heating_return_temperature_profiles=resources(
            "central_heating_return_temperature_profiles_base_s_{clusters}_{planning_horizons}.nc"
        ),
        regions_onshore=resources("regions_onshore_base_s_{clusters}.geojson"),
    output:
        ptes_direct_utilisation_profiles=resources(
            "ptes_direct_utilisation_profiles_s_{clusters}_{planning_horizons}.nc"
        ),
        ptes_top_temperature_profiles=resources(
            "ptes_top_temperature_profiles_s_{clusters}_{planning_horizons}.nc"
        ),
        ptes_e_max_pu_profiles=resources(
            "ptes_e_max_pu_profiles_base_s_{clusters}_{planning_horizons}.nc"
        ),
    resources:
        mem_mb=2000,
    log:
        logs("build_ptes_operations_s_{clusters}_{planning_horizons}.log"),
    benchmark:
        benchmarks("build_ptes_operations_s_{clusters}_{planning_horizons}")
    conda:
        "../envs/environment.yaml"
    script:
        "../scripts/build_ptes_operations/run.py"


rule build_direct_heat_source_utilisation_profiles:
    params:
        direct_utilisation_heat_sources=config_provider(
            "sector", "district_heating", "direct_utilisation_heat_sources"
        ),
        limited_heat_sources=config_provider(
            "sector", "district_heating", "limited_heat_sources"
        ),
        snapshots=config_provider("snapshots"),
    input:
        central_heating_forward_temperature_profiles=resources(
            "central_heating_forward_temperature_profiles_base_s_{clusters}_{planning_horizons}.nc"
        ),
    output:
        direct_heat_source_utilisation_profiles=resources(
            "direct_heat_source_utilisation_profiles_base_s_{clusters}_{planning_horizons}.nc"
        ),
    resources:
        mem_mb=20000,
    log:
        logs(
            "build_direct_heat_source_utilisation_profiles_s_{clusters}_{planning_horizons}.log"
        ),
    benchmark:
        benchmarks(
            "build_direct_heat_source_utilisation_profiles/s_{clusters}_{planning_horizons}"
        )
    conda:
        "../envs/environment.yaml"
    script:
        "../scripts/build_direct_heat_source_utilisation_profiles.py"


def solar_thermal_cutout(wildcards):
    c = config_provider("solar_thermal", "cutout")(wildcards)
    if c == "default":
        return CDIR.joinpath(
            config_provider("atlite", "default_cutout")(wildcards) + ".nc"
        ).as_posix()
    else:
        return CDIR.joinpath(c + ".nc").as_posix()


rule build_solar_thermal_profiles:
    params:
        snapshots=config_provider("snapshots"),
        drop_leap_day=config_provider("enable", "drop_leap_day"),
        solar_thermal=config_provider("solar_thermal"),
    input:
        pop_layout=resources("pop_layout_total.nc"),
        regions_onshore=resources("regions_onshore_base_s_{clusters}.geojson"),
        cutout=lambda w: input_cutout(w, config_provider("solar_thermal", "cutout")(w)),
    output:
        solar_thermal=resources("solar_thermal_total_base_s_{clusters}.nc"),
    resources:
        mem_mb=20000,
    threads: 16
    log:
        logs("build_solar_thermal_profiles_total_s_{clusters}.log"),
    benchmark:
        benchmarks("build_solar_thermal_profiles/total_{clusters}")
    conda:
        "../envs/environment.yaml"
    script:
        "../scripts/build_solar_thermal_profiles.py"


rule build_energy_totals:
    params:
        countries=config_provider("countries"),
        energy=config_provider("energy"),
    input:
        nuts3_shapes=resources("nuts3_shapes.geojson"),
        co2="data/bundle/eea/UNFCCC_v23.csv",
        swiss="data/switzerland-new_format-all_years.csv",
        swiss_transport="data/gr-e-11.03.02.01.01-cc.csv",
        idees="data/jrc-idees-2021",
        district_heat_share="data/district_heat_share.csv",
        eurostat="data/eurostat/Balances-April2023",
        eurostat_households="data/eurostat/eurostat-household_energy_balances-february_2024.csv",
    output:
        transformation_output_coke=resources("transformation_output_coke.csv"),
        energy_name=resources("energy_totals.csv"),
        co2_name=resources("co2_totals.csv"),
        transport_name=resources("transport_data.csv"),
        district_heat_share=resources("district_heat_share.csv"),
        heating_efficiencies=resources("heating_efficiencies.csv"),
    threads: 16
    resources:
        mem_mb=10000,
    log:
        logs("build_energy_totals.log"),
    benchmark:
        benchmarks("build_energy_totals")
    conda:
        "../envs/environment.yaml"
    script:
        "../scripts/build_energy_totals.py"


rule build_heat_totals:
    input:
        hdd="data/bundle/era5-HDD-per-country.csv",
        energy_totals=resources("energy_totals.csv"),
    output:
        heat_totals=resources("heat_totals.csv"),
    threads: 1
    resources:
        mem_mb=2000,
    log:
        logs("build_heat_totals.log"),
    benchmark:
        benchmarks("build_heat_totals")
    conda:
        "../envs/environment.yaml"
    script:
        "../scripts/build_heat_totals.py"


rule build_biomass_potentials:
    params:
        biomass=config_provider("biomass"),
    input:
        enspreso_biomass="data/ENSPRESO_BIOMASS.xlsx",
        eurostat="data/eurostat/Balances-April2023",
        nuts2="data/nuts/NUTS_RG_03M_2013_4326_LEVL_2.geojson",
        regions_onshore=resources("regions_onshore_base_s_{clusters}.geojson"),
        nuts3_population=ancient("data/bundle/nama_10r_3popgdp.tsv.gz"),
        swiss_cantons=ancient("data/ch_cantons.csv"),
        swiss_population=ancient("data/bundle/je-e-21.03.02.xls"),
        country_shapes=resources("country_shapes.geojson"),
    output:
        biomass_potentials_all=resources(
            "biomass_potentials_all_{clusters}_{planning_horizons}.csv"
        ),
        biomass_potentials=resources(
            "biomass_potentials_s_{clusters}_{planning_horizons}.csv"
        ),
    threads: 8
    resources:
        mem_mb=2000,
    log:
        logs("build_biomass_potentials_s_{clusters}_{planning_horizons}.log"),
    benchmark:
        benchmarks("build_biomass_potentials_s_{clusters}_{planning_horizons}")
    conda:
        "../envs/environment.yaml"
    script:
        "../scripts/build_biomass_potentials.py"


rule build_biomass_transport_costs:
    input:
        sc1="data/biomass_transport_costs_supplychain1.csv",
        sc2="data/biomass_transport_costs_supplychain2.csv",
    output:
        biomass_transport_costs=resources("biomass_transport_costs.csv"),
    threads: 1
    resources:
        mem_mb=1000,
    log:
        logs("build_biomass_transport_costs.log"),
    benchmark:
        benchmarks("build_biomass_transport_costs")
    conda:
        "../envs/environment.yaml"
    script:
        "../scripts/build_biomass_transport_costs.py"


rule build_co2_sequestration_potentials:
    input:
        storage_table="data/CO2JRC_OpenFormats/CO2Stop_DataInterrogationSystem/Hydrocarbon_Storage_Units.csv",
        storage_map="data/CO2JRC_OpenFormats/CO2Stop_Polygons Data/StorageUnits_March13.kml",
        traps_table1="data/CO2JRC_OpenFormats/CO2Stop_DataInterrogationSystem/Hydrocarbon_Traps.csv",
        traps_table2="data/CO2JRC_OpenFormats/CO2Stop_DataInterrogationSystem/Hydrocarbon_Traps_Temp.csv",
        traps_table3="data/CO2JRC_OpenFormats/CO2Stop_DataInterrogationSystem/Hydrocarbon_Traps1.csv",
        traps_map="data/CO2JRC_OpenFormats/CO2Stop_Polygons Data/DaughterUnits_March13.kml",
    output:
        resources("co2_sequestration_potentials.geojson"),
    threads: 1
    resources:
        mem_mb=4000,
    log:
        logs("build_co2_sequestration_potentials.log"),
    benchmark:
        benchmarks("build_co2_sequestration_potentials")
    conda:
        "../envs/environment.yaml"
    script:
        "../scripts/build_co2_sequestration_potentials.py"


rule build_clustered_co2_sequestration_potentials:
    params:
        sequestration_potential=config_provider(
            "sector", "regional_co2_sequestration_potential"
        ),
    input:
        sequestration_potential=resources("co2_sequestration_potentials.geojson"),
        regions_onshore=resources("regions_onshore_base_s_{clusters}.geojson"),
        regions_offshore=resources("regions_offshore_base_s_{clusters}.geojson"),
    output:
        sequestration_potential=resources(
            "co2_sequestration_potential_base_s_{clusters}.csv"
        ),
    threads: 1
    resources:
        mem_mb=4000,
    log:
        logs("build_clustered_co2_sequestration_potentials_{clusters}.log"),
    benchmark:
        benchmarks("build_clustered_co2_sequestration_potentials_{clusters}")
    conda:
        "../envs/environment.yaml"
    script:
        "../scripts/build_clustered_co2_sequestration_potentials.py"


rule build_salt_cavern_potentials:
    input:
        salt_caverns="data/bundle/h2_salt_caverns_GWh_per_sqkm.geojson",
        regions_onshore=resources("regions_onshore_base_s_{clusters}.geojson"),
        regions_offshore=resources("regions_offshore_base_s_{clusters}.geojson"),
    output:
        h2_cavern_potential=resources("salt_cavern_potentials_s_{clusters}.csv"),
    threads: 1
    resources:
        mem_mb=2000,
    log:
        logs("build_salt_cavern_potentials_s_{clusters}.log"),
    benchmark:
        benchmarks("build_salt_cavern_potentials_s_{clusters}")
    conda:
        "../envs/environment.yaml"
    script:
        "../scripts/build_salt_cavern_potentials.py"


rule build_ammonia_production:
    input:
        usgs="data/myb1-2022-nitro-ert.xlsx",
    output:
        ammonia_production=resources("ammonia_production.csv"),
    threads: 1
    resources:
        mem_mb=1000,
    log:
        logs("build_ammonia_production.log"),
    benchmark:
        benchmarks("build_ammonia_production")
    conda:
        "../envs/environment.yaml"
    script:
        "../scripts/build_ammonia_production.py"


rule build_industry_sector_ratios:
    params:
        industry=config_provider("industry"),
        ammonia=config_provider("sector", "ammonia", default=False),
    input:
        ammonia_production=resources("ammonia_production.csv"),
        idees="data/jrc-idees-2021",
    output:
        industry_sector_ratios=resources("industry_sector_ratios.csv"),
    threads: 1
    resources:
        mem_mb=1000,
    log:
        logs("build_industry_sector_ratios.log"),
    benchmark:
        benchmarks("build_industry_sector_ratios")
    conda:
        "../envs/environment.yaml"
    script:
        "../scripts/build_industry_sector_ratios.py"


rule build_industry_sector_ratios_intermediate:
    params:
        industry=config_provider("industry"),
    input:
        industry_sector_ratios=resources("industry_sector_ratios.csv"),
        industrial_energy_demand_per_country_today=resources(
            "industrial_energy_demand_per_country_today.csv"
        ),
        industrial_production_per_country=resources(
            "industrial_production_per_country.csv"
        ),
    output:
        industry_sector_ratios=resources(
            "industry_sector_ratios_{planning_horizons}.csv"
        ),
    threads: 1
    resources:
        mem_mb=1000,
    log:
        logs("build_industry_sector_ratios_{planning_horizons}.log"),
    benchmark:
        benchmarks("build_industry_sector_ratios_{planning_horizons}")
    conda:
        "../envs/environment.yaml"
    script:
        "../scripts/build_industry_sector_ratios_intermediate.py"


rule build_industrial_production_per_country:
    params:
        industry=config_provider("industry"),
        countries=config_provider("countries"),
    input:
        ch_industrial_production="data/ch_industrial_production_per_subsector.csv",
        ammonia_production=resources("ammonia_production.csv"),
        jrc="data/jrc-idees-2021",
        eurostat="data/eurostat/Balances-April2023",
    output:
        industrial_production_per_country=resources(
            "industrial_production_per_country.csv"
        ),
    threads: 8
    resources:
        mem_mb=1000,
    log:
        logs("build_industrial_production_per_country.log"),
    benchmark:
        benchmarks("build_industrial_production_per_country")
    conda:
        "../envs/environment.yaml"
    script:
        "../scripts/build_industrial_production_per_country.py"


rule build_industrial_production_per_country_tomorrow:
    params:
        industry=config_provider("industry"),
    input:
        industrial_production_per_country=resources(
            "industrial_production_per_country.csv"
        ),
    output:
        industrial_production_per_country_tomorrow=resources(
            "industrial_production_per_country_tomorrow_{planning_horizons}.csv"
        ),
    threads: 1
    resources:
        mem_mb=1000,
    log:
        logs("build_industrial_production_per_country_tomorrow_{planning_horizons}.log"),
    benchmark:
        (
            benchmarks(
                "build_industrial_production_per_country_tomorrow_{planning_horizons}"
            )
        )
    conda:
        "../envs/environment.yaml"
    script:
        "../scripts/build_industrial_production_per_country_tomorrow.py"


rule build_industrial_distribution_key:
    params:
        hotmaps_locate_missing=config_provider(
            "industry", "hotmaps_locate_missing", default=False
        ),
        countries=config_provider("countries"),
    input:
        regions_onshore=resources("regions_onshore_base_s_{clusters}.geojson"),
        clustered_pop_layout=resources("pop_layout_base_s_{clusters}.csv"),
        hotmaps="data/Industrial_Database.csv",
        gem_gspt="data/gem/Global-Steel-Plant-Tracker-April-2024-Standard-Copy-V1.xlsx",
        ammonia="data/ammonia_plants.csv",
        cement_supplement="data/cement-plants-noneu.csv",
        refineries_supplement="data/refineries-noneu.csv",
    output:
        industrial_distribution_key=resources(
            "industrial_distribution_key_base_s_{clusters}.csv"
        ),
    threads: 1
    resources:
        mem_mb=1000,
    log:
        logs("build_industrial_distribution_key_{clusters}.log"),
    benchmark:
        benchmarks("build_industrial_distribution_key/s_{clusters}")
    conda:
        "../envs/environment.yaml"
    script:
        "../scripts/build_industrial_distribution_key.py"


rule build_industrial_production_per_node:
    input:
        industrial_distribution_key=resources(
            "industrial_distribution_key_base_s_{clusters}.csv"
        ),
        industrial_production_per_country_tomorrow=resources(
            "industrial_production_per_country_tomorrow_{planning_horizons}.csv"
        ),
    output:
        industrial_production_per_node=resources(
            "industrial_production_base_s_{clusters}_{planning_horizons}.csv"
        ),
    threads: 1
    resources:
        mem_mb=1000,
    log:
        logs("build_industrial_production_per_node_{clusters}_{planning_horizons}.log"),
    benchmark:
        (
            benchmarks(
                "build_industrial_production_per_node/s_{clusters}_{planning_horizons}"
            )
        )
    conda:
        "../envs/environment.yaml"
    script:
        "../scripts/build_industrial_production_per_node.py"


rule build_industrial_energy_demand_per_node:
    input:
        industry_sector_ratios=resources(
            "industry_sector_ratios_{planning_horizons}.csv"
        ),
        industrial_production_per_node=resources(
            "industrial_production_base_s_{clusters}_{planning_horizons}.csv"
        ),
        industrial_energy_demand_per_node_today=resources(
            "industrial_energy_demand_today_base_s_{clusters}.csv"
        ),
    output:
        industrial_energy_demand_per_node=resources(
            "industrial_energy_demand_base_s_{clusters}_{planning_horizons}.csv"
        ),
    threads: 1
    resources:
        mem_mb=1000,
    log:
        logs(
            "build_industrial_energy_demand_per_node_{clusters}_{planning_horizons}.log"
        ),
    benchmark:
        (
            benchmarks(
                "build_industrial_energy_demand_per_node/s_{clusters}_{planning_horizons}"
            )
        )
    conda:
        "../envs/environment.yaml"
    script:
        "../scripts/build_industrial_energy_demand_per_node.py"


rule build_industrial_energy_demand_per_country_today:
    params:
        countries=config_provider("countries"),
        industry=config_provider("industry"),
        ammonia=config_provider("sector", "ammonia", default=False),
    input:
        transformation_output_coke=resources("transformation_output_coke.csv"),
        jrc="data/jrc-idees-2021",
        industrial_production_per_country=resources(
            "industrial_production_per_country.csv"
        ),
    output:
        industrial_energy_demand_per_country_today=resources(
            "industrial_energy_demand_per_country_today.csv"
        ),
    threads: 8
    resources:
        mem_mb=1000,
    log:
        logs("build_industrial_energy_demand_per_country_today.log"),
    benchmark:
        benchmarks("build_industrial_energy_demand_per_country_today")
    conda:
        "../envs/environment.yaml"
    script:
        "../scripts/build_industrial_energy_demand_per_country_today.py"


rule build_industrial_energy_demand_per_node_today:
    input:
        industrial_distribution_key=resources(
            "industrial_distribution_key_base_s_{clusters}.csv"
        ),
        industrial_energy_demand_per_country_today=resources(
            "industrial_energy_demand_per_country_today.csv"
        ),
    output:
        industrial_energy_demand_per_node_today=resources(
            "industrial_energy_demand_today_base_s_{clusters}.csv"
        ),
    threads: 1
    resources:
        mem_mb=1000,
    log:
        logs("build_industrial_energy_demand_per_node_today_{clusters}.log"),
    benchmark:
        benchmarks("build_industrial_energy_demand_per_node_today/s_{clusters}")
    conda:
        "../envs/environment.yaml"
    script:
        "../scripts/build_industrial_energy_demand_per_node_today.py"


rule build_retro_cost:
    params:
        retrofitting=config_provider("sector", "retrofitting"),
        countries=config_provider("countries"),
    input:
        building_stock="data/retro/data_building_stock.csv",
        data_tabula="data/bundle/retro/tabula-calculator-calcsetbuilding.csv",
        air_temperature=resources("temp_air_total_base_s_{clusters}.nc"),
        u_values_PL="data/retro/u_values_poland.csv",
        tax_w="data/retro/electricity_taxes_eu.csv",
        construction_index="data/retro/comparative_level_investment.csv",
        floor_area_missing="data/retro/floor_area_missing.csv",
        clustered_pop_layout=resources("pop_layout_base_s_{clusters}.csv"),
        cost_germany="data/retro/retro_cost_germany.csv",
        window_assumptions="data/retro/window_assumptions.csv",
    output:
        retro_cost=resources("retro_cost_base_s_{clusters}.csv"),
        floor_area=resources("floor_area_base_s_{clusters}.csv"),
    resources:
        mem_mb=1000,
    log:
        logs("build_retro_cost_{clusters}.log"),
    benchmark:
        benchmarks("build_retro_cost/s_{clusters}")
    conda:
        "../envs/environment.yaml"
    script:
        "../scripts/build_retro_cost.py"


rule build_population_weighted_energy_totals:
    params:
        snapshots=config_provider("snapshots"),
        drop_leap_day=config_provider("enable", "drop_leap_day"),
    input:
        energy_totals=resources("{kind}_totals.csv"),
        clustered_pop_layout=resources("pop_layout_base_s_{clusters}.csv"),
    output:
        resources("pop_weighted_{kind}_totals_s_{clusters}.csv"),
    threads: 1
    resources:
        mem_mb=2000,
    log:
        logs("build_population_weighted_{kind}_totals_{clusters}.log"),
    benchmark:
        benchmarks("build_population_weighted_{kind}_totals_{clusters}")
    conda:
        "../envs/environment.yaml"
    script:
        "../scripts/build_population_weighted_energy_totals.py"


rule build_shipping_demand:
    input:
        ports="data/attributed_ports.json",
        scope=resources("europe_shape.geojson"),
        regions=resources("regions_onshore_base_s_{clusters}.geojson"),
        demand=resources("energy_totals.csv"),
    params:
        energy_totals_year=config_provider("energy", "energy_totals_year"),
    output:
        resources("shipping_demand_s_{clusters}.csv"),
    threads: 1
    resources:
        mem_mb=2000,
    log:
        logs("build_shipping_demand_s_{clusters}.log"),
    benchmark:
        benchmarks("build_shipping_demand/s_{clusters}")
    conda:
        "../envs/environment.yaml"
    script:
        "../scripts/build_shipping_demand.py"


rule build_transport_demand:
    params:
        snapshots=config_provider("snapshots"),
        drop_leap_day=config_provider("enable", "drop_leap_day"),
        sector=config_provider("sector"),
        energy_totals_year=config_provider("energy", "energy_totals_year"),
    input:
        clustered_pop_layout=resources("pop_layout_base_s_{clusters}.csv"),
        pop_weighted_energy_totals=resources(
            "pop_weighted_energy_totals_s_{clusters}.csv"
        ),
        transport_data=resources("transport_data.csv"),
        traffic_data_KFZ="data/bundle/emobility/KFZ__count",
        traffic_data_Pkw="data/bundle/emobility/Pkw__count",
        temp_air_total=resources("temp_air_total_base_s_{clusters}.nc"),
    output:
        transport_demand=resources("transport_demand_s_{clusters}.csv"),
        transport_data=resources("transport_data_s_{clusters}.csv"),
        avail_profile=resources("avail_profile_s_{clusters}.csv"),
        dsm_profile=resources("dsm_profile_s_{clusters}.csv"),
    threads: 1
    resources:
        mem_mb=2000,
    log:
        logs("build_transport_demand_s_{clusters}.log"),
    benchmark:
        benchmarks("build_transport_demand/s_{clusters}")
    conda:
        "../envs/environment.yaml"
    script:
        "../scripts/build_transport_demand.py"


rule build_district_heat_share:
    params:
        sector=config_provider("sector"),
        energy_totals_year=config_provider("energy", "energy_totals_year"),
    input:
        district_heat_share=resources("district_heat_share.csv"),
        clustered_pop_layout=resources("pop_layout_base_s_{clusters}.csv"),
    output:
        district_heat_share=resources(
            "district_heat_share_base_s_{clusters}_{planning_horizons}.csv"
        ),
    threads: 1
    resources:
        mem_mb=1000,
    log:
        logs("build_district_heat_share_{clusters}_{planning_horizons}.log"),
    benchmark:
        benchmarks("build_district_heat_share_{clusters}_{planning_horizons}")
    conda:
        "../envs/environment.yaml"
    script:
        "../scripts/build_district_heat_share.py"


rule build_existing_heating_distribution:
    params:
        baseyear=config_provider("scenario", "planning_horizons", 0),
        sector=config_provider("sector"),
        existing_capacities=config_provider("existing_capacities"),
    input:
        existing_heating="data/existing_infrastructure/existing_heating_raw.csv",
        clustered_pop_layout=resources("pop_layout_base_s_{clusters}.csv"),
        clustered_pop_energy_layout=resources(
            "pop_weighted_energy_totals_s_{clusters}.csv"
        ),
        district_heat_share=resources(
            "district_heat_share_base_s_{clusters}_{planning_horizons}.csv"
        ),
    output:
        existing_heating_distribution=resources(
            "existing_heating_distribution_base_s_{clusters}_{planning_horizons}.csv"
        ),
    threads: 1
    resources:
        mem_mb=2000,
    log:
        logs(
            "build_existing_heating_distribution_base_s_{clusters}_{planning_horizons}.log"
        ),
    benchmark:
        benchmarks(
            "build_existing_heating_distribution/base_s_{clusters}_{planning_horizons}"
        )
    conda:
        "../envs/environment.yaml"
    script:
        "../scripts/build_existing_heating_distribution.py"


rule time_aggregation:
    params:
        time_resolution=config_provider("clustering", "temporal", "resolution_sector"),
        drop_leap_day=config_provider("enable", "drop_leap_day"),
        solver_name=config_provider("solving", "solver", "name"),
    input:
        network=resources("networks/base_s_{clusters}_elec_{opts}.nc"),
        hourly_heat_demand_total=lambda w: (
            resources("hourly_heat_demand_total_base_s_{clusters}.nc")
            if config_provider("sector", "heating")(w)
            else []
        ),
        solar_thermal_total=lambda w: (
            resources("solar_thermal_total_base_s_{clusters}.nc")
            if config_provider("sector", "solar_thermal")(w)
            else []
        ),
    output:
        snapshot_weightings=resources(
            "snapshot_weightings_base_s_{clusters}_elec_{opts}_{sector_opts}.csv"
        ),
    threads: 1
    resources:
        mem_mb=5000,
    log:
        logs("time_aggregation_base_s_{clusters}_elec_{opts}_{sector_opts}.log"),
    benchmark:
        benchmarks("time_aggregation_base_s_{clusters}_elec_{opts}_{sector_opts}")
    conda:
        "../envs/environment.yaml"
    script:
        "../scripts/time_aggregation.py"


def input_profile_offwind(w):
    return {
        f"profile_{tech}": resources("profile_{clusters}_" + tech + ".nc")
        for tech in ["offwind-ac", "offwind-dc", "offwind-float"]
        if (tech in config_provider("electricity", "renewable_carriers")(w))
    }


pecd_techs = branch(
    config_provider("electricity", "pecd_renewable_profiles", "enable"),
    config_provider("electricity", "pecd_renewable_profiles", "technologies"),
)


def input_profile_pecd(w):
    return {
        f"profile_pecd_{tech}": resources("profile_pecd_{clusters}_" + tech + ".nc")
        for tech in pecd_techs(w)
    }


rule build_egs_potentials:
    params:
        snapshots=config_provider("snapshots"),
        drop_leap_day=config_provider("enable", "drop_leap_day"),
        sector=config_provider("sector"),
        costs=config_provider("costs"),
    input:
        egs_cost="data/egs_costs.json",
        regions=resources("regions_onshore_base_s_{clusters}.geojson"),
        air_temperature=(
            resources("temp_air_total_base_s_{clusters}.nc")
            if config_provider("sector", "enhanced_geothermal", "var_cf")
            else []
        ),
    output:
        egs_potentials=resources("egs_potentials_{clusters}.csv"),
        egs_overlap=resources("egs_overlap_{clusters}.csv"),
        egs_capacity_factors=resources("egs_capacity_factors_{clusters}.csv"),
    threads: 1
    resources:
        mem_mb=2000,
    log:
        logs("build_egs_potentials_{clusters}.log"),
    benchmark:
        benchmarks("build_egs_potentials_{clusters}")
    conda:
        "../envs/environment.yaml"
    script:
        "../scripts/build_egs_potentials.py"


def input_heat_source_power(w):

    return {
        heat_source_name: resources(
            "heat_source_power_" + heat_source_name + "_base_s_{clusters}.csv"
        )
        for heat_source_name in config_provider(
            "sector", "heat_pump_sources", "urban central"
        )(w)
        if heat_source_name
        in config_provider("sector", "district_heating", "limited_heat_sources")(
            w
        ).keys()
    }


if config["sector"]["h2_topology_tyndp"]:

    rule build_tyndp_h2_network:
        params:
            snapshots=config_provider("snapshots"),
            scenario=config_provider("tyndp_scenario"),
        input:
            tyndp_reference_grid="data/tyndp_2024_bundle/Line data/ReferenceGrid_Hydrogen.xlsx",
        output:
            h2_grid_prepped=resources("h2_reference_grid_tyndp_{planning_horizons}.csv"),
            interzonal_prepped=resources("h2_interzonal_tyndp_{planning_horizons}.csv"),
        log:
            logs("build_tyndp_h2_network_{planning_horizons}.log"),
        benchmark:
            benchmarks("build_tyndp_h2_network_{planning_horizons}")
        threads: 1
        resources:
            mem_mb=4000,
        conda:
            "../envs/environment.yaml"
        script:
            "../scripts/build_tyndp_h2_network.py"

    rule clean_tyndp_h2_imports:
        input:
            import_potentials_raw="data/tyndp_2024_bundle/Hydrogen/H2 IMPORTS GENERATORS PROPERTIES.xlsx",
            countries_centroids="data/countries_centroids.geojson",
        output:
            import_potentials_prepped=resources("h2_import_potentials_prepped.csv"),
        log:
            logs("clean_tyndp_h2_imports.log"),
        benchmark:
            benchmarks("clean_tyndp_h2_imports")
        threads: 1
        resources:
            mem_mb=4000,
        conda:
            "../envs/environment.yaml"
        script:
            "../scripts/clean_tyndp_h2_imports.py"

    rule build_tyndp_h2_imports:
        params:
            scenario=config_provider("tyndp_scenario"),
        input:
            import_potentials_prepped=resources("h2_import_potentials_prepped.csv"),
        output:
            import_potentials_filtered=resources(
                "h2_import_potentials_{planning_horizons}.csv"
            ),
        log:
            logs("build_tyndp_h2_imports_{planning_horizons}.log"),
        benchmark:
            benchmarks("build_tyndp_h2_imports_{planning_horizons}")
        threads: 1
        resources:
            mem_mb=4000,
        conda:
            "../envs/environment.yaml"
        script:
            "../scripts/build_tyndp_h2_imports.py"


rule prepare_sector_network:
    params:
        time_resolution=config_provider("clustering", "temporal", "resolution_sector"),
        co2_budget=config_provider("co2_budget"),
        conventional_carriers=config_provider(
            "existing_capacities", "conventional_carriers"
        ),
        foresight=config_provider("foresight"),
        costs=config_provider("costs"),
        sector=config_provider("sector"),
        industry=config_provider("industry"),
        renewable=config_provider("renewable"),
        lines=config_provider("lines"),
        pypsa_eur=config_provider("pypsa_eur"),
        length_factor=config_provider("lines", "length_factor"),
        planning_horizons=config_provider("scenario", "planning_horizons"),
        countries=config_provider("countries"),
        adjustments=config_provider("adjustments", "sector"),
        emissions_scope=config_provider("energy", "emissions"),
        electricity=config_provider("electricity"),
        biomass=config_provider("biomass"),
        RDIR=RDIR,
        heat_pump_sources=config_provider("sector", "heat_pump_sources"),
        heat_systems=config_provider("sector", "heat_systems"),
        energy_totals_year=config_provider("energy", "energy_totals_year"),
        direct_utilisation_heat_sources=config_provider(
            "sector", "district_heating", "direct_utilisation_heat_sources"
        ),
        limited_heat_sources=config_provider(
            "sector", "district_heating", "limited_heat_sources"
        ),
        temperature_limited_stores=config_provider(
            "sector", "district_heating", "temperature_limited_stores"
        ),
<<<<<<< HEAD
        load_source=config_provider("load", "source"),
        scaling_factor=config_provider("load", "scaling_factor"),
=======
        base=config_provider("electricity", "base_network"),
>>>>>>> 31b54bcd
    input:
        unpack(input_profile_offwind),
        unpack(input_profile_pecd),
        unpack(input_heat_source_power),
        **rules.cluster_gas_network.output,
        **rules.build_gas_input_locations.output,
        snapshot_weightings=resources(
            "snapshot_weightings_base_s_{clusters}_elec_{opts}_{sector_opts}.csv"
        ),
        retro_cost=lambda w: (
            resources("retro_cost_base_s_{clusters}.csv")
            if config_provider("sector", "retrofitting", "retro_endogen")(w)
            else []
        ),
        floor_area=lambda w: (
            resources("floor_area_base_s_{clusters}.csv")
            if config_provider("sector", "retrofitting", "retro_endogen")(w)
            else []
        ),
        biomass_transport_costs=lambda w: (
            resources("biomass_transport_costs.csv")
            if config_provider("sector", "biomass_transport")(w)
            or config_provider("sector", "biomass_spatial")(w)
            else []
        ),
        sequestration_potential=lambda w: (
            resources("co2_sequestration_potential_base_s_{clusters}.csv")
            if config_provider(
                "sector", "regional_co2_sequestration_potential", "enable"
            )(w)
            else []
        ),
        network=resources("networks/base_s_{clusters}_elec_{opts}.nc"),
        eurostat="data/eurostat/Balances-April2023",
        pop_weighted_energy_totals=resources(
            "pop_weighted_energy_totals_s_{clusters}.csv"
        ),
        pop_weighted_heat_totals=resources("pop_weighted_heat_totals_s_{clusters}.csv"),
        shipping_demand=resources("shipping_demand_s_{clusters}.csv"),
        transport_demand=resources("transport_demand_s_{clusters}.csv"),
        transport_data=resources("transport_data_s_{clusters}.csv"),
        avail_profile=resources("avail_profile_s_{clusters}.csv"),
        dsm_profile=resources("dsm_profile_s_{clusters}.csv"),
        co2_totals_name=resources("co2_totals.csv"),
        co2="data/bundle/eea/UNFCCC_v23.csv",
        biomass_potentials=resources(
            "biomass_potentials_s_{clusters}_{planning_horizons}.csv"
        ),
        costs=lambda w: (
            resources("costs_{}.csv".format(config_provider("costs", "year")(w)))
            if config_provider("foresight")(w) == "overnight"
            else resources("costs_{planning_horizons}.csv")
        ),
        h2_cavern=resources("salt_cavern_potentials_s_{clusters}.csv"),
        busmap_s=resources("busmap_base_s.csv"),
        busmap=resources("busmap_base_s_{clusters}.csv"),
        clustered_pop_layout=resources("pop_layout_base_s_{clusters}.csv"),
        industrial_demand=resources(
            "industrial_energy_demand_base_s_{clusters}_{planning_horizons}.csv"
        ),
        hourly_heat_demand_total=resources(
            "hourly_heat_demand_total_base_s_{clusters}.nc"
        ),
        industrial_production=resources(
            "industrial_production_base_s_{clusters}_{planning_horizons}.csv"
        ),
        district_heat_share=resources(
            "district_heat_share_base_s_{clusters}_{planning_horizons}.csv"
        ),
        heating_efficiencies=resources("heating_efficiencies.csv"),
        temp_soil_total=resources("temp_soil_total_base_s_{clusters}.nc"),
        temp_air_total=resources("temp_air_total_base_s_{clusters}.nc"),
        cop_profiles=resources("cop_profiles_base_s_{clusters}_{planning_horizons}.nc"),
        ptes_e_max_pu_profiles=lambda w: (
            resources(
                "ptes_e_max_pu_profiles_base_s_{clusters}_{planning_horizons}.nc"
            )
            if config_provider(
                "sector", "district_heating", "ptes", "dynamic_capacity"
            )(w)
            else []
        ),
        ptes_direct_utilisation_profiles=lambda w: (
            resources(
                "ptes_direct_utilisation_profiles_s_{clusters}_{planning_horizons}.nc"
            )
            if config_provider(
                "sector", "district_heating", "ptes", "supplemental_heating", "enable"
            )(w)
            else []
        ),
        solar_thermal_total=lambda w: (
            resources("solar_thermal_total_base_s_{clusters}.nc")
            if config_provider("sector", "solar_thermal")(w)
            else []
        ),
        solar_rooftop_potentials=lambda w: (
            resources("solar_rooftop_potentials_s_{clusters}.csv")
            if "solar" in config_provider("electricity", "renewable_carriers")(w)
            else []
        ),
        egs_potentials=lambda w: (
            resources("egs_potentials_{clusters}.csv")
            if config_provider("sector", "enhanced_geothermal", "enable")(w)
            else []
        ),
        egs_overlap=lambda w: (
            resources("egs_overlap_{clusters}.csv")
            if config_provider("sector", "enhanced_geothermal", "enable")(w)
            else []
        ),
        egs_capacity_factors=lambda w: (
            resources("egs_capacity_factors_{clusters}.csv")
            if config_provider("sector", "enhanced_geothermal", "enable")(w)
            else []
        ),
        direct_heat_source_utilisation_profiles=resources(
            "direct_heat_source_utilisation_profiles_base_s_{clusters}_{planning_horizons}.nc"
        ),
        ates_potentials=lambda w: (
            resources("ates_potentials_base_s_{clusters}_{planning_horizons}.csv")
            if config_provider("sector", "district_heating", "ates", "enable")(w)
            else []
        ),
        h2_grid_tyndp=lambda w: (
            resources("h2_reference_grid_tyndp_{planning_horizons}.csv")
            if config_provider("sector", "h2_topology_tyndp")(w)
            else []
        ),
        interzonal_prepped=lambda w: (
            resources("h2_interzonal_tyndp_{planning_horizons}.csv")
            if config_provider("sector", "h2_topology_tyndp")(w)
            else []
        ),
        buses_h2=lambda w: (
            resources("tyndp-raw/build/geojson/buses_h2.geojson")
            if config_provider("sector", "h2_topology_tyndp")(w)
            else []
        ),
        load=lambda w: (
            resources("electricity_demand_base_s_{planning_horizons}.nc")
            if config_provider("load", "source")(w) == "tyndp"
            else []
        ),
        h2_imports_tyndp=lambda w: (
            resources("h2_import_potentials_{planning_horizons}.csv")
            if config_provider("sector", "h2_topology_tyndp")(w)
            else []
        ),
    output:
        resources(
            "networks/base_s_{clusters}_{opts}_{sector_opts}_{planning_horizons}.nc"
        ),
    threads: 1
    resources:
        mem_mb=2000,
    log:
        logs(
            "prepare_sector_network_base_s_{clusters}_{opts}_{sector_opts}_{planning_horizons}.log"
        ),
    benchmark:
        benchmarks(
            "prepare_sector_network/base_s_{clusters}_{opts}_{sector_opts}_{planning_horizons}"
        )
    conda:
        "../envs/environment.yaml"
    script:
        "../scripts/prepare_sector_network.py"<|MERGE_RESOLUTION|>--- conflicted
+++ resolved
@@ -1375,12 +1375,8 @@
         temperature_limited_stores=config_provider(
             "sector", "district_heating", "temperature_limited_stores"
         ),
-<<<<<<< HEAD
         load_source=config_provider("load", "source"),
         scaling_factor=config_provider("load", "scaling_factor"),
-=======
-        base=config_provider("electricity", "base_network"),
->>>>>>> 31b54bcd
     input:
         unpack(input_profile_offwind),
         unpack(input_profile_pecd),
