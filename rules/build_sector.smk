--- conflicted
+++ resolved
@@ -1,5 +1,4 @@
 # SPDX-FileCopyrightText: Contributors to PyPSA-Eur <https://github.com/pypsa/pypsa-eur>
-# SPDX-FileCopyrightText: Open Energy Transition gGmbH
 #
 # SPDX-License-Identifier: MIT
 
@@ -1421,11 +1420,8 @@
         countries=config_provider("countries"),
         adjustments=config_provider("adjustments", "sector"),
         emissions_scope=config_provider("energy", "emissions"),
-<<<<<<< HEAD
+        emission_prices=config_provider("costs", "emission_prices"),
         electricity=config_provider("electricity"),
-=======
-        emission_prices=config_provider("costs", "emission_prices"),
->>>>>>> 2efe86f7
         biomass=config_provider("biomass"),
         RDIR=RDIR,
         heat_pump_sources=config_provider("sector", "heat_pump_sources"),
