--- conflicted
+++ resolved
@@ -1106,16 +1106,13 @@
         heat_pump_sources=config_provider("sector", "heat_pump_sources"),
         heat_systems=config_provider("sector", "heat_systems"),
         energy_totals_year=config_provider("energy", "energy_totals_year"),
-<<<<<<< HEAD
         conventional=config_provider("conventional"),
-=======
         heat_utilisation_potentials=config_provider(
             "sector", "district_heating", "heat_utilisation_potentials"
         ),
         direct_utilisation_heat_sources=config_provider(
             "sector", "district_heating", "direct_utilisation_heat_sources"
         ),
->>>>>>> 701e1aed
     input:
         unpack(input_profile_offwind),
         unpack(input_heat_source_potentials),
