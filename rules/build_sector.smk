--- conflicted
+++ resolved
@@ -408,11 +408,7 @@
         countries=config_provider("countries"),
     input:
         aquifer_shapes_shp=rules.retrieve_aquifer_data_bgr.output["aquifer_shapes"][0],
-<<<<<<< HEAD
-        dh_areas=rules.retrieve_dh_areas.output["dh_areas"],
-=======
         dh_areas=resources("dh_areas_base_s_{clusters}.geojson"),
->>>>>>> 20eedfac
         regions_onshore=resources("regions_onshore_base_s_{clusters}.geojson"),
         central_heating_forward_temperature_profiles=resources(
             "central_heating_forward_temperature_profiles_base_s_{clusters}_{planning_horizons}.nc"
