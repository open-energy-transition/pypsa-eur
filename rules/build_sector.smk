--- conflicted
+++ resolved
@@ -1331,14 +1331,11 @@
         limited_heat_sources=config_provider(
             "sector", "district_heating", "limited_heat_sources"
         ),
-<<<<<<< HEAD
+        temperature_limited_stores=config_provider(
+            "sector", "district_heating", "temperature_limited_stores"
+        ),
         load_source=config_provider("load", "source"),
         scaling_factor=config_provider("load", "scaling_factor"),
-=======
-        temperature_limited_stores=config_provider(
-            "sector", "district_heating", "temperature_limited_stores"
-        ),
->>>>>>> 7047361d
     input:
         unpack(input_profile_offwind),
         unpack(input_heat_source_power),
@@ -1457,7 +1454,9 @@
         direct_heat_source_utilisation_profiles=resources(
             "direct_heat_source_utilisation_profiles_base_s_{clusters}_{planning_horizons}.nc"
         ),
-<<<<<<< HEAD
+        ates_potentials=resources(
+            "ates_potentials_base_s_{clusters}_{planning_horizons}.csv"
+        ),
         h2_grid_tyndp=lambda w: (
             resources("h2_reference_grid_tyndp_{planning_horizons}.csv")
             if config_provider("sector", "h2_topology_tyndp", "enable")(w)
@@ -1477,10 +1476,6 @@
             resources("electricity_demand_base_s_{planning_horizons}.nc")
             if config_provider("load", "source")(w) == "tyndp"
             else []
-=======
-        ates_potentials=resources(
-            "ates_potentials_base_s_{clusters}_{planning_horizons}.csv"
->>>>>>> 7047361d
         ),
     output:
         resources(
