--- conflicted
+++ resolved
@@ -15,16 +15,12 @@
 rule process_costs:
     input:
         lambda w: (
-<<<<<<< HEAD
-            [resources(f"costs_{config_provider('costs', 'year')(w)}_processed.csv")]
-=======
             expand(
                 resources(
                     f"costs_{config_provider('costs', 'year')(w)}_processed.csv"
                 ),
                 run=config["run"]["name"],
             )
->>>>>>> 5c752fc0
             if config_provider("foresight")(w) == "overnight"
             else expand(
                 resources("costs_{planning_horizons}_processed.csv"),
