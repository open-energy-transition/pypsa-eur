# SPDX-FileCopyrightText: gb-open-market-model contributors
#
# SPDX-License-Identifier: MIT


import os
import subprocess
from zipfile import ZipFile
from pathlib import Path

<<<<<<< HEAD

configfile: "config/gb-model/config.common.yaml"

=======
>>>>>>> 398215e4

# Rule to download and extract ETYS boundary data
rule download_data:
    message:
        "Download {wildcards.gb_data} GB model data."
    output:
        downloaded="data/gb-model/downloaded/{gb_data}",
    params:
<<<<<<< HEAD
        url=config["urls"]["gb-etys-boundaries"],
    log:
        logs("retrieve_etys_boundary_data.log"),
    resources:
        mem_mb=1000,
    conda:
        "../envs/shell.yaml"  # This is required to install `curl` into a conda env on Windows 
=======
        url=lambda wildcards: config["urls"][Path(wildcards.gb_data).stem],
    log:
        logs("download_{gb_data}.log"),
    localrule: True
    conda:
        "../envs/gb-model/workflow.yaml"
>>>>>>> 398215e4
    shell:
        "curl -sSLvo {output} {params.url}"


# Rule to create region shapes using create_region_shapes.py
rule create_region_shapes:
    input:
        country_shapes=resources("country_shapes.geojson"),
        etys_boundary_lines="data/gb-model/downloaded/gb-etys-boundaries.zip",
    output:
        raw_region_shapes=resources("raw_region_shapes.geojson"),
    log:
        logs("raw_region_shapes.log"),
    resources:
        mem_mb=1000,
    conda:
        "../envs/gb-model/workflow.yaml"
    script:
        "../scripts/gb-model/create_region_shapes.py"


# Rule to manually merge raw_region_shapes
rule manual_region_merger:
    input:
        raw_region_shapes=rules.create_region_shapes.output.raw_region_shapes,
        country_shapes=resources("country_shapes.geojson"),
    output:
        merged_shapes=resources("merged_shapes.geojson"),
    log:
        logs("manual_region_merger.log"),
    resources:
        mem_mb=1000,
    conda:
        "../envs/gb-model/workflow.yaml"
    script:
        "../scripts/gb-model/manual_region_merger.py"


rule compose_network:
    input:
        unpack(input_profile_tech),
        network=resources("networks/base_s_{clusters}.nc"),
        powerplants=resources("powerplants_s_{clusters}.csv"),
        tech_costs=lambda w: resources(
            f"costs_{config_provider('costs', 'year')(w)}.csv"
        ),
        hydro_capacities=ancient("data/hydro_capacities.csv"),
    output:
        network=resources("networks/composed_{clusters}.nc"),
    params:
        countries=config["countries"],
        costs_config=config["costs"],
        electricity=config["electricity"],
        clustering=config["clustering"],
        renewable=config["renewable"],
        lines=config["lines"],
    log:
        logs("compose_network_{clusters}.log"),
    resources:
        mem_mb=4000,
    conda:
        "../envs/environment.yaml"
    script:
<<<<<<< HEAD
        "../scripts/gb-model/manual_region_merger.py"


# Rule to retrieve generation unit unavailability data from ENTSO-E
rule retrieve_unavailability_data:
    output:
        planned_unavailability=resources("planned_unavailability.csv"),
        forced_unavailability=resources("forced_unavailability.csv"),
    log:
        logs("retrieve_unavailability_data.log"),
    resources:
        mem_mb=2000,
    conda:
        "../envs/environment.yaml"
    script:
        "../scripts/gb-model/retrieve_unavailability_data.py"
=======
        "../scripts/gb-model/compose_network.py"


rule compose_networks:
    input:
        expand(
            resources("networks/composed_{clusters}.nc"),
            **config["scenario"],
            run=config["run"]["name"],
        ),


rule extract_transmission_availability:
    input:
        pdf_report="data/gb-model/downloaded/transmission-availability.pdf",
    output:
        csv=resources("transmission_availability.csv"),
    log:
        logs("extract_transmission_availability.log"),
    conda:
        "../envs/gb-model/workflow.yaml"
    script:
        "../scripts/gb-model/extract_transmission_availability.py"


rule extract_fes_workbook_sheet:
    message:
        "Extract FES workbook sheet {wildcards.fes_sheet} and process into machine-readable, 'tidy' dataframe format according to defined configuration."
    input:
        workbook="data/gb-model/downloaded/fes-workbook.xlsx",
    output:
        csv=resources("fes/{fes_sheet}.csv"),
    params:
        sheet_extract_config=lambda wildcards: config["fes-sheet-config"][
            wildcards.fes_sheet
        ],
    log:
        logs("extract_fes_{fes_sheet}.log"),
    script:
        "../scripts/gb-model/extract_fes_sheet.py"
>>>>>>> 398215e4
<|MERGE_RESOLUTION|>--- conflicted
+++ resolved
@@ -8,12 +8,6 @@
 from zipfile import ZipFile
 from pathlib import Path
 
-<<<<<<< HEAD
-
-configfile: "config/gb-model/config.common.yaml"
-
-=======
->>>>>>> 398215e4
 
 # Rule to download and extract ETYS boundary data
 rule download_data:
@@ -22,22 +16,12 @@
     output:
         downloaded="data/gb-model/downloaded/{gb_data}",
     params:
-<<<<<<< HEAD
-        url=config["urls"]["gb-etys-boundaries"],
-    log:
-        logs("retrieve_etys_boundary_data.log"),
-    resources:
-        mem_mb=1000,
-    conda:
-        "../envs/shell.yaml"  # This is required to install `curl` into a conda env on Windows 
-=======
         url=lambda wildcards: config["urls"][Path(wildcards.gb_data).stem],
     log:
         logs("download_{gb_data}.log"),
     localrule: True
     conda:
         "../envs/gb-model/workflow.yaml"
->>>>>>> 398215e4
     shell:
         "curl -sSLvo {output} {params.url}"
 
@@ -76,6 +60,20 @@
         "../scripts/gb-model/manual_region_merger.py"
 
 
+# Rule to retrieve generation unit unavailability data from ENTSO-E
+rule retrieve_unavailability_data:
+    output:
+        planned_unavailability=resources("planned_unavailability.csv"),
+        forced_unavailability=resources("forced_unavailability.csv"),
+    log:
+        logs("retrieve_unavailability_data.log"),
+    resources:
+        mem_mb=2000,
+    conda:
+        "../envs/gb-model/workflow.yaml"
+    script:
+        "../scripts/gb-model/retrieve_unavailability_data.py"
+
 rule compose_network:
     input:
         unpack(input_profile_tech),
@@ -101,24 +99,6 @@
     conda:
         "../envs/environment.yaml"
     script:
-<<<<<<< HEAD
-        "../scripts/gb-model/manual_region_merger.py"
-
-
-# Rule to retrieve generation unit unavailability data from ENTSO-E
-rule retrieve_unavailability_data:
-    output:
-        planned_unavailability=resources("planned_unavailability.csv"),
-        forced_unavailability=resources("forced_unavailability.csv"),
-    log:
-        logs("retrieve_unavailability_data.log"),
-    resources:
-        mem_mb=2000,
-    conda:
-        "../envs/environment.yaml"
-    script:
-        "../scripts/gb-model/retrieve_unavailability_data.py"
-=======
         "../scripts/gb-model/compose_network.py"
 
 
@@ -158,5 +138,4 @@
     log:
         logs("extract_fes_{fes_sheet}.log"),
     script:
-        "../scripts/gb-model/extract_fes_sheet.py"
->>>>>>> 398215e4
+        "../scripts/gb-model/extract_fes_sheet.py"