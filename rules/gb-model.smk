# SPDX-FileCopyrightText: gb-open-market-model contributors
#
# SPDX-License-Identifier: MIT


import os
import subprocess
from zipfile import ZipFile
from pathlib import Path


# Rule to download and extract ETYS boundary data
rule download_data:
    message:
        "Download {wildcards.gb_data} GB model data."
    output:
        downloaded="data/gb-model/downloaded/{gb_data}",
    params:
        url=lambda wildcards: config["urls"][Path(wildcards.gb_data).stem],
    log:
        logs("download_{gb_data}.log"),
    localrule: True
    conda:
        "../envs/gb-model/workflow.yaml"
    shell:
        "curl -sSLvo {output} {params.url}"


# Rule to create region shapes using create_region_shapes.py
rule create_region_shapes:
    input:
        country_shapes=resources("country_shapes.geojson"),
        etys_boundary_lines="data/gb-model/downloaded/gb-etys-boundaries.zip",
    output:
        raw_region_shapes=resources("gb-model/raw_region_shapes.geojson"),
    log:
        logs("raw_region_shapes.log"),
    resources:
        mem_mb=1000,
    conda:
        "../envs/gb-model/workflow.yaml"
    script:
        "../scripts/gb_model/create_region_shapes.py"


# Rule to manually merge raw_region_shapes
rule manual_region_merger:
    input:
        raw_region_shapes=rules.create_region_shapes.output.raw_region_shapes,
        country_shapes=resources("country_shapes.geojson"),
    output:
        merged_shapes=resources("gb-model/merged_shapes.geojson"),
    log:
        logs("manual_region_merger.log"),
    resources:
        mem_mb=1000,
    conda:
        "../envs/gb-model/workflow.yaml"
    script:
        "../scripts/gb_model/manual_region_merger.py"


# Rule to retrieve generation unit unavailability data from ENTSO-E
rule retrieve_entsoe_unavailability_data:
    message:
        "Retrieve data from ENTSOE API for generator {wildcards.business_type} unavailability in {wildcards.zone} bidding zone"
    output:
        xml_base_dir=directory("data/gb-model/entsoe_api/{zone}/{business_type}"),
    params:
        start_date=config["entsoe_unavailability"]["start_date"],
        end_date=config["entsoe_unavailability"]["end_date"],
        bidding_zones=config["entsoe_unavailability"]["bidding_zones"],
        business_types=config["entsoe_unavailability"]["business_types"],
        max_request_days=config["entsoe_unavailability"]["max_request_days"],
        api_params=config["entsoe_unavailability"]["api_params"],
    log:
        logs("retrieve_entsoe_unavailability_data_{zone}_{business_type}.log"),
    resources:
        mem_mb=1000,
    conda:
        "../envs/gb-model/workflow.yaml"
    script:
        "../scripts/gb_model/retrieve_entsoe_unavailability_data.py"


rule process_entsoe_unavailability_data:
    input:
        xml_base_dir="data/gb-model/entsoe_api/{zone}/{business_type}",
    output:
        unavailability=resources(
            "gb-model/{zone}_{business_type}_generator_unavailability.csv"
        ),
    log:
        logs("process_entsoe_unavailability_data_{zone}_{business_type}.log"),
    params:
        business_type_codes=config["entsoe_unavailability"]["api_params"][
            "business_types"
        ],
    resources:
        mem_mb=1000,
    conda:
        "../envs/gb-model/workflow.yaml"
    script:
        "../scripts/gb_model/process_entsoe_unavailability_data.py"


rule generator_monthly_unavailability:
    input:
        planned=resources("gb-model/{zone}_planned_generator_unavailability.csv"),
        forced=resources("gb-model/{zone}_forced_generator_unavailability.csv"),
        powerplants=resources("powerplants_s_all.csv"),
    params:
        carrier_mapping=config["entsoe_unavailability"]["carrier_mapping"],
        resource_type_mapping=config["entsoe_unavailability"]["resource_type_mapping"],
        start_date=config["entsoe_unavailability"]["start_date"],
        end_date=config["entsoe_unavailability"]["end_date"],
        max_unavailable_days=config["entsoe_unavailability"]["max_unavailable_days"],
    output:
        csv=resources("gb-model/{zone}_generator_monthly_unavailability.csv"),
    log:
        logs("{zone}_generator_monthly_unavailability.log"),
    conda:
        "../envs/gb-model/workflow.yaml"
    script:
        "../scripts/gb-model/generator_monthly_unavailability.py"


rule extract_transmission_availability:
    input:
        pdf_report="data/gb-model/downloaded/transmission-availability.pdf",
    output:
        csv=resources("gb-model/transmission_availability.csv"),
    log:
        logs("extract_transmission_availability.log"),
    conda:
        "../envs/gb-model/workflow.yaml"
    script:
        "../scripts/gb_model/extract_transmission_availability.py"


rule extract_fes_workbook_sheet:
    message:
        "Extract FES workbook sheet {wildcards.fes_sheet} and process into machine-readable, 'tidy' dataframe format according to defined configuration."
    input:
        workbook="data/gb-model/downloaded/fes-workbook.xlsx",
    output:
        csv=resources("gb-model/fes/{fes_sheet}.csv"),
    params:
        sheet_extract_config=lambda wildcards: config["fes-sheet-config"][
            wildcards.fes_sheet
        ],
    log:
        logs("extract_fes_{fes_sheet}.log"),
    script:
        "../scripts/gb_model/extract_fes_sheet.py"


rule process_fes_eur_data:
    message:
        "Process FES-compatible European scenario workbook."
    params:
        scenario=config["fes"]["eur"]["scenario"],
        year_range=config["fes"]["year_range_incl"],
        countries=config["countries"],
    input:
        eur_supply="data/gb-model/downloaded/eur-supply-table.csv",
    output:
        csv=resources("gb-model/national_eur_data.csv"),
    log:
        logs("process_fes_eur_data.log"),
    script:
        "../scripts/gb_model/process_fes_eur_data.py"


rule process_fes_gsp_data:
    message:
        "Process FES workbook sheet BB1 together with metadata from sheet BB2."
    params:
        scenario=config["fes"]["gb"]["scenario"],
        year_range=config["fes"]["year_range_incl"],
    input:
        bb1_sheet=resources("gb-model/fes/BB1.csv"),
        bb2_sheet=resources("gb-model/fes/BB2.csv"),
        gsp_coordinates="data/gb-model/downloaded/gsp-coordinates.csv",
        regions=resources("gb-model/merged_shapes.geojson"),
    output:
        csv=resources("gb-model/regional_gb_data.csv"),
    log:
        logs("process_fes_gsp_data.log"),
    script:
        "../scripts/gb_model/process_fes_gsp_data.py"


rule create_powerplants_table:
    message:
        "Tabulate powerplant data GSP-wise from FES workbook sheet BB1 and EU supply data"
    params:
        gb_config=config["fes"]["gb"],
        eur_config=config["fes"]["eur"],
        default_set=config["fes"]["default_set"],
    input:
        gsp_data=resources("gb-model/regional_gb_data.csv"),
        eur_data=resources("gb-model/national_eur_data.csv"),
    output:
        csv=resources("gb-model/fes_p_nom.csv"),
    log:
        logs("create_powerplants_table.log"),
    script:
        "../scripts/gb_model/create_powerplants_table.py"


rule create_interconnectors_table:
    input:
        regions=resources("merged_shapes.geojson"),
    output:
        gsp_data=resources("gb-model/interconnectors_p_nom.csv"),
    params:
        interconnector_config=config["interconnectors"],
        year_range=config["fes"]["year_range_incl"],
    log:
        logs("create_interconnectors_table.log"),
    script:
        "../scripts/gb_model/create_interconnectors_table.py"


rule compose_network:
    input:
        unpack(input_profile_tech),
        network=resources("networks/base_s_{clusters}.nc"),
        powerplants=resources("powerplants_s_{clusters}.csv"),
        tech_costs=lambda w: resources(
            f"costs_{config_provider('costs', 'year')(w)}.csv"
        ),
        hydro_capacities=ancient("data/hydro_capacities.csv"),
        intermediate_data=[
            resources("gb-model/transmission_availability.csv"),
            expand(
                resources("gb-model/fes/{fes_sheet}.csv"),
                fes_sheet=config["fes-sheet-config"].keys(),
            ),
            expand(
                resources(
                    "gb-model/{zone}_{business_type}_generator_unavailability.csv"
                ),
                zone=config["entsoe_unavailability"]["bidding_zones"],
                business_type=config["entsoe_unavailability"]["business_types"],
            ),
            resources("gb-model/merged_shapes.geojson"),
            resources("gb-model/fes_p_nom.csv"),
<<<<<<< HEAD
            resources("gb-model/interconnectors_p_nom.csv"),
=======
            resources("gb-model/GB_generator_monthly_unavailability.csv"),
>>>>>>> b72183ed
        ],
    output:
        network=resources("networks/composed_{clusters}.nc"),
    params:
        countries=config["countries"],
        costs_config=config["costs"],
        electricity=config["electricity"],
        clustering=config["clustering"],
        renewable=config["renewable"],
        lines=config["lines"],
    log:
        logs("compose_network_{clusters}.log"),
    resources:
        mem_mb=4000,
    conda:
        "../envs/environment.yaml"
    script:
        "../scripts/gb_model/compose_network.py"


rule compose_networks:
    input:
        expand(
            resources("networks/composed_{clusters}.nc"),
            **config["scenario"],
            run=config["run"]["name"],
        ),<|MERGE_RESOLUTION|>--- conflicted
+++ resolved
@@ -247,11 +247,8 @@
             ),
             resources("gb-model/merged_shapes.geojson"),
             resources("gb-model/fes_p_nom.csv"),
-<<<<<<< HEAD
             resources("gb-model/interconnectors_p_nom.csv"),
-=======
             resources("gb-model/GB_generator_monthly_unavailability.csv"),
->>>>>>> b72183ed
         ],
     output:
         network=resources("networks/composed_{clusters}.nc"),
