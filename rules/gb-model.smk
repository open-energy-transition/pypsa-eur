# SPDX-FileCopyrightText: gb-open-market-model contributors
#
# SPDX-License-Identifier: MIT


import os
import subprocess
from zipfile import ZipFile
from pathlib import Path

<<<<<<< HEAD
=======

configfile: "config/gb-model/config.common.yaml"

>>>>>>> c59453f9

# Rule to download and extract ETYS boundary data
rule retrieve_etys_boundary_data:
    output:
        boundary_shp="data/gb-model/etys-boundary-gis-data.zip",
    params:
        url=config["urls"]["gb-etys-boundaries"],
    log:
<<<<<<< HEAD
        logs("retrieve_etys_boundary_data.log")
    resources:
        mem_mb=1000,
    conda: "../envs/shell.yaml"  # This is required to install `curl` into a conda env on Windows
    shell: "curl -sSLvo {output} {params.url}"
=======
        logs("retrieve_etys_boundary_data.log"),
    localrule: True
    conda:
        "../envs/gb-model/workflow.yaml"
    shell:
        "curl -sSLvo {output} {params.url}"
>>>>>>> c59453f9


# Rule to create region shapes using create_region_shapes.py
rule create_region_shapes:
    input:
        country_shapes=resources("country_shapes.geojson"),
        etys_boundary_lines=rules.retrieve_etys_boundary_data.output.boundary_shp,
    output:
        raw_region_shapes=resources("raw_region_shapes.geojson"),
    log:
        logs("raw_region_shapes.log"),
    resources:
        mem_mb=1000,
    conda:
        "../envs/gb-model/workflow.yaml"
    script:
        "../scripts/gb-model/create_region_shapes.py"


# Rule to manually merge raw_region_shapes
rule manual_region_merger:
    input:
        raw_region_shapes=rules.create_region_shapes.output.raw_region_shapes,
    output:
        merged_shapes=resources("merged_shapes.geojson"),
    log:
        logs("manual_region_merger.log"),
    resources:
        mem_mb=1000,
    conda:
        "../envs/gb-model/workflow.yaml"
    script:
        "../scripts/gb-model/manual_region_merger.py"


rule download_transmission_availability_pdf:
    output:
        pdf_report="data/gb-model/transmission-availability.pdf",
    params:
        url=config["urls"]["transmission-availability"],
    log:
        logs("transmission_availability.log"),
    localrule: True
    conda:
        "../envs/gb-model/workflow.yaml"
    shell:
        "curl -sSLvo {output} {params.url}"


rule extract_transmission_availability:
    input:
        pdf_report=rules.download_transmission_availability_pdf.output.pdf_report,
    output:
        csv=resources("transmission_availability.csv"),
    log:
        logs("extract_transmission_availability.log"),
    conda:
        "../envs/gb-model/workflow.yaml"
    script:
<<<<<<< HEAD
        "../scripts/gb-model/manual_region_merger.py"


rule compose_network:
    input:
        unpack(input_profile_tech),
        network=resources("networks/base_s_{clusters}.nc"),
        powerplants=resources("powerplants_s_{clusters}.csv"),
        tech_costs=lambda w: resources(
            f"costs_{config_provider('costs', 'year')(w)}.csv"
        ),
        hydro_capacities=ancient("data/hydro_capacities.csv"),
    output:
        network=resources("networks/composed_{clusters}.nc"),
    params:
        countries=config["countries"],
        costs_config=config["costs"],
        electricity=config["electricity"],
        clustering=config["clustering"],
        renewable=config["renewable"],
        lines=config["lines"],
    log:
        logs("compose_network_{clusters}.log")
    resources:
        mem_mb=4000,
    conda:
        "../envs/environment.yaml"
    script:
        "../scripts/gb-model/compose_network.py"


rule compose_networks:
    input:
        expand(
            resources("networks/composed_{clusters}.nc"),
            **config["scenario"],
            run=config["run"]["name"]
        )
=======
        "../scripts/gb-model/extract_transmission_availability.py"
>>>>>>> c59453f9
<|MERGE_RESOLUTION|>--- conflicted
+++ resolved
@@ -8,12 +8,6 @@
 from zipfile import ZipFile
 from pathlib import Path
 
-<<<<<<< HEAD
-=======
-
-configfile: "config/gb-model/config.common.yaml"
-
->>>>>>> c59453f9
 
 # Rule to download and extract ETYS boundary data
 rule retrieve_etys_boundary_data:
@@ -22,20 +16,12 @@
     params:
         url=config["urls"]["gb-etys-boundaries"],
     log:
-<<<<<<< HEAD
-        logs("retrieve_etys_boundary_data.log")
-    resources:
-        mem_mb=1000,
-    conda: "../envs/shell.yaml"  # This is required to install `curl` into a conda env on Windows
-    shell: "curl -sSLvo {output} {params.url}"
-=======
         logs("retrieve_etys_boundary_data.log"),
     localrule: True
     conda:
         "../envs/gb-model/workflow.yaml"
     shell:
         "curl -sSLvo {output} {params.url}"
->>>>>>> c59453f9
 
 
 # Rule to create region shapes using create_region_shapes.py
@@ -71,6 +57,43 @@
         "../scripts/gb-model/manual_region_merger.py"
 
 
+rule compose_network:
+    input:
+        unpack(input_profile_tech),
+        network=resources("networks/base_s_{clusters}.nc"),
+        powerplants=resources("powerplants_s_{clusters}.csv"),
+        tech_costs=lambda w: resources(
+            f"costs_{config_provider('costs', 'year')(w)}.csv"
+        ),
+        hydro_capacities=ancient("data/hydro_capacities.csv"),
+    output:
+        network=resources("networks/composed_{clusters}.nc"),
+    params:
+        countries=config["countries"],
+        costs_config=config["costs"],
+        electricity=config["electricity"],
+        clustering=config["clustering"],
+        renewable=config["renewable"],
+        lines=config["lines"],
+    log:
+        logs("compose_network_{clusters}.log"),
+    resources:
+        mem_mb=4000,
+    conda:
+        "../envs/environment.yaml"
+    script:
+        "../scripts/gb-model/compose_network.py"
+
+
+rule compose_networks:
+    input:
+        expand(
+            resources("networks/composed_{clusters}.nc"),
+            **config["scenario"],
+            run=config["run"]["name"],
+        ),
+
+
 rule download_transmission_availability_pdf:
     output:
         pdf_report="data/gb-model/transmission-availability.pdf",
@@ -95,45 +118,4 @@
     conda:
         "../envs/gb-model/workflow.yaml"
     script:
-<<<<<<< HEAD
-        "../scripts/gb-model/manual_region_merger.py"
-
-
-rule compose_network:
-    input:
-        unpack(input_profile_tech),
-        network=resources("networks/base_s_{clusters}.nc"),
-        powerplants=resources("powerplants_s_{clusters}.csv"),
-        tech_costs=lambda w: resources(
-            f"costs_{config_provider('costs', 'year')(w)}.csv"
-        ),
-        hydro_capacities=ancient("data/hydro_capacities.csv"),
-    output:
-        network=resources("networks/composed_{clusters}.nc"),
-    params:
-        countries=config["countries"],
-        costs_config=config["costs"],
-        electricity=config["electricity"],
-        clustering=config["clustering"],
-        renewable=config["renewable"],
-        lines=config["lines"],
-    log:
-        logs("compose_network_{clusters}.log")
-    resources:
-        mem_mb=4000,
-    conda:
-        "../envs/environment.yaml"
-    script:
-        "../scripts/gb-model/compose_network.py"
-
-
-rule compose_networks:
-    input:
-        expand(
-            resources("networks/composed_{clusters}.nc"),
-            **config["scenario"],
-            run=config["run"]["name"]
-        )
-=======
-        "../scripts/gb-model/extract_transmission_availability.py"
->>>>>>> c59453f9
+        "../scripts/gb-model/extract_transmission_availability.py"