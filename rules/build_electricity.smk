--- conflicted
+++ resolved
@@ -557,7 +557,7 @@
         max_hours=config_provider("electricity", "max_hours"),
     input:
         network=resources("networks/base_s.nc"),
-        costs=resources("costs_{planning_horizons}.csv"),
+        costs=rules.retrieve_cost_data.output["costs"],
         custom_costs=config_provider("costs", "custom_cost_fn"),
     output:
         resources("costs_{planning_horizons}_processed.csv"),
@@ -727,13 +727,8 @@
         unpack(input_class_regions),
         unpack(input_conventional),
         base_network=resources("networks/base_s_{clusters}.nc"),
-<<<<<<< HEAD
-        tech_costs=lambda w: (
-            f"{COSTS_DATASET["folder"]}/costs_{config_provider('costs', 'year')(w)}.csv"
-=======
         costs=lambda w: resources(
             f"costs_{config_provider('costs', 'year')(w)}_processed.csv"
->>>>>>> 81b3bf5a
         ),
         regions=resources("regions_onshore_base_s_{clusters}.geojson"),
         powerplants=resources("powerplants_s_{clusters}.csv"),
@@ -776,13 +771,8 @@
         transmission_limit=config_provider("electricity", "transmission_limit"),
     input:
         resources("networks/base_s_{clusters}_elec.nc"),
-<<<<<<< HEAD
-        tech_costs=lambda w: (
-            f"{COSTS_DATASET["folder"]}/costs_{config_provider('costs', 'year')(w)}.csv"
-=======
         costs=lambda w: resources(
             f"costs_{config_provider('costs', 'year')(w)}_processed.csv"
->>>>>>> 81b3bf5a
         ),
         co2_price=lambda w: resources("co2_price.csv") if "Ept" in w.opts else [],
     output:
