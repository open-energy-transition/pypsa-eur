--- conflicted
+++ resolved
@@ -57,20 +57,11 @@
 def input_base_network(w):
     base_network = config_provider("electricity", "base_network")(w)
     components = {"buses", "lines", "links", "converters", "transformers"}
-<<<<<<< HEAD
     if base_network == "osm":
         OSM_DATASET = dataset_version("osm")
         inputs = {c: f"{OSM_DATASET['folder']}/{c}.csv" for c in components}
-=======
-    if base_network == "osm-raw":
-        inputs = {c: resources(f"osm-raw/build/{c}.csv") for c in components}
     elif base_network == "tyndp":
         inputs = {c: resources(f"tyndp/build/{c}.csv") for c in components}
-    elif base_network == "osm-prebuilt":
-        inputs = {
-            c: f"data/{base_network}/{osm_prebuilt_version}/{c}.csv" for c in components
-        }
->>>>>>> d7aab7c2
     elif base_network == "entsoegridkit":
         inputs = {c: f"data/ensoegridkit/{c}.csv" for c in components}
         inputs["parameter_corrections"] = "data/parameter_corrections.yaml"
