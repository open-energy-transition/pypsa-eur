# SPDX-FileCopyrightText: Contributors to PyPSA-Eur <https://github.com/pypsa/pypsa-eur>
#
# SPDX-License-Identifier: MIT


rule add_existing_baseyear:
    params:
        baseyear=config_provider("scenario", "planning_horizons", 0),
        sector=config_provider("sector"),
        existing_capacities=config_provider("existing_capacities"),
        carriers=config_provider("electricity", "renewable_carriers"),
        costs=config_provider("costs"),
        heat_pump_sources=config_provider("sector", "heat_pump_sources"),
        energy_totals_year=config_provider("energy", "energy_totals_year"),
    input:
        network=resources(
            "networks/base_s_{clusters}_{opts}_{sector_opts}_{planning_horizons}.nc"
        ),
        powerplants=resources("powerplants_s_{clusters}.csv"),
        busmap_s=resources("busmap_base_s.csv"),
        busmap=resources("busmap_base_s_{clusters}.csv"),
        clustered_pop_layout=resources("pop_layout_base_s_{clusters}.csv"),
<<<<<<< HEAD
        costs=lambda w: COSTS_DATASET["folder"]
        + "/costs_{}.csv".format(
            config_provider("scenario", "planning_horizons", 0)(w)
=======
        costs=lambda w: resources(
            f"costs_{config_provider("scenario", "planning_horizons",0)(w)}_processed.csv"
>>>>>>> 81b3bf5a
        ),
        cop_profiles=resources("cop_profiles_base_s_{clusters}_{planning_horizons}.nc"),
        existing_heating_distribution=resources(
            "existing_heating_distribution_base_s_{clusters}_{planning_horizons}.csv"
        ),
        heating_efficiencies=resources("heating_efficiencies.csv"),
    output:
        resources(
            "networks/base_s_{clusters}_{opts}_{sector_opts}_{planning_horizons}_brownfield.nc"
        ),
    wildcard_constraints:
        # TODO: The first planning_horizon needs to be aligned across scenarios
        # snakemake does not support passing functions to wildcard_constraints
        # reference: https://github.com/snakemake/snakemake/issues/2703
        planning_horizons=config["scenario"]["planning_horizons"][0],  #only applies to baseyear
    threads: 1
    resources:
        mem_mb=3000,
    log:
        logs(
            "add_existing_baseyear_base_s_{clusters}_{opts}_{sector_opts}_{planning_horizons}.log"
        ),
    benchmark:
        benchmarks(
            "add_existing_baseyear/base_s_{clusters}_{opts}_{sector_opts}_{planning_horizons}"
        )
    script:
        "../scripts/add_existing_baseyear.py"


def input_profile_tech_brownfield(w):
    return {
        f"profile_{tech}": resources("profile_{clusters}_" + tech + ".nc")
        for tech in config_provider("electricity", "renewable_carriers")(w)
        if tech != "hydro"
    }


rule add_brownfield:
    params:
        H2_retrofit=config_provider("sector", "H2_retrofit"),
        H2_retrofit_capacity_per_CH4=config_provider(
            "sector", "H2_retrofit_capacity_per_CH4"
        ),
        threshold_capacity=config_provider("existing_capacities", "threshold_capacity"),
        snapshots=config_provider("snapshots"),
        drop_leap_day=config_provider("enable", "drop_leap_day"),
        carriers=config_provider("electricity", "renewable_carriers"),
        heat_pump_sources=config_provider("sector", "heat_pump_sources"),
        tes=config_provider("sector", "tes"),
        dynamic_ptes_capacity=config_provider(
            "sector", "district_heating", "ptes", "dynamic_capacity"
        ),
    input:
        unpack(input_profile_tech_brownfield),
        simplify_busmap=resources("busmap_base_s.csv"),
        cluster_busmap=resources("busmap_base_s_{clusters}.csv"),
        network=resources(
            "networks/base_s_{clusters}_{opts}_{sector_opts}_{planning_horizons}.nc"
        ),
        network_p=solved_previous_horizon,  #solved network at previous time step
<<<<<<< HEAD
        costs=COSTS_DATASET["folder"] + "/costs_{planning_horizons}.csv",
=======
        costs=resources("costs_{planning_horizons}_processed.csv"),
>>>>>>> 81b3bf5a
        cop_profiles=resources("cop_profiles_base_s_{clusters}_{planning_horizons}.nc"),
    output:
        resources(
            "networks/base_s_{clusters}_{opts}_{sector_opts}_{planning_horizons}_brownfield.nc"
        ),
    threads: 4
    resources:
        mem_mb=10000,
    log:
        logs(
            "add_brownfield_base_s_{clusters}_{opts}_{sector_opts}_{planning_horizons}.log"
        ),
    benchmark:
        benchmarks(
            "add_brownfield/base_s_{clusters}_{opts}_{sector_opts}_{planning_horizons}"
        )
    script:
        "../scripts/add_brownfield.py"


ruleorder: add_existing_baseyear > add_brownfield


rule solve_sector_network_myopic:
    params:
        solving=config_provider("solving"),
        foresight=config_provider("foresight"),
        co2_sequestration_potential=config_provider(
            "sector", "co2_sequestration_potential", default=200
        ),
        custom_extra_functionality=input_custom_extra_functionality,
    input:
        network=resources(
            "networks/base_s_{clusters}_{opts}_{sector_opts}_{planning_horizons}_brownfield.nc"
        ),
<<<<<<< HEAD
        costs=COSTS_DATASET["folder"] + "/costs_{planning_horizons}.csv",
=======
        costs=resources("costs_{planning_horizons}_processed.csv"),
>>>>>>> 81b3bf5a
    output:
        network=RESULTS
        + "networks/base_s_{clusters}_{opts}_{sector_opts}_{planning_horizons}.nc",
        config=RESULTS
        + "configs/config.base_s_{clusters}_{opts}_{sector_opts}_{planning_horizons}.yaml",
    shadow:
        shadow_config
    log:
        solver=RESULTS
        + "logs/base_s_{clusters}_{opts}_{sector_opts}_{planning_horizons}_solver.log",
        memory=RESULTS
        + "logs/base_s_{clusters}_{opts}_{sector_opts}_{planning_horizons}_memory.log",
        python=RESULTS
        + "logs/base_s_{clusters}_{opts}_{sector_opts}_{planning_horizons}_python.log",
    threads: solver_threads
    resources:
        mem_mb=config_provider("solving", "mem_mb"),
        runtime=config_provider("solving", "runtime", default="6h"),
    benchmark:
        (
            RESULTS
            + "benchmarks/solve_sector_network/base_s_{clusters}_{opts}_{sector_opts}_{planning_horizons}"
        )
    script:
        "../scripts/solve_network.py"<|MERGE_RESOLUTION|>--- conflicted
+++ resolved
@@ -20,14 +20,8 @@
         busmap_s=resources("busmap_base_s.csv"),
         busmap=resources("busmap_base_s_{clusters}.csv"),
         clustered_pop_layout=resources("pop_layout_base_s_{clusters}.csv"),
-<<<<<<< HEAD
-        costs=lambda w: COSTS_DATASET["folder"]
-        + "/costs_{}.csv".format(
-            config_provider("scenario", "planning_horizons", 0)(w)
-=======
         costs=lambda w: resources(
             f"costs_{config_provider("scenario", "planning_horizons",0)(w)}_processed.csv"
->>>>>>> 81b3bf5a
         ),
         cop_profiles=resources("cop_profiles_base_s_{clusters}_{planning_horizons}.nc"),
         existing_heating_distribution=resources(
@@ -89,11 +83,7 @@
             "networks/base_s_{clusters}_{opts}_{sector_opts}_{planning_horizons}.nc"
         ),
         network_p=solved_previous_horizon,  #solved network at previous time step
-<<<<<<< HEAD
-        costs=COSTS_DATASET["folder"] + "/costs_{planning_horizons}.csv",
-=======
         costs=resources("costs_{planning_horizons}_processed.csv"),
->>>>>>> 81b3bf5a
         cop_profiles=resources("cop_profiles_base_s_{clusters}_{planning_horizons}.nc"),
     output:
         resources(
@@ -129,11 +119,7 @@
         network=resources(
             "networks/base_s_{clusters}_{opts}_{sector_opts}_{planning_horizons}_brownfield.nc"
         ),
-<<<<<<< HEAD
-        costs=COSTS_DATASET["folder"] + "/costs_{planning_horizons}.csv",
-=======
         costs=resources("costs_{planning_horizons}_processed.csv"),
->>>>>>> 81b3bf5a
     output:
         network=RESULTS
         + "networks/base_s_{clusters}_{opts}_{sector_opts}_{planning_horizons}.nc",
