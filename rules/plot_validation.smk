--- conflicted
+++ resolved
@@ -5,26 +5,15 @@
 # Snakemake rule to generate validation graphs for power generation and flows
 rule plot_validation:
     input:
-<<<<<<< HEAD
-        network="results/validation_{year}/networks/base_s_{clusters}_elec_{opts}.nc",
-=======
         network="results/validation_{year}/networks/base_s_{clusters}_{opts}_{sector_opts}_{planning_horizons}.nc",
->>>>>>> eea977c7
         ember_monthly="validation/ember_data/europe_monthly_full_release_long_format.csv",
         ember_yearly="validation/ember_data/yearly_full_release_long_format.csv",
         power_flows="validation/entsoe_data/physical_energy_power_flows_2023.csv"
     output:
-<<<<<<< HEAD
-        donut_subplots="results/validation_{year}/plots/base_s_{clusters}_elec_{opts}_donut_subplots.png",
-        donut_comparison="results/validation_{year}/plots/base_s_{clusters}_elec_{opts}_donut_comparison.png",
-        ember_comparison="results/validation_{year}/plots/base_s_{clusters}_elec_{opts}_ember_comparison_de.png",
-        power_flows_list="results/validation_{year}/plots/base_s_{clusters}_elec_{opts}_power_flows_list.txt"
-=======
         donut_subplots="results/validation_{year}/plots/base_s_{clusters}_{opts}_{sector_opts}_{planning_horizons}_donut_subplots.png",
         donut_comparison="results/validation_{year}/plots/base_s_{clusters}_{opts}_{sector_opts}_{planning_horizons}_donut_comparison.png",
         ember_comparison="results/validation_{year}/plots/base_s_{clusters}_{opts}_{sector_opts}_{planning_horizons}_ember_comparison_de.png",
         power_flows_list="results/validation_{year}/plots/base_s_{clusters}_{opts}_{sector_opts}_{planning_horizons}_power_flows_list.txt"
->>>>>>> eea977c7
     params:
         script="",
     script:
@@ -34,11 +23,7 @@
 rule validate_ember_networks:
     input:
         expand(
-<<<<<<< HEAD
-            RESULTS + "plots/base_s_{clusters}_elec_{opts}_donut_subplots.png",
-=======
             RESULTS + "plots/base_s_{clusters}_{opts}_{sector_opts}_{planning_horizons}_donut_subplots.png",
->>>>>>> eea977c7
             year=2023,
             **config["scenario"],
             run=config["run"]["name"],
@@ -59,29 +44,6 @@
     script:
         "../scripts/capacities_and_demand.py"
 
-<<<<<<< HEAD
-rule cross_country_capacity_comparison:
-    input:
-        network = "results/validation_2023/networks/base_s_39_elec_.nc",
-        ember_csv = "validation/ember_data/REF_NTC.csv"
-    output:
-        comparison_csv = "results/validation_2023/plots/focus_countries_comparison.csv",
-        bar_plot = "results/validation_2023/plots/focus_countries_comparison.png"
-    script:
-        "../scripts/cross_country_capacities.py"
-
-
-rule sector_demand:
-    input:
-        network = "../oet-ember/results/validation_2023/networks/base_s_39___2025.nc"
-    output:
-        plot = "results/validation_2023/plots/sector_demand.png"
-    shell:
-        "python scripts/sector_demand.py {input.network} {output.plot}"
-
-
-=======
->>>>>>> eea977c7
 
 rule plot_all_capacity_demand:
     input:
