# SPDX-FileCopyrightText: Contributors to Open-TYNDP <https://github.com/open-energy-transition/open-tyndp>
# SPDX-FileCopyrightText: Contributors to PyPSA-Eur <https://github.com/pypsa/pypsa-eur>
#
# SPDX-License-Identifier: MIT

import os
import requests
from datetime import datetime, timedelta
from shutil import move, unpack_archive
from shutil import copy2 as shcopy2
from zipfile import ZipFile

if config["enable"].get("retrieve", "auto") == "auto":
    config["enable"]["retrieve"] = has_internet_access()

if config["enable"]["retrieve"] is False:
    print("Datafile downloads disabled in config[retrieve] or no internet access.")


if config["enable"]["retrieve"] and config["enable"].get("retrieve_databundle", True):
    datafiles = [
        "je-e-21.03.02.xls",
        "nama_10r_3popgdp.tsv.gz",
        "corine/g250_clc06_V18_5.tif",
        "eea/UNFCCC_v23.csv",
        "emobility/KFZ__count",
        "emobility/Pkw__count",
        "h2_salt_caverns_GWh_per_sqkm.geojson",
        "natura/natura.tiff",
        "gebco/GEBCO_2014_2D.nc",
        "GDP_per_capita_PPP_1990_2015_v2.nc",
        "ppp_2019_1km_Aggregated.tif",
        "era5-HDD-per-country.csv",
        "era5-runoff-per-country.csv",
    ]

    rule retrieve_databundle:
        output:
            expand("data/bundle/{file}", file=datafiles),
        log:
            "logs/retrieve_databundle.log",
        benchmark:
            "benchmarks/retrieve_databundle"
        resources:
            mem_mb=1000,
        retries: 2
        conda:
            "../envs/environment.yaml"
        script:
            "../scripts/retrieve_databundle.py"

    rule retrieve_eurostat_data:
        output:
            directory("data/eurostat/Balances-April2023"),
        log:
            "logs/retrieve_eurostat_data.log",
        retries: 2
        conda:
            "../envs/environment.yaml"
        script:
            "../scripts/retrieve_eurostat_data.py"

    rule retrieve_jrc_idees:
        output:
            directory("data/jrc-idees-2021"),
        log:
            "logs/retrieve_jrc_idees.log",
        retries: 2
        script:
            "../scripts/retrieve_jrc_idees.py"

    rule retrieve_eurostat_household_data:
        output:
            "data/eurostat/eurostat-household_energy_balances-february_2024.csv",
        log:
            "logs/retrieve_eurostat_household_data.log",
        retries: 2
        conda:
            "../envs/environment.yaml"
        script:
            "../scripts/retrieve_eurostat_household_data.py"


if config["enable"]["retrieve"]:

    rule retrieve_nuts_2013_shapes:
        input:
            shapes=storage(
                "https://gisco-services.ec.europa.eu/distribution/v2/nuts/download/ref-nuts-2013-03m.geojson.zip"
            ),
        output:
            shapes_level_3="data/nuts/NUTS_RG_03M_2013_4326_LEVL_3.geojson",
            shapes_level_2="data/nuts/NUTS_RG_03M_2013_4326_LEVL_2.geojson",
        params:
            zip_file="ref-nuts-2013-03m.geojson.zip",
        run:
            # Copy file and ensure proper permissions
            shcopy2(input.shapes, params.zip_file)

            with ZipFile(params.zip_file, "r") as zip_ref:
                for level in ["LEVL_3", "LEVL_2"]:
                    filename = f"NUTS_RG_03M_2013_4326_{level}.geojson"
                    zip_ref.extract(filename, Path(output.shapes_level_3).parent)
                    extracted_file = Path(output.shapes_level_3).parent / filename
                    extracted_file.rename(
                        getattr(output, f"shapes_level_{level[-1]}")
                    )
            os.remove(params.zip_file)



if config["enable"]["retrieve"]:

    rule retrieve_nuts_2021_shapes:
        input:
            shapes=storage(
                "https://gisco-services.ec.europa.eu/distribution/v2/nuts/download/ref-nuts-2021-01m.geojson.zip"
            ),
        output:
            shapes_level_3="data/nuts/NUTS_RG_01M_2021_4326_LEVL_3.geojson",
            shapes_level_2="data/nuts/NUTS_RG_01M_2021_4326_LEVL_2.geojson",
            shapes_level_1="data/nuts/NUTS_RG_01M_2021_4326_LEVL_1.geojson",
            shapes_level_0="data/nuts/NUTS_RG_01M_2021_4326_LEVL_0.geojson",
        params:
            zip_file="ref-nuts-2021-01m.geojson.zip",
        run:
            # Copy file and ensure proper permissions
            shcopy2(input.shapes, params.zip_file)

            with ZipFile(params.zip_file, "r") as zip_ref:
                for level in ["LEVL_3", "LEVL_2", "LEVL_1", "LEVL_0"]:
                    filename = f"NUTS_RG_01M_2021_4326_{level}.geojson"
                    zip_ref.extract(filename, Path(output.shapes_level_0).parent)
                    extracted_file = Path(output.shapes_level_0).parent / filename
                    extracted_file.rename(
                        getattr(output, f"shapes_level_{level[-1]}")
                    )
            os.remove(params.zip_file)



if config["enable"]["retrieve"]:

    rule retrieve_bidding_zones:
        output:
            file_entsoepy="data/busshapes/bidding_zones_entsoepy.geojson",
            file_electricitymaps="data/busshapes/bidding_zones_electricitymaps.geojson",
        log:
            "logs/retrieve_bidding_zones.log",
        resources:
            mem_mb=1000,
        retries: 2
        conda:
            "../envs/environment.yaml"
        script:
            "../scripts/retrieve_bidding_zones.py"


if config["enable"]["retrieve"] and config["enable"].get("retrieve_cutout", True):

    rule retrieve_cutout:
        input:
            storage(
                "https://zenodo.org/records/15349674/files/{cutout}.nc",
            ),
        output:
            CDIR.joinpath("{cutout}.nc").as_posix(),
        log:
            Path("logs").joinpath(CDIR, "retrieve_cutout_{cutout}.log").as_posix(),
        resources:
            mem_mb=5000,
        retries: 2
        run:
            move(input[0], output[0])
            validate_checksum(output[0], input[0])

    rule retrieve_additional_cutout:
        input:
            storage("https://storage.googleapis.com/open-tyndp-data-store/{cutout}.nc"),
        output:
            CDIR.joinpath("{cutout}.nc").as_posix(),
        log:
            Path("logs").joinpath(CDIR, "retrieve_cutout_{cutout}.log").as_posix(),
        resources:
            mem_mb=5000,
        retries: 2
        run:
            move(input[0], output[0])


if config["enable"]["retrieve"]:

    rule retrieve_tyndp_bundle:
        output:
            dir=directory("data/tyndp_2024_bundle"),
            elec_reference_grid="data/tyndp_2024_bundle/Line data/ReferenceGrid_Electricity.xlsx",
            buses="data/tyndp_2024_bundle/Nodes/LIST OF NODES.xlsx",
            h2_reference_grid="data/tyndp_2024_bundle/Line data/ReferenceGrid_Hydrogen.xlsx",
            electricity_demand=directory("data/tyndp_2024_bundle/Demand Profiles"),
            h2_imports="data/tyndp_2024_bundle/Hydrogen/H2 IMPORTS GENERATORS PROPERTIES.xlsx",
            offshore_nodes="data/tyndp_2024_bundle/Offshore hubs/NODE.xlsx",
            offshore_grid="data/tyndp_2024_bundle/Offshore hubs/GRID.xlsx",
            offshore_electrolysers="data/tyndp_2024_bundle/Offshore hubs/ELECTROLYSER.xlsx",
            offshore_generators="data/tyndp_2024_bundle/Offshore hubs/GENERATOR.xlsx",
            trajectories="data/tyndp_2024_bundle/Investment Datasets/TRAJECTORY.xlsx",
        log:
            "logs/retrieve_tyndp_bundle.log",
        retries: 2
        script:
            "../scripts/retrieve_tyndp_bundle.py"

    rule retrieve_tyndp_pecd_data_raw:
        params:
            # TODO Integrate into Zenodo tyndp data bundle
            url="https://storage.googleapis.com/open-tyndp-data-store/PECD/PECD_{pecd_version}.zip",
            source="PECD raw",
        input:
            "data/tyndp_2024_bundle",
        output:
            dir=directory("data/tyndp_2024_bundle/PECD/PECD_{pecd_version}"),
        log:
            "logs/retrieve_tyndp_pecd_data_raw_{pecd_version}.log",
        retries: 2
        wildcard_constraints:
            pecd_version="(?!.*pre-built).*",  # Cannot be pre-built version
        script:
            "../scripts/retrieve_additional_tyndp_data.py"

    use rule retrieve_tyndp_pecd_data_raw as retrieve_tyndp_hydro_inflows with:
        params:
            # TODO Integrate into Zenodo tyndp data bundle
            url="https://storage.googleapis.com/open-tyndp-data-store/Hydro_Inflows.zip",
            source="Hydro Inflows",
        output:
            dir=directory("data/tyndp_2024_bundle/Hydro Inflows"),
        log:
            "logs/retrieve_tyndp_hydro_inflows.log",

    use rule retrieve_tyndp_pecd_data_raw as retrieve_tyndp_pemmdb_data with:
        params:
            # TODO Integrate into Zenodo tyndp data bundle
            url="https://storage.googleapis.com/open-tyndp-data-store/PEMMDB.zip",
            source="PEMMDB",
        output:
            dir=directory("data/tyndp_2024_bundle/PEMMDB2"),
        log:
            "logs/retrieve_tyndp_pemmdb_data.log",

    if config["electricity"]["pecd_renewable_profiles"]["pre_built"]["retrieve"]:

        use rule retrieve_tyndp_pecd_data_raw as retrieve_tyndp_pecd_data_prebuilt with:
            params:
                url="https://storage.googleapis.com/open-tyndp-data-store/PECD/PECD_{pecd_prebuilt_version}.zip",
                source="PECD prebuilt",
            output:
                dir=directory(
                    "data/tyndp_2024_bundle/PECD/PECD_{pecd_prebuilt_version}"
                ),
            log:
                "logs/retrieve_tyndp_pecd_data_raw_{pecd_prebuilt_version}.log",

    use rule retrieve_tyndp_pecd_data_raw as retrieve_tyndp_benchmark with:
        params:
            # TODO Integrate into Zenodo tyndp data bundle
            url="https://storage.googleapis.com/open-tyndp-data-store/TYNDP_2024-Scenario-Report-Data-Figures_240522.xlsx",
            source="Benchmarks",
        output:
            dir=directory("data/tyndp_2024_bundle/TYNDP-2024-Scenarios-Package"),
            file="data/tyndp_2024_bundle/TYNDP-2024-Scenarios-Package/TYNDP_2024-Scenario-Report-Data-Figures_240522.xlsx",
        log:
            "logs/retrieve_tyndp_benchmark.log",

    use rule retrieve_tyndp_pecd_data_raw as retrieve_tyndp_vp_data with:
        params:
            # TODO Integrate into Zenodo tyndp data bundle
            url="https://storage.googleapis.com/open-tyndp-data-store/250117-TYNDP-2024-Visualisation-Platform.zip",
            source="Visualisation Platform",
        output:
            dir=directory("data/tyndp_2024_bundle/TYNDP-2024-Visualisation-Platform"),
            elec_demand="data/tyndp_2024_bundle/TYNDP-2024-Visualisation-Platform/250117_TYNDP2024Scenarios_Electricity_Demand.xlsx",
            elec_flex="data/tyndp_2024_bundle/TYNDP-2024-Visualisation-Platform/250117_TYNDP2024Scenarios_Electricity_Flexibility.xlsx",
            elec_supply="data/tyndp_2024_bundle/TYNDP-2024-Visualisation-Platform/250117_TYNDP2024Scenarios_Electricity_SupplyMix.xlsx",
        log:
            "logs/retrieve_tyndp_vp_data.log",

    rule retrieve_countries_centroids:
        output:
            "data/countries_centroids.geojson",
        log:
            "logs/retrieve_countries_centroids.log",
        retries: 2
        shell:
            "wget -O {output} https://cdn.jsdelivr.net/gh/gavinr/world-countries-centroids@v1.0.0/dist/countries.geojson"


if config["enable"]["retrieve"] and config["enable"].get("retrieve_cost_data", True):

    rule retrieve_cost_data:
        params:
            version=config_provider("costs", "version"),
        output:
            resources("costs_{year}.csv"),
        log:
            logs("retrieve_cost_data_{year}.log"),
        resources:
            mem_mb=1000,
        retries: 2
        conda:
            "../envs/environment.yaml"
        script:
            "../scripts/retrieve_cost_data.py"


if config["enable"]["retrieve"]:
    datafiles = [
        "IGGIELGN_LNGs.geojson",
        "IGGIELGN_BorderPoints.geojson",
        "IGGIELGN_Productions.geojson",
        "IGGIELGN_Storages.geojson",
        "IGGIELGN_PipeSegments.geojson",
    ]

    rule retrieve_gas_infrastructure_data:
        output:
            expand("data/gas_network/scigrid-gas/data/{files}", files=datafiles),
        log:
            "logs/retrieve_gas_infrastructure_data.log",
        retries: 2
        conda:
            "../envs/environment.yaml"
        script:
            "../scripts/retrieve_gas_infrastructure_data.py"


if config["enable"]["retrieve"]:

    rule retrieve_electricity_demand:
        params:
            versions=["2019-06-05", "2020-10-06"],
        output:
            "data/electricity_demand_raw.csv",
        log:
            "logs/retrieve_electricity_demand.log",
        resources:
            mem_mb=5000,
        retries: 2
        conda:
            "../envs/environment.yaml"
        script:
            "../scripts/retrieve_electricity_demand.py"


if config["enable"]["retrieve"]:

    rule retrieve_synthetic_electricity_demand:
        input:
            storage(
                "https://zenodo.org/records/10820928/files/demand_hourly.csv",
            ),
        output:
            "data/load_synthetic_raw.csv",
        log:
            "logs/retrieve_synthetic_electricity_demand.log",
        resources:
            mem_mb=5000,
        retries: 2
        run:
            move(input[0], output[0])


if config["enable"]["retrieve"]:

    rule retrieve_ship_raster:
        input:
            storage(
                "https://zenodo.org/records/13757228/files/shipdensity_global.zip",
                keep_local=True,
            ),
        output:
            "data/shipdensity_global.zip",
        log:
            "logs/retrieve_ship_raster.log",
        resources:
            mem_mb=5000,
        retries: 2
        run:
            move(input[0], output[0])
            validate_checksum(output[0], input[0])


if config["enable"]["retrieve"]:

    rule retrieve_jrc_enspreso_biomass:
        input:
            storage(
                "https://zenodo.org/records/10356004/files/ENSPRESO_BIOMASS.xlsx",
                keep_local=True,
            ),
        output:
            "data/ENSPRESO_BIOMASS.xlsx",
        retries: 1
        run:
            move(input[0], output[0])


if config["enable"]["retrieve"]:

    rule retrieve_hotmaps_industrial_sites:
        input:
            storage(
                "https://gitlab.com/hotmaps/industrial_sites/industrial_sites_Industrial_Database/-/raw/master/data/Industrial_Database.csv",
                keep_local=True,
            ),
        output:
            "data/Industrial_Database.csv",
        retries: 1
        run:
            move(input[0], output[0])


if config["enable"]["retrieve"]:

    rule retrieve_usgs_ammonia_production:
        input:
            storage(
                "https://d9-wret.s3.us-west-2.amazonaws.com/assets/palladium/production/s3fs-public/media/files/myb1-2022-nitro-ert.xlsx"
            ),
        output:
            "data/myb1-2022-nitro-ert.xlsx",
        retries: 1
        run:
            move(input[0], output[0])


if config["enable"]["retrieve"]:

    # Downloading Copernicus Global Land Cover for land cover and land use:
    # Website: https://land.copernicus.eu/global/products/lc
    rule download_copernicus_land_cover:
        input:
            storage(
                "https://zenodo.org/records/3939050/files/PROBAV_LC100_global_v3.0.1_2019-nrt_Discrete-Classification-map_EPSG-4326.tif",
            ),
        output:
            "data/Copernicus_LC100_global_v3.0.1_2019-nrt_Discrete-Classification-map_EPSG-4326.tif",
        run:
            move(input[0], output[0])
            validate_checksum(output[0], input[0])


if config["enable"]["retrieve"]:

    # Downloading LUISA Base Map for land cover and land use:
    # Website: https://ec.europa.eu/jrc/en/luisa
    rule retrieve_luisa_land_cover:
        input:
            storage(
                "https://jeodpp.jrc.ec.europa.eu/ftp/jrc-opendata/LUISA/EUROPE/Basemaps/LandUse/2018/LATEST/LUISA_basemap_020321_50m.tif",
            ),
        output:
            "data/LUISA_basemap_020321_50m.tif",
        run:
            move(input[0], output[0])


if config["enable"]["retrieve"]:

    rule retrieve_eez:
        params:
            zip_file="World_EEZ_v12_20231025_LR.zip",
        output:
            gpkg="data/eez/World_EEZ_v12_20231025_LR/eez_v12_lowres.gpkg",
        run:
            from uuid import uuid4

            name = str(uuid4())[:8]
            org = str(uuid4())[:8]

            response = requests.post(
                "https://www.marineregions.org/download_file.php",
                params={"name": "World_EEZ_v12_20231025_LR.zip"},
                data={
                    "name": name,
                    "organisation": org,
                    "email": f"{name}@{org}.org",
                    "country": "Germany",
                    "user_category": "academia",
                    "purpose_category": "Research",
                    "agree": "1",
                },
            )

            with open(params["zip_file"], "wb") as f:
                f.write(response.content)
            output_folder = Path(output.gpkg).parent.parent
            unpack_archive(params["zip_file"], output_folder)
            os.remove(params["zip_file"])



if config["enable"]["retrieve"]:

    rule retrieve_worldbank_urban_population:
        params:
            zip_file="API_SP.URB.TOTL.IN.ZS_DS2_en_csv_v2.zip",
        output:
            gpkg="data/worldbank/API_SP.URB.TOTL.IN.ZS_DS2_en_csv_v2.csv",
        run:
            response = requests.get(
                "https://api.worldbank.org/v2/en/indicator/SP.URB.TOTL.IN.ZS?downloadformat=csv",
            )

            with open(params["zip_file"], "wb") as f:
                f.write(response.content)
            output_folder = Path(output.gpkg).parent
            unpack_archive(params["zip_file"], output_folder)

            for f in os.listdir(output_folder):
                if f.startswith(
                    "API_SP.URB.TOTL.IN.ZS_DS2_en_csv_v2_"
                ) and f.endswith(".csv"):
                    os.rename(os.path.join(output_folder, f), output.gpkg)
                    break
            os.remove(params["zip_file"])



if config["enable"]["retrieve"]:

    rule retrieve_co2stop:
        params:
            zip_file="co2jrc_openformats.zip",
        output:
            "data/CO2JRC_OpenFormats/CO2Stop_DataInterrogationSystem/Hydrocarbon_Storage_Units.csv",
            "data/CO2JRC_OpenFormats/CO2Stop_DataInterrogationSystem/Hydrocarbon_Traps.csv",
            "data/CO2JRC_OpenFormats/CO2Stop_DataInterrogationSystem/Hydrocarbon_Traps_Temp.csv",
            "data/CO2JRC_OpenFormats/CO2Stop_DataInterrogationSystem/Hydrocarbon_Traps1.csv",
            "data/CO2JRC_OpenFormats/CO2Stop_Polygons Data/DaughterUnits_March13.kml",
            "data/CO2JRC_OpenFormats/CO2Stop_Polygons Data/StorageUnits_March13.kml",
        run:
            response = requests.get(
                "https://setis.ec.europa.eu/document/download/786a884f-0b33-4789-b744-28004b16bd1a_en?filename=co2jrc_openformats.zip",
            )
            with open(params["zip_file"], "wb") as f:
                f.write(response.content)
            output_folder = Path(output[0]).parent.parent.parent
            unpack_archive(params["zip_file"], output_folder)
            os.remove(params["zip_file"])



if config["enable"]["retrieve"]:

    rule retrieve_gem_europe_gas_tracker:
        output:
            "data/gem/Europe-Gas-Tracker-2024-05.xlsx",
        run:
            # mirror of https://globalenergymonitor.org/wp-content/uploads/2024/05/Europe-Gas-Tracker-2024-05.xlsx
            url = "https://tubcloud.tu-berlin.de/s/LMBJQCsN6Ez5cN2/download/Europe-Gas-Tracker-2024-05.xlsx"
            response = requests.get(url)
            with open(output[0], "wb") as f:
                f.write(response.content)



if config["enable"]["retrieve"]:

    rule retrieve_gem_steel_plant_tracker:
        output:
            "data/gem/Global-Steel-Plant-Tracker-April-2024-Standard-Copy-V1.xlsx",
        run:
            # mirror or https://globalenergymonitor.org/wp-content/uploads/2024/04/Global-Steel-Plant-Tracker-April-2024-Standard-Copy-V1.xlsx
            url = "https://tubcloud.tu-berlin.de/s/Aqebo3rrQZWKGsG/download/Global-Steel-Plant-Tracker-April-2024-Standard-Copy-V1.xlsx"
            response = requests.get(url)
            with open(output[0], "wb") as f:
                f.write(response.content)



if config["enable"]["retrieve"]:
    # Some logic to find the correct file URL
    # Sometimes files are released delayed or ahead of schedule, check which file is currently available

    def check_file_exists(url):
        response = requests.head(url)
        return response.status_code == 200

    # Basic pattern where WDPA files can be found
    url_pattern = (
        "https://d1gam3xoknrgr2.cloudfront.net/current/WDPA_{bYYYY}_Public_shp.zip"
    )

    # 3-letter month + 4 digit year for current/previous/next month to test
    current_monthyear = datetime.now().strftime("%b%Y")
    prev_monthyear = (datetime.now() - timedelta(30)).strftime("%b%Y")
    next_monthyear = (datetime.now() + timedelta(30)).strftime("%b%Y")

    # Test prioritised: current month -> previous -> next
    for bYYYY in [current_monthyear, prev_monthyear, next_monthyear]:
        if check_file_exists(url := url_pattern.format(bYYYY=bYYYY)):
            break
        else:
            # If None of the three URLs are working
            url = False

    assert (
        url
    ), f"No WDPA files found at {url_pattern} for bY='{current_monthyear}, {prev_monthyear}, or {next_monthyear}'"

    # Downloading protected area database from WDPA
    # extract the main zip and then merge the contained 3 zipped shapefiles
    # Website: https://www.protectedplanet.net/en/thematic-areas/wdpa
    rule download_wdpa:
        input:
            zip_file=storage(url, keep_local=True),
        params:
            zip_file="WDPA_shp.zip",
            folder_name="WDPA",
        output:
            gpkg="data/WDPA.gpkg",
        run:
            # Copy file and ensure proper permissions
            shcopy2(input.zip_file, params.zip_file)
            output_folder = Path(output.gpkg).parent / params.folder_name
            unpack_archive(params.zip_file, output_folder)

            for i in range(3):
                # vsizip is special driver for directly working with zipped shapefiles in ogr2ogr
                layer_path = (
                    f"/vsizip/{output_folder}/WDPA_{bYYYY}_Public_shp_{i}.zip"
                )
                print(f"Adding layer {i+1} of 3 to combined output file.")
                shell("ogr2ogr -f gpkg -update -append {output.gpkg} {layer_path}")
            os.remove(params.zip_file)

    rule download_wdpa_marine:
        # Downloading Marine protected area database from WDPA
        # extract the main zip and then merge the contained 3 zipped shapefiles
        # Website: https://www.protectedplanet.net/en/thematic-areas/marine-protected-areas
        input:
            zip_file=storage(
                f"https://d1gam3xoknrgr2.cloudfront.net/current/WDPA_WDOECM_{bYYYY}_Public_marine_shp.zip",
                keep_local=True,
            ),
        params:
            zip_file="WDPA_WDOECM_marine.zip",
            folder_name="WDPA_WDOECM_marine",
        output:
            gpkg="data/WDPA_WDOECM_marine.gpkg",
        run:
            shcopy2(input.zip_file, params.zip_file)
            output_folder = Path(output.gpkg).parent / params.folder_name
            unpack_archive(params.zip_file, output_folder)

            for i in range(3):
                # vsizip is special driver for directly working with zipped shapefiles in ogr2ogr
                layer_path = f"/vsizip/{output_folder}/WDPA_WDOECM_{bYYYY}_Public_marine_shp_{i}.zip"
                print(f"Adding layer {i+1} of 3 to combined output file.")
                shell("ogr2ogr -f gpkg -update -append {output.gpkg} {layer_path}")
            os.remove(params.zip_file)



if config["enable"]["retrieve"]:

    rule retrieve_monthly_co2_prices:
        input:
            storage(
                "https://public.eex-group.com/eex/eua-auction-report/emission-spot-primary-market-auction-report-2019-data.xls",
                keep_local=True,
            ),
        output:
            "data/validation/emission-spot-primary-market-auction-report-2019-data.xls",
        log:
            "logs/retrieve_monthly_co2_prices.log",
        resources:
            mem_mb=5000,
        retries: 2
        run:
            move(input[0], output[0])


if config["enable"]["retrieve"]:

    rule retrieve_monthly_fuel_prices:
        output:
            "data/validation/energy-price-trends-xlsx-5619002.xlsx",
        log:
            "logs/retrieve_monthly_fuel_prices.log",
        resources:
            mem_mb=5000,
        retries: 2
        conda:
            "../envs/environment.yaml"
        script:
            "../scripts/retrieve_monthly_fuel_prices.py"


if config["enable"]["retrieve"] and (
    config["electricity"]["base_network"] == "osm-prebuilt"
):
    OSM_VERSION = config["electricity"]["osm-prebuilt-version"]
    OSM_FILES = [
        "buses.csv",
        "converters.csv",
        "lines.csv",
        "links.csv",
        "transformers.csv",
    ]
    if OSM_VERSION >= 0.6:
        OSM_FILES.append("map.html")
    OSM_ZENODO_IDS = {
        0.1: "12799202",
        0.2: "13342577",
        0.3: "13358976",
        0.4: "13759222",
        0.5: "13981528",
        0.6: "14144752",
    }

    # update rule to use the correct version
    rule retrieve_osm_prebuilt:
        input:
            **{
                file: storage(
                    f"https://zenodo.org/records/{OSM_ZENODO_IDS[OSM_VERSION]}/files/{file}"
                )
                for file in OSM_FILES
            },
        output:
            **{file: f"data/osm-prebuilt/{OSM_VERSION}/{file}" for file in OSM_FILES},
        log:
            "logs/retrieve_osm_prebuilt.log",
        threads: 1
        resources:
            mem_mb=500,
        run:
            for key in input.keys():
                move(input[key], output[key])
                validate_checksum(output[key], input[key])



if config["enable"]["retrieve"] and (
    config["electricity"]["base_network"] == "osm-raw"
):

    rule retrieve_osm_data:
        output:
            cables_way="data/osm-raw/{country}/cables_way.json",
            lines_way="data/osm-raw/{country}/lines_way.json",
            routes_relation="data/osm-raw/{country}/routes_relation.json",
            substations_way="data/osm-raw/{country}/substations_way.json",
            substations_relation="data/osm-raw/{country}/substations_relation.json",
        log:
            "logs/retrieve_osm_data_{country}.log",
        threads: 1
        conda:
            "../envs/environment.yaml"
        script:
            "../scripts/retrieve_osm_data.py"


if config["enable"]["retrieve"] and (
    config["electricity"]["base_network"] == "osm-raw"
):

    rule retrieve_osm_data_all:
        input:
            expand(
                "data/osm-raw/{country}/cables_way.json",
                country=config_provider("countries"),
            ),
            expand(
                "data/osm-raw/{country}/lines_way.json",
                country=config_provider("countries"),
            ),
            expand(
                "data/osm-raw/{country}/routes_relation.json",
                country=config_provider("countries"),
            ),
            expand(
                "data/osm-raw/{country}/substations_way.json",
                country=config_provider("countries"),
            ),
            expand(
                "data/osm-raw/{country}/substations_relation.json",
                country=config_provider("countries"),
            ),


if config["enable"]["retrieve"]:

    rule retrieve_osm_boundaries:
        output:
            json="data/osm-boundaries/json/{country}_adm1.json",
        log:
            "logs/retrieve_osm_boundaries_{country}_adm1.log",
        threads: 1
        conda:
            "../envs/environment.yaml"
        script:
            "../scripts/retrieve_osm_boundaries.py"

    rule retrieve_geothermal_heat_utilisation_potentials:
        input:
            isi_heat_potentials=storage(
                "https://fordatis.fraunhofer.de/bitstream/fordatis/341.5/11/Results_DH_Matching_Cluster.xlsx",
                keep_local=True,
            ),
        output:
            "data/isi_heat_utilisation_potentials.xlsx",
        log:
            "logs/retrieve_geothermal_heat_utilisation_potentials.log",
        threads: 1
        retries: 2
        run:
            move(input[0], output[0])

    rule retrieve_lau_regions:
        input:
            lau_regions=storage(
                "https://gisco-services.ec.europa.eu/distribution/v2/lau/download/ref-lau-2019-01m.geojson.zip",
                keep_local=True,
            ),
        output:
            lau_regions="data/lau_regions.zip",
        log:
            "logs/retrieve_lau_regions.log",
        log:
            "logs/retrieve_lau_regions.log",
        threads: 1
        retries: 2
        run:
            move(input[0], output[0])


if config["enable"]["retrieve"]:

    rule retrieve_jrc_ardeco:
        output:
            ardeco_gdp="data/jrc-ardeco/ARDECO-SUVGDP.2021.table.csv",
            ardeco_pop="data/jrc-ardeco/ARDECO-SNPTD.2021.table.csv",
        run:
            # TODO Revert to original data source once data becomes available again
            urls = {
<<<<<<< HEAD
                "ardeco_gdp": "https://storage.googleapis.com/open-tyndp-data-store/jrc-ardeco/ARDECO-SUVGDP.2021.table.csv",
                "ardeco_pop": "https://storage.googleapis.com/open-tyndp-data-store/jrc-ardeco/ARDECO-SNPTD.2021.table.csv",
=======
                "ardeco_gdp": "https://territorial.ec.europa.eu/ardeco-api-v2/rest/export/SUVGDP?versions=2021&unit=EUR&level_id=0&level_id=1&level_id=2&level_id=3&format=csv-table",
                "ardeco_pop": "https://territorial.ec.europa.eu/ardeco-api-v2/rest/export/SNPTD?versions=2021&unit=NR&level_id=0&level_id=1&level_id=2&level_id=3&format=csv-table",
>>>>>>> c44c8897
            }

            for key, url in urls.items():
                response = requests.get(url)
                output_path = output[key] if key in urls else None
                if output_path:
                    with open(output_path, "wb") as f:
                        f.write(response.content)



if config["enable"]["retrieve"]:

    rule retrieve_aquifer_data_bgr:
        input:
            zip_file=storage(
                "https://download.bgr.de/bgr/grundwasser/IHME1500/v12/shp/IHME1500_v12.zip"
            ),
        output:
            aquifer_shapes_shp="data/bgr/ihme1500_aquif_ec4060_v12_poly.shp",
            aquifer_shapes_shx="data/bgr/ihme1500_aquif_ec4060_v12_poly.shx",
            aquifer_shapes_dbf="data/bgr/ihme1500_aquif_ec4060_v12_poly.dbf",
            aquifer_shapes_cpg="data/bgr/ihme1500_aquif_ec4060_v12_poly.cpg",
            aquifer_shapes_prj="data/bgr/ihme1500_aquif_ec4060_v12_poly.prj",
            aquifer_shapes_sbn="data/bgr/ihme1500_aquif_ec4060_v12_poly.sbn",
            aquifer_shapes_sbx="data/bgr/ihme1500_aquif_ec4060_v12_poly.sbx",
        params:
            filename_shp="IHME1500_v12/shp/ihme1500_aquif_ec4060_v12_poly.shp",
            filename_shx="IHME1500_v12/shp/ihme1500_aquif_ec4060_v12_poly.shx",
            filename_dbf="IHME1500_v12/shp/ihme1500_aquif_ec4060_v12_poly.dbf",
            filename_cpg="IHME1500_v12/shp/ihme1500_aquif_ec4060_v12_poly.cpg",
            filename_prj="IHME1500_v12/shp/ihme1500_aquif_ec4060_v12_poly.prj",
            filename_sbn="IHME1500_v12/shp/ihme1500_aquif_ec4060_v12_poly.sbn",
            filename_sbx="IHME1500_v12/shp/ihme1500_aquif_ec4060_v12_poly.sbx",
        run:
            with ZipFile(input.zip_file, "r") as zip_ref:
                for fn, outpt in zip(
                    params,
                    output,
                ):
                    zip_ref.extract(fn, Path(outpt).parent)
                    extracted_file = Path(outpt).parent / fn
                    extracted_file.rename(outpt)

    rule retrieve_dh_areas:
        input:
            dh_areas=storage(
                "https://fordatis.fraunhofer.de/bitstream/fordatis/341.5/2/dh_areas.gpkg",
                keep_local=True,
            ),
        output:
            dh_areas="data/dh_areas.gpkg",
        log:
            "logs/retrieve_dh_areas.log",
        threads: 1
        retries: 2
        run:
            move(input[0], output[0])<|MERGE_RESOLUTION|>--- conflicted
+++ resolved
@@ -842,15 +842,9 @@
             ardeco_gdp="data/jrc-ardeco/ARDECO-SUVGDP.2021.table.csv",
             ardeco_pop="data/jrc-ardeco/ARDECO-SNPTD.2021.table.csv",
         run:
-            # TODO Revert to original data source once data becomes available again
             urls = {
-<<<<<<< HEAD
-                "ardeco_gdp": "https://storage.googleapis.com/open-tyndp-data-store/jrc-ardeco/ARDECO-SUVGDP.2021.table.csv",
-                "ardeco_pop": "https://storage.googleapis.com/open-tyndp-data-store/jrc-ardeco/ARDECO-SNPTD.2021.table.csv",
-=======
                 "ardeco_gdp": "https://territorial.ec.europa.eu/ardeco-api-v2/rest/export/SUVGDP?versions=2021&unit=EUR&level_id=0&level_id=1&level_id=2&level_id=3&format=csv-table",
                 "ardeco_pop": "https://territorial.ec.europa.eu/ardeco-api-v2/rest/export/SNPTD?versions=2021&unit=NR&level_id=0&level_id=1&level_id=2&level_id=3&format=csv-table",
->>>>>>> c44c8897
             }
 
             for key, url in urls.items():
