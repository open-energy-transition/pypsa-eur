
from snakemake.remote.HTTP import RemoteProvider as HTTPRemoteProvider
HTTP = HTTPRemoteProvider()

configfile: "config.yaml"


wildcard_constraints:
    lv="[a-z0-9\.]+",
    simpl="[a-zA-Z0-9]*",
    clusters="[0-9]+m?",
    opts="[-+a-zA-Z0-9]*",
    sector_opts="[-+a-zA-Z0-9\.\s]*"


SDIR = config['summary_dir'] + '/' + config['run']
RDIR = config['results_dir'] + config['run']
CDIR = config['costs_dir']


subworkflow pypsaeur:
    workdir: "../pypsa-eur"
    snakefile: "../pypsa-eur/Snakefile"
    configfile: "../pypsa-eur/config.yaml"

rule all:
    input: SDIR + '/graphs/costs.pdf'


rule solve_all_networks:
    input:
        expand(RDIR + "/postnetworks/elec_s{simpl}_{clusters}_lv{lv}_{opts}_{sector_opts}_{planning_horizons}.nc",
               **config['scenario'])


rule prepare_sector_networks:
    input:
        expand(RDIR + "/prenetworks/elec_s{simpl}_{clusters}_lv{lv}_{opts}_{sector_opts}_{planning_horizons}.nc",
               **config['scenario'])


rule build_population_layouts:
    input:
        nuts3_shapes=pypsaeur('resources/nuts3_shapes.geojson'),
        urban_percent="data/urban_percent.csv"
    output:
        pop_layout_total="resources/pop_layout_total.nc",
        pop_layout_urban="resources/pop_layout_urban.nc",
        pop_layout_rural="resources/pop_layout_rural.nc"
    resources: mem_mb=20000
    benchmark: "benchmarks/build_population_layouts"
    threads: 8
    script: "scripts/build_population_layouts.py"


rule build_clustered_population_layouts:
    input:
        pop_layout_total="resources/pop_layout_total.nc",
        pop_layout_urban="resources/pop_layout_urban.nc",
        pop_layout_rural="resources/pop_layout_rural.nc",
        regions_onshore=pypsaeur('resources/regions_onshore_elec_s{simpl}_{clusters}.geojson')
    output:
        clustered_pop_layout="resources/pop_layout_elec_s{simpl}_{clusters}.csv"
    resources: mem_mb=10000
    benchmark: "benchmarks/build_clustered_population_layouts/s{simpl}_{clusters}"
    script: "scripts/build_clustered_population_layouts.py"


rule build_simplified_population_layouts:
    input:
        pop_layout_total="resources/pop_layout_total.nc",
        pop_layout_urban="resources/pop_layout_urban.nc",
        pop_layout_rural="resources/pop_layout_rural.nc",
        regions_onshore=pypsaeur('resources/regions_onshore_elec_s{simpl}.geojson')
    output:
        clustered_pop_layout="resources/pop_layout_elec_s{simpl}.csv"
    resources: mem_mb=10000
    benchmark: "benchmarks/build_clustered_population_layouts/s{simpl}"
    script: "scripts/build_clustered_population_layouts.py"

rule build_gas_network:
    input:
        gas_network="data/gas_network/gas_network_dataset.csv",
        country_shapes=pypsaeur("resources/country_shapes.geojson"),
        regions_onshore=pypsaeur("resources/regions_onshore_elec_s{simpl}_{clusters}.geojson"),
        regions_offshore=pypsaeur("resources/regions_offshore_elec_s{simpl}_{clusters}.geojson")
    output:
        clustered_gas_network="resources/gas_network_elec_s{simpl}_{clusters}.csv"
    resources: mem_mb=10000
    script: "scripts/build_gas_network.py"

rule build_heat_demands:
    input:
        pop_layout_total="resources/pop_layout_total.nc",
        pop_layout_urban="resources/pop_layout_urban.nc",
        pop_layout_rural="resources/pop_layout_rural.nc",
        regions_onshore=pypsaeur("resources/regions_onshore_elec_s{simpl}_{clusters}.geojson")
    output:
        heat_demand_urban="resources/heat_demand_urban_elec_s{simpl}_{clusters}.nc",
        heat_demand_rural="resources/heat_demand_rural_elec_s{simpl}_{clusters}.nc",
        heat_demand_total="resources/heat_demand_total_elec_s{simpl}_{clusters}.nc"
    resources: mem_mb=20000
    benchmark: "benchmarks/build_heat_demands/s{simpl}_{clusters}"
    script: "scripts/build_heat_demand.py"


rule build_temperature_profiles:
    input:
        pop_layout_total="resources/pop_layout_total.nc",
        pop_layout_urban="resources/pop_layout_urban.nc",
        pop_layout_rural="resources/pop_layout_rural.nc",
        regions_onshore=pypsaeur("resources/regions_onshore_elec_s{simpl}_{clusters}.geojson")
    output:
        temp_soil_total="resources/temp_soil_total_elec_s{simpl}_{clusters}.nc",
        temp_soil_rural="resources/temp_soil_rural_elec_s{simpl}_{clusters}.nc",
        temp_soil_urban="resources/temp_soil_urban_elec_s{simpl}_{clusters}.nc",
        temp_air_total="resources/temp_air_total_elec_s{simpl}_{clusters}.nc",
        temp_air_rural="resources/temp_air_rural_elec_s{simpl}_{clusters}.nc",
        temp_air_urban="resources/temp_air_urban_elec_s{simpl}_{clusters}.nc"
    resources: mem_mb=20000
    benchmark: "benchmarks/build_temperature_profiles/s{simpl}_{clusters}"
    script: "scripts/build_temperature_profiles.py"


rule build_cop_profiles:
    input:
        temp_soil_total="resources/temp_soil_total_elec_s{simpl}_{clusters}.nc",
        temp_soil_rural="resources/temp_soil_rural_elec_s{simpl}_{clusters}.nc",
        temp_soil_urban="resources/temp_soil_urban_elec_s{simpl}_{clusters}.nc",
        temp_air_total="resources/temp_air_total_elec_s{simpl}_{clusters}.nc",
        temp_air_rural="resources/temp_air_rural_elec_s{simpl}_{clusters}.nc",
        temp_air_urban="resources/temp_air_urban_elec_s{simpl}_{clusters}.nc"
    output:
        cop_soil_total="resources/cop_soil_total_elec_s{simpl}_{clusters}.nc",
        cop_soil_rural="resources/cop_soil_rural_elec_s{simpl}_{clusters}.nc",
        cop_soil_urban="resources/cop_soil_urban_elec_s{simpl}_{clusters}.nc",
        cop_air_total="resources/cop_air_total_elec_s{simpl}_{clusters}.nc",
        cop_air_rural="resources/cop_air_rural_elec_s{simpl}_{clusters}.nc",
        cop_air_urban="resources/cop_air_urban_elec_s{simpl}_{clusters}.nc"
    resources: mem_mb=20000
    benchmark: "benchmarks/build_cop_profiles/s{simpl}_{clusters}"
    script: "scripts/build_cop_profiles.py"


rule build_solar_thermal_profiles:
    input:
        pop_layout_total="resources/pop_layout_total.nc",
        pop_layout_urban="resources/pop_layout_urban.nc",
        pop_layout_rural="resources/pop_layout_rural.nc",
        regions_onshore=pypsaeur("resources/regions_onshore_elec_s{simpl}_{clusters}.geojson")
    output:
        solar_thermal_total="resources/solar_thermal_total_elec_s{simpl}_{clusters}.nc",
        solar_thermal_urban="resources/solar_thermal_urban_elec_s{simpl}_{clusters}.nc",
        solar_thermal_rural="resources/solar_thermal_rural_elec_s{simpl}_{clusters}.nc"
    resources: mem_mb=20000
    benchmark: "benchmarks/build_solar_thermal_profiles/s{simpl}_{clusters}"
    script: "scripts/build_solar_thermal_profiles.py"


def input_eurostat(w):
    # 2016 includes BA, 2017 does not
    report_year = config["energy"]["eurostat_report_year"]
    return f"data/eurostat-energy_balances-june_{report_year}_edition"

rule build_energy_totals:
    input:
        nuts3_shapes=pypsaeur('resources/nuts3_shapes.geojson'),
        co2="data/eea/UNFCCC_v23.csv",
        swiss="data/switzerland-sfoe/switzerland-new_format.csv",
        idees="data/jrc-idees-2015",
        district_heat_share='data/district_heat_share.csv',
        eurostat=input_eurostat
    output:
        energy_name='resources/energy_totals.csv',
	    co2_name='resources/co2_totals.csv',
	    transport_name='resources/transport_data.csv'
    threads: 16
    resources: mem_mb=10000
    benchmark: "benchmarks/build_energy_totals"
    script: 'scripts/build_energy_totals.py'


rule build_biomass_potentials:
    input:
        enspreso_biomass=HTTP.remote("https://cidportal.jrc.ec.europa.eu/ftp/jrc-opendata/ENSPRESO/ENSPRESO_BIOMASS.xlsx", keep_local=True),
        nuts2="data/nuts/NUTS_RG_10M_2013_4326_LEVL_2.geojson", # https://gisco-services.ec.europa.eu/distribution/v2/nuts/download/#nuts21
        regions_onshore=pypsaeur("resources/regions_onshore_elec_s{simpl}_{clusters}.geojson"),
        nuts3_population="../pypsa-eur/data/bundle/nama_10r_3popgdp.tsv.gz",
        swiss_cantons="../pypsa-eur/data/bundle/ch_cantons.csv",
        swiss_population="../pypsa-eur/data/bundle/je-e-21.03.02.xls",
        country_shapes=pypsaeur('resources/country_shapes.geojson')
    output:
        biomass_potentials_all='resources/biomass_potentials_all_s{simpl}_{clusters}.csv',
        biomass_potentials='resources/biomass_potentials_s{simpl}_{clusters}.csv'
    threads: 1
    resources: mem_mb=1000
    benchmark: "benchmarks/build_biomass_potentials_s{simpl}_{clusters}"
    script: 'scripts/build_biomass_potentials.py'


if config["sector"]["biomass_transport"]:
    rule build_biomass_transport_costs:
        input:
            transport_cost_data=HTTP.remote("publications.jrc.ec.europa.eu/repository/bitstream/JRC98626/biomass potentials in europe_web rev.pdf", keep_local=True)
        output:
            biomass_transport_costs="resources/biomass_transport_costs.csv",
        threads: 1
        resources: mem_mb=1000
        benchmark: "benchmarks/build_biomass_transport_costs"
        script: 'scripts/build_biomass_transport_costs.py'
    build_biomass_transport_costs_output = rules.build_biomass_transport_costs.output
else:
    build_biomass_transport_costs_output = {}


rule build_ammonia_production:
    input:
        usgs="data/myb1-2017-nitro.xls"
    output:
        ammonia_production="resources/ammonia_production.csv"
    threads: 1
    resources: mem_mb=1000
    benchmark: "benchmarks/build_ammonia_production"
    script: 'scripts/build_ammonia_production.py'


rule build_industry_sector_ratios:
    input:
        ammonia_production="resources/ammonia_production.csv",
        idees="data/jrc-idees-2015"
    output:
        industry_sector_ratios="resources/industry_sector_ratios.csv"
    threads: 1
    resources: mem_mb=1000
    benchmark: "benchmarks/build_industry_sector_ratios"
    script: 'scripts/build_industry_sector_ratios.py'


rule build_industrial_production_per_country:
    input:
        ammonia_production="resources/ammonia_production.csv",
        jrc="data/jrc-idees-2015",
        eurostat="data/eurostat-energy_balances-may_2018_edition",
    output:
        industrial_production_per_country="resources/industrial_production_per_country.csv"
    threads: 8
    resources: mem_mb=1000
    benchmark: "benchmarks/build_industrial_production_per_country"
    script: 'scripts/build_industrial_production_per_country.py'


rule build_industrial_production_per_country_tomorrow:
    input:
        industrial_production_per_country="resources/industrial_production_per_country.csv"
    output:
        industrial_production_per_country_tomorrow="resources/industrial_production_per_country_tomorrow_{planning_horizons}.csv"
    threads: 1
    resources: mem_mb=1000
    benchmark: "benchmarks/build_industrial_production_per_country_tomorrow_{planning_horizons}"
    script: 'scripts/build_industrial_production_per_country_tomorrow.py'


rule build_industrial_distribution_key:
    input:
        regions_onshore=pypsaeur('resources/regions_onshore_elec_s{simpl}_{clusters}.geojson'),
        clustered_pop_layout="resources/pop_layout_elec_s{simpl}_{clusters}.csv",
        hotmaps_industrial_database="data/Industrial_Database.csv",
    output:
        industrial_distribution_key="resources/industrial_distribution_key_elec_s{simpl}_{clusters}.csv"
    threads: 1
    resources: mem_mb=1000
    benchmark: "benchmarks/build_industrial_distribution_key/s{simpl}_{clusters}"
    script: 'scripts/build_industrial_distribution_key.py'


rule build_industrial_production_per_node:
    input:
        industrial_distribution_key="resources/industrial_distribution_key_elec_s{simpl}_{clusters}.csv",
        industrial_production_per_country_tomorrow="resources/industrial_production_per_country_tomorrow_{planning_horizons}.csv"
    output:
        industrial_production_per_node="resources/industrial_production_elec_s{simpl}_{clusters}_{planning_horizons}.csv"
    threads: 1
    resources: mem_mb=1000
    benchmark: "benchmarks/build_industrial_production_per_node/s{simpl}_{clusters}_{planning_horizons}"
    script: 'scripts/build_industrial_production_per_node.py'


rule build_industrial_energy_demand_per_node:
    input:
        industry_sector_ratios="resources/industry_sector_ratios.csv",
        industrial_production_per_node="resources/industrial_production_elec_s{simpl}_{clusters}_{planning_horizons}.csv",
        industrial_energy_demand_per_node_today="resources/industrial_energy_demand_today_elec_s{simpl}_{clusters}.csv"
    output:
        industrial_energy_demand_per_node="resources/industrial_energy_demand_elec_s{simpl}_{clusters}_{planning_horizons}.csv"
    threads: 1
    resources: mem_mb=1000
    benchmark: "benchmarks/build_industrial_energy_demand_per_node/s{simpl}_{clusters}_{planning_horizons}"
    script: 'scripts/build_industrial_energy_demand_per_node.py'


rule build_industrial_energy_demand_per_country_today:
    input:
        jrc="data/jrc-idees-2015",
        ammonia_production="resources/ammonia_production.csv",
        industrial_production_per_country="resources/industrial_production_per_country.csv"
    output:
        industrial_energy_demand_per_country_today="resources/industrial_energy_demand_per_country_today.csv"
    threads: 8
    resources: mem_mb=1000
    benchmark: "benchmarks/build_industrial_energy_demand_per_country_today"
    script: 'scripts/build_industrial_energy_demand_per_country_today.py'


rule build_industrial_energy_demand_per_node_today:
    input:
        industrial_distribution_key="resources/industrial_distribution_key_elec_s{simpl}_{clusters}.csv",
        industrial_energy_demand_per_country_today="resources/industrial_energy_demand_per_country_today.csv"
    output:
        industrial_energy_demand_per_node_today="resources/industrial_energy_demand_today_elec_s{simpl}_{clusters}.csv"
    threads: 1
    resources: mem_mb=1000
    benchmark: "benchmarks/build_industrial_energy_demand_per_node_today/s{simpl}_{clusters}"
    script: 'scripts/build_industrial_energy_demand_per_node_today.py'


if config["sector"]["retrofitting"]["retro_endogen"]:
    rule build_retro_cost:
        input:
            building_stock="data/retro/data_building_stock.csv",
            data_tabula="data/retro/tabula-calculator-calcsetbuilding.csv",
            air_temperature = "resources/temp_air_total_elec_s{simpl}_{clusters}.nc",
            u_values_PL="data/retro/u_values_poland.csv",
            tax_w="data/retro/electricity_taxes_eu.csv",
            construction_index="data/retro/comparative_level_investment.csv",
            floor_area_missing="data/retro/floor_area_missing.csv",
            clustered_pop_layout="resources/pop_layout_elec_s{simpl}_{clusters}.csv",
            cost_germany="data/retro/retro_cost_germany.csv",
            window_assumptions="data/retro/window_assumptions.csv",
        output:
            retro_cost="resources/retro_cost_elec_s{simpl}_{clusters}.csv",
            floor_area="resources/floor_area_elec_s{simpl}_{clusters}.csv"
        resources: mem_mb=1000
        benchmark: "benchmarks/build_retro_cost/s{simpl}_{clusters}"
        script: "scripts/build_retro_cost.py"
    build_retro_cost_output = rules.build_retro_cost.output
else:
    build_retro_cost_output = {}


rule prepare_sector_network:
    input:
        overrides="data/override_component_attrs",
        network=pypsaeur('networks/elec_s{simpl}_{clusters}_ec_lv{lv}_{opts}.nc'),
        energy_totals_name='resources/energy_totals.csv',
        co2_totals_name='resources/co2_totals.csv',
        transport_name='resources/transport_data.csv',
<<<<<<< HEAD
        clustered_gas_network="resources/gas_network_elec_s{simpl}_{clusters}.csv",
        traffic_data_KFZ="data/emobility/KFZ__count",
        traffic_data_Pkw="data/emobility/Pkw__count",
        biomass_potentials='resources/biomass_potentials.csv',
=======
        traffic_data_KFZ = "data/emobility/KFZ__count",
        traffic_data_Pkw = "data/emobility/Pkw__count",
        biomass_potentials='resources/biomass_potentials_s{simpl}_{clusters}.csv',
>>>>>>> ba4bea25
        heat_profile="data/heat_load_profile_BDEW.csv",
        costs=CDIR + "costs_{planning_horizons}.csv",
        profile_offwind_ac=pypsaeur("resources/profile_offwind-ac.nc"),
        profile_offwind_dc=pypsaeur("resources/profile_offwind-dc.nc"),
        h2_cavern="data/hydrogen_salt_cavern_potentials.csv",
        busmap_s=pypsaeur("resources/busmap_elec_s{simpl}.csv"),
        busmap=pypsaeur("resources/busmap_elec_s{simpl}_{clusters}.csv"),
        clustered_pop_layout="resources/pop_layout_elec_s{simpl}_{clusters}.csv",
        simplified_pop_layout="resources/pop_layout_elec_s{simpl}.csv",
        industrial_demand="resources/industrial_energy_demand_elec_s{simpl}_{clusters}_{planning_horizons}.csv",
        heat_demand_urban="resources/heat_demand_urban_elec_s{simpl}_{clusters}.nc",
        heat_demand_rural="resources/heat_demand_rural_elec_s{simpl}_{clusters}.nc",
        heat_demand_total="resources/heat_demand_total_elec_s{simpl}_{clusters}.nc",
        temp_soil_total="resources/temp_soil_total_elec_s{simpl}_{clusters}.nc",
        temp_soil_rural="resources/temp_soil_rural_elec_s{simpl}_{clusters}.nc",
        temp_soil_urban="resources/temp_soil_urban_elec_s{simpl}_{clusters}.nc",
        temp_air_total="resources/temp_air_total_elec_s{simpl}_{clusters}.nc",
        temp_air_rural="resources/temp_air_rural_elec_s{simpl}_{clusters}.nc",
        temp_air_urban="resources/temp_air_urban_elec_s{simpl}_{clusters}.nc",
        cop_soil_total="resources/cop_soil_total_elec_s{simpl}_{clusters}.nc",
        cop_soil_rural="resources/cop_soil_rural_elec_s{simpl}_{clusters}.nc",
        cop_soil_urban="resources/cop_soil_urban_elec_s{simpl}_{clusters}.nc",
        cop_air_total="resources/cop_air_total_elec_s{simpl}_{clusters}.nc",
        cop_air_rural="resources/cop_air_rural_elec_s{simpl}_{clusters}.nc",
        cop_air_urban="resources/cop_air_urban_elec_s{simpl}_{clusters}.nc",
        solar_thermal_total="resources/solar_thermal_total_elec_s{simpl}_{clusters}.nc",
        solar_thermal_urban="resources/solar_thermal_urban_elec_s{simpl}_{clusters}.nc",
        solar_thermal_rural="resources/solar_thermal_rural_elec_s{simpl}_{clusters}.nc",
        **build_retro_cost_output,
        **build_biomass_transport_costs_output
    output: RDIR + '/prenetworks/elec_s{simpl}_{clusters}_lv{lv}_{opts}_{sector_opts}_{planning_horizons}.nc'
    threads: 1
    resources: mem_mb=2000
    benchmark: RDIR + "/benchmarks/prepare_network/elec_s{simpl}_{clusters}_lv{lv}_{opts}_{sector_opts}_{planning_horizons}"
    script: "scripts/prepare_sector_network.py"


rule plot_network:
    input:
        overrides="data/override_component_attrs",
        network=RDIR + "/postnetworks/elec_s{simpl}_{clusters}_lv{lv}_{opts}_{sector_opts}_{planning_horizons}.nc"
    output:
        map=RDIR + "/maps/elec_s{simpl}_{clusters}_lv{lv}_{opts}_{sector_opts}-costs-all_{planning_horizons}.pdf",
        today=RDIR + "/maps/elec_s{simpl}_{clusters}_lv{lv}_{opts}_{sector_opts}_{planning_horizons}-today.pdf"
    threads: 2
    resources: mem_mb=10000
    benchmark: RDIR + "/benchmarks/plot_network/elec_s{simpl}_{clusters}_lv{lv}_{opts}_{sector_opts}_{planning_horizons}"
    script: "scripts/plot_network.py"


rule copy_config:
    output: SDIR + '/configs/config.yaml'
    threads: 1
    resources: mem_mb=1000
    benchmark: SDIR + "/benchmarks/copy_config"
    script: "scripts/copy_config.py"


rule make_summary:
    input:
        overrides="data/override_component_attrs",
        networks=expand(
            RDIR + "/postnetworks/elec_s{simpl}_{clusters}_lv{lv}_{opts}_{sector_opts}_{planning_horizons}.nc",
            **config['scenario']
        ),
        costs=CDIR + "costs_{}.csv".format(config['scenario']['planning_horizons'][0]),
        plots=expand(
            RDIR + "/maps/elec_s{simpl}_{clusters}_lv{lv}_{opts}_{sector_opts}-costs-all_{planning_horizons}.pdf",
            **config['scenario']
        )
    output:
        nodal_costs=SDIR + '/csvs/nodal_costs.csv',
        nodal_capacities=SDIR + '/csvs/nodal_capacities.csv',
        nodal_cfs=SDIR + '/csvs/nodal_cfs.csv',
        cfs=SDIR + '/csvs/cfs.csv',
        costs=SDIR + '/csvs/costs.csv',
        capacities=SDIR + '/csvs/capacities.csv',
        curtailment=SDIR + '/csvs/curtailment.csv',
        energy=SDIR + '/csvs/energy.csv',
        supply=SDIR + '/csvs/supply.csv',
        supply_energy=SDIR + '/csvs/supply_energy.csv',
        prices=SDIR + '/csvs/prices.csv',
        weighted_prices=SDIR + '/csvs/weighted_prices.csv',
        market_values=SDIR + '/csvs/market_values.csv',
        price_statistics=SDIR + '/csvs/price_statistics.csv',
        metrics=SDIR + '/csvs/metrics.csv'
    threads: 2
    resources: mem_mb=10000
    benchmark: SDIR + "/benchmarks/make_summary"
    script: "scripts/make_summary.py"


rule plot_summary:
    input:
        costs=SDIR + '/csvs/costs.csv',
        energy=SDIR + '/csvs/energy.csv',
        balances=SDIR + '/csvs/supply_energy.csv'
    output:
        costs=SDIR + '/graphs/costs.pdf',
        energy=SDIR + '/graphs/energy.pdf',
        balances=SDIR + '/graphs/balances-energy.pdf'
    threads: 2
    resources: mem_mb=10000
    benchmark: SDIR + "/benchmarks/plot_summary"
    script: "scripts/plot_summary.py"


if config["foresight"] == "overnight":

    rule solve_network:
        input:
            overrides="data/override_component_attrs",
            network=RDIR + "/prenetworks/elec_s{simpl}_{clusters}_lv{lv}_{opts}_{sector_opts}_{planning_horizons}.nc",
            costs=CDIR + "costs_{planning_horizons}.csv",
            config=SDIR + '/configs/config.yaml'
        output: RDIR + "/postnetworks/elec_s{simpl}_{clusters}_lv{lv}_{opts}_{sector_opts}_{planning_horizons}.nc"
        shadow: "shallow"
        log:
            solver=RDIR + "/logs/elec_s{simpl}_{clusters}_lv{lv}_{opts}_{sector_opts}_{planning_horizons}_solver.log",
            python=RDIR + "/logs/elec_s{simpl}_{clusters}_lv{lv}_{opts}_{sector_opts}_{planning_horizons}_python.log",
            memory=RDIR + "/logs/elec_s{simpl}_{clusters}_lv{lv}_{opts}_{sector_opts}_{planning_horizons}_memory.log"
        threads: 4
        resources: mem_mb=config['solving']['mem']
        benchmark: RDIR + "/benchmarks/solve_network/elec_s{simpl}_{clusters}_lv{lv}_{opts}_{sector_opts}_{planning_horizons}"
        script: "scripts/solve_network.py"


if config["foresight"] == "myopic":

    rule add_existing_baseyear:
        input:
            overrides="data/override_component_attrs",
            network=RDIR + '/prenetworks/elec_s{simpl}_{clusters}_lv{lv}_{opts}_{sector_opts}_{planning_horizons}.nc',
            powerplants=pypsaeur('resources/powerplants.csv'),
            busmap_s=pypsaeur("resources/busmap_elec_s{simpl}.csv"),
            busmap=pypsaeur("resources/busmap_elec_s{simpl}_{clusters}.csv"),
            clustered_pop_layout="resources/pop_layout_elec_s{simpl}_{clusters}.csv",
            costs=CDIR + "costs_{}.csv".format(config['scenario']['planning_horizons'][0]),
            cop_soil_total="resources/cop_soil_total_elec_s{simpl}_{clusters}.nc",
            cop_air_total="resources/cop_air_total_elec_s{simpl}_{clusters}.nc",
            existing_heating='data/existing_infrastructure/existing_heating_raw.csv',
            country_codes='data/Country_codes.csv',
            existing_solar='data/existing_infrastructure/solar_capacity_IRENA.csv',
            existing_onwind='data/existing_infrastructure/onwind_capacity_IRENA.csv',
            existing_offwind='data/existing_infrastructure/offwind_capacity_IRENA.csv',
        output: RDIR + '/prenetworks-brownfield/elec_s{simpl}_{clusters}_lv{lv}_{opts}_{sector_opts}_{planning_horizons}.nc'
        wildcard_constraints:
            planning_horizons=config['scenario']['planning_horizons'][0] #only applies to baseyear
        threads: 1
        resources: mem_mb=2000
        benchmark: RDIR + '/benchmarks/add_existing_baseyear/elec_s{simpl}_{clusters}_lv{lv}_{opts}_{sector_opts}_{planning_horizons}'
        script: "scripts/add_existing_baseyear.py"


    def solved_previous_horizon(wildcards):
        planning_horizons = config["scenario"]["planning_horizons"]
        i = planning_horizons.index(int(wildcards.planning_horizons))
        planning_horizon_p = str(planning_horizons[i-1])
        return RDIR + "/postnetworks/elec_s{simpl}_{clusters}_lv{lv}_{opts}_{sector_opts}_" + planning_horizon_p + ".nc"


    rule add_brownfield:
        input:
            overrides="data/override_component_attrs",
            network=RDIR + '/prenetworks/elec_s{simpl}_{clusters}_lv{lv}_{opts}_{sector_opts}_{planning_horizons}.nc',
            network_p=solved_previous_horizon, #solved network at previous time step
            costs=CDIR + "costs_{planning_horizons}.csv",
            cop_soil_total="resources/cop_soil_total_elec_s{simpl}_{clusters}.nc",
            cop_air_total="resources/cop_air_total_elec_s{simpl}_{clusters}.nc"
        output: RDIR + "/prenetworks-brownfield/elec_s{simpl}_{clusters}_lv{lv}_{opts}_{sector_opts}_{planning_horizons}.nc"
        threads: 4
        resources: mem_mb=10000
        benchmark: RDIR + '/benchmarks/add_brownfield/elec_s{simpl}_{clusters}_lv{lv}_{opts}_{sector_opts}_{planning_horizons}'
        script: "scripts/add_brownfield.py"


    ruleorder: add_existing_baseyear > add_brownfield


    rule solve_network_myopic:
        input:
            overrides="data/override_component_attrs",
            network=RDIR + "/prenetworks-brownfield/elec_s{simpl}_{clusters}_lv{lv}_{opts}_{sector_opts}_{planning_horizons}.nc",
            costs=CDIR + "costs_{planning_horizons}.csv",
            config=SDIR + '/configs/config.yaml'
        output: RDIR + "/postnetworks/elec_s{simpl}_{clusters}_lv{lv}_{opts}_{sector_opts}_{planning_horizons}.nc"
        shadow: "shallow"
        log:
            solver=RDIR + "/logs/elec_s{simpl}_{clusters}_lv{lv}_{opts}_{sector_opts}_{planning_horizons}_solver.log",
            python=RDIR + "/logs/elec_s{simpl}_{clusters}_lv{lv}_{opts}_{sector_opts}_{planning_horizons}_python.log",
            memory=RDIR + "/logs/elec_s{simpl}_{clusters}_lv{lv}_{opts}_{sector_opts}_{planning_horizons}_memory.log"
        threads: 4
        resources: mem_mb=config['solving']['mem']
        benchmark: RDIR + "/benchmarks/solve_network/elec_s{simpl}_{clusters}_lv{lv}_{opts}_{sector_opts}_{planning_horizons}"
        script: "scripts/solve_network.py"<|MERGE_RESOLUTION|>--- conflicted
+++ resolved
@@ -354,16 +354,10 @@
         energy_totals_name='resources/energy_totals.csv',
         co2_totals_name='resources/co2_totals.csv',
         transport_name='resources/transport_data.csv',
-<<<<<<< HEAD
         clustered_gas_network="resources/gas_network_elec_s{simpl}_{clusters}.csv",
         traffic_data_KFZ="data/emobility/KFZ__count",
         traffic_data_Pkw="data/emobility/Pkw__count",
-        biomass_potentials='resources/biomass_potentials.csv',
-=======
-        traffic_data_KFZ = "data/emobility/KFZ__count",
-        traffic_data_Pkw = "data/emobility/Pkw__count",
         biomass_potentials='resources/biomass_potentials_s{simpl}_{clusters}.csv',
->>>>>>> ba4bea25
         heat_profile="data/heat_load_profile_BDEW.csv",
         costs=CDIR + "costs_{planning_horizons}.csv",
         profile_offwind_ac=pypsaeur("resources/profile_offwind-ac.nc"),
