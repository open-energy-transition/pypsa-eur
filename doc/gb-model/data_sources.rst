--- conflicted
+++ resolved
@@ -79,12 +79,9 @@
 EV demand data
 --------------
 Electric vehicle (EV) demand data is extracted from the FES workbook table BB1.
-<<<<<<< HEAD
 EV demand profile shape is prepared based on transport demand profile shape of PyPSA-Eur.
-=======
 
 --------------------------------
 Baseline electricity demand data
 --------------------------------
-Baseline electricity demand data is extracted from FES workbook table BB1.
->>>>>>> a3766bc1
+Baseline electricity demand data is extracted from FES workbook table BB1.