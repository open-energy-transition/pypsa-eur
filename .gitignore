# SPDX-FileCopyrightText: Contributors to PyPSA-Eur <https://github.com/pypsa/pypsa-eur>
# SPDX-FileCopyrightText: Open Energy Transition gGmbH
#
# SPDX-License-Identifier: CC0-1.0

master

.snakemake*
.ipynb_checkpoints
__pycache__
*dconf
gurobi.log
.vscode
.idea
*.orig
.idea

/bak
/resources
/resources*
/results
/networks
/benchmarks
/logs
/notebooks
/data/*
/cutouts
/tmp
doc/_build


/scripts/old
/scripts/create_scenarios.py
/config/create_scenarios.py

config/config.yaml
config/scenarios.yaml

dconf
/data/links_p_nom.csv
/data/*totals.csv
/data/biomass*
/data/bundle/emobility/
/data/bundle/eea*
/data/bundle/jrc*
/data/heating/
/data/bundle/eurostat*
/data/odyssee/
/data/transport_data.csv
/data/.nfs*
/data/retro/*
/data/bundle/nuts*
data/gas_network/scigrid-gas/
data/costs_*.csv
!/data/custom_costs.csv

dask-worker-space/
publications.jrc.ec.europa.eu/
d1gam3xoknrgr2.cloudfront.net/

#latex files in report/
report/*.aux
report/*.bbl
report/*.blg
report/*.log
report/*.out
report/*.toc

*.org

*.nc

*~

*.pyc

*.xlsx

*.xls

*.geojson

*.ipynb

merger-todos.md

*.html

<<<<<<< HEAD
# latex files
*.aux
*.lof
*.log
*.lot
*.fls
*.out
*.toc
*.fmt
*.fot
*.cb
*.cb2
.*.lb
*.bbl
*.blg
*.spl
report/*.pdf

=======
>>>>>>> a1dee3fe
# private dev folder
dev/*

# ai coding tools
CLAUDE.md
.claude/
.github/copilot-instructions.md
CLAUDE.local.md<|MERGE_RESOLUTION|>--- conflicted
+++ resolved
@@ -86,7 +86,6 @@
 
 *.html
 
-<<<<<<< HEAD
 # latex files
 *.aux
 *.lof
@@ -105,8 +104,6 @@
 *.spl
 report/*.pdf
 
-=======
->>>>>>> a1dee3fe
 # private dev folder
 dev/*
 
