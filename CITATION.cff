# SPDX-FileCopyrightText: Open Energy Transition gGmbH
#
# SPDX-License-Identifier: CC0-1.0

<<<<<<< HEAD
cff-version: 1.2.0
title: >-
  Open-TYNDP: An open energy planning model for ENTSO-E's
  and entsog's TYNDP Scenario Building and Cost-Benefit
  Analysis based on PyPSA-Eur
message: >-
  If you use this package, please cite it in the following
  way.
type: software
=======
cff-version: 1.1.0
message: "If you use this package, please cite it in the following way."
title: "PyPSA-Eur: An open sector-coupled optimisation model of the European energy system"
repository: https://github.com/pypsa/pypsa-eur
version: v2025.07.0
license: MIT
>>>>>>> 31b54bcd
authors:
  - name: Open Energy Transition
    address: Königsallee 52
    city: Bayreuth
    post-code: 95448
    email: info@openenergytransition.org
    website: 'https://openenergytransition.org'
    country: DE
  - given-names: Thomas
    family-names: Gilon
    orcid: https://orcid.org/0009-0009-8300-0922
  - given-names: Daniel
    family-names: Rüdt
    orcid: https://orcid.org/0000-0003-2182-444X
  - family-names: Hörsch
    given-names: Jonas
    orcid: https://orcid.org/0000-0001-9438-767X
repository-code: 'https://github.com/open-energy-transition/open-tyndp'
license: MIT
version: v0.1

# Reference the original work
references:
  - type: software
    title: "PyPSA-Eur: An open sector-coupled optimisation model of the European energy system"
    repository-code: 'https://github.com/pypsa/pypsa-eur'
    version: v2025.04.0
    license: MIT
    authors:
      - family-names: Brown
        given-names: Tom
        orcid: https://orcid.org/0000-0001-5898-1911
      - family-names: Victoria
        given-names: Marta
        orcid: https://orcid.org/0000-0003-1665-1281
      - family-names: Zeyen
        given-names: Elisabeth
        orcid: https://orcid.org/0000-0002-7262-3296
      - family-names: Hofmann
        given-names: Fabian
        orcid: https://orcid.org/0000-0002-6604-5450
      - family-names: Neumann
        given-names: Fabian
        orcid: https://orcid.org/0000-0001-8551-1480
      - family-names: Frysztacki
        given-names: Martha
        orcid: https://orcid.org/0000-0002-0788-1328
      - family-names: Hampp
        given-names: Johannes
        orcid: https://orcid.org/0000-0002-1776-116X
      - family-names: Schlachtberger
        given-names: David
        orcid: https://orcid.org/0000-0002-8167-8213
      - family-names: Hörsch
        given-names: Jonas
        orcid: https://orcid.org/0000-0001-9438-767X
      - family-names: Schledorn
        given-names: Amos
      - family-names: Schauß
        given-names: Caspar
      - family-names: van Greevenbroek
        given-names: Koen
      - family-names: Millinger
        given-names: Markus
      - family-names: Glaum
        given-names: Philipp
      - family-names: Xiong
        given-names: Bobby
      - family-names: Seibold
        given-names: Toni<|MERGE_RESOLUTION|>--- conflicted
+++ resolved
@@ -2,7 +2,6 @@
 #
 # SPDX-License-Identifier: CC0-1.0
 
-<<<<<<< HEAD
 cff-version: 1.2.0
 title: >-
   Open-TYNDP: An open energy planning model for ENTSO-E's
@@ -12,14 +11,6 @@
   If you use this package, please cite it in the following
   way.
 type: software
-=======
-cff-version: 1.1.0
-message: "If you use this package, please cite it in the following way."
-title: "PyPSA-Eur: An open sector-coupled optimisation model of the European energy system"
-repository: https://github.com/pypsa/pypsa-eur
-version: v2025.07.0
-license: MIT
->>>>>>> 31b54bcd
 authors:
   - name: Open Energy Transition
     address: Königsallee 52
