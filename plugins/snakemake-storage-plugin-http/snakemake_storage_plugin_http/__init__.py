--- conflicted
+++ resolved
@@ -232,13 +232,10 @@
                 allow_redirects=self.provider.settings.allow_redirects,
             )
 
-<<<<<<< HEAD
-            logger.info(f"X-RateLimit-Remaining: {r.headers.get("X-RateLimit-Remaining")}")
-=======
             # Handle rate limiting
             if r.status_code == 429:
                 retry_after = int(r.headers.get("Retry-After", 60))
-                logger.warning(f"Rate limit hit. Waiting {retry_after} seconds...")
+                logger.info(f"Rate limit hit. Waiting {retry_after} seconds...")
                 time.sleep(retry_after)
                 r.close()
                 r = request(
@@ -248,10 +245,9 @@
                     allow_redirects=self.provider.settings.allow_redirects,
                 )
 
-            logger.debug(
+            logger.info(
                 "X-RateLimit-Remaining: %s", r.headers.get("X-RateLimit-Remaining")
             )
->>>>>>> 70cd30cd
             yield r
         finally:
             if r is not None:
