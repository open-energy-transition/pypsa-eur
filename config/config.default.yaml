# SPDX-FileCopyrightText: : 2017-2024 The PyPSA-Eur Authors
#
# SPDX-License-Identifier: CC0-1.0

# docs in https://pypsa-eur.readthedocs.io/en/latest/configuration.html#top-level-configuration
version: 0.11.0
tutorial: false

logging:
  level: INFO
  format: '%(levelname)s:%(name)s:%(message)s'

private:
  keys:
    entsoe_api:

remote:
  ssh: ""
  path: ""

# docs in https://pypsa-eur.readthedocs.io/en/latest/configuration.html#run
run:
  prefix: ""
  name: ""
  scenarios:
    enable: false
    file: config/scenarios.yaml
  disable_progressbar: false
  shared_resources:
    policy: false
    exclude: []
  shared_cutouts: true

# docs in https://pypsa-eur.readthedocs.io/en/latest/configuration.html#foresight
foresight: overnight

# docs in https://pypsa-eur.readthedocs.io/en/latest/configuration.html#scenario
# Wildcard docs in https://pypsa-eur.readthedocs.io/en/latest/wildcards.html
scenario:
  simpl:
  - ''
  ll:
  - vopt
  clusters:
  - 37
  - 128
  - 256
  opts:
  - ''
  sector_opts:
  - ''
  planning_horizons:
  # - 2020
  # - 2030
  # - 2040
  - 2050

# docs in https://pypsa-eur.readthedocs.io/en/latest/configuration.html#countries
countries: ['AL', 'AT', 'BA', 'BE', 'BG', 'CH', 'CZ', 'DE', 'DK', 'EE', 'ES', 'FI', 'FR', 'GB', 'GR', 'HR', 'HU', 'IE', 'IT', 'LT', 'LU', 'LV', 'ME', 'MK', 'NL', 'NO', 'PL', 'PT', 'RO', 'RS', 'SE', 'SI', 'SK']

# docs in https://pypsa-eur.readthedocs.io/en/latest/configuration.html#snapshots
snapshots:
  start: "2013-01-01"
  end: "2014-01-01"
  inclusive: 'left'

# docs in https://pypsa-eur.readthedocs.io/en/latest/configuration.html#enable
enable:
  retrieve: auto
  prepare_links_p_nom: false
  retrieve_databundle: true
  retrieve_cost_data: true
  build_cutout: false
  retrieve_cutout: true
  custom_busmap: false
  drop_leap_day: true


# docs in https://pypsa-eur.readthedocs.io/en/latest/configuration.html#co2-budget
co2_budget:
  2020: 0.701
  2025: 0.524
  2030: 0.297
  2035: 0.150
  2040: 0.071
  2045: 0.032
  2050: 0.000

# docs in https://pypsa-eur.readthedocs.io/en/latest/configuration.html#electricity
electricity:
  voltages: [220., 300., 380., 500., 750.]
  gaslimit_enable: false
  gaslimit: false
  co2limit_enable: false
  co2limit: 7.75e+7
  co2base: 1.487e+9

  operational_reserve:
    activate: false
    epsilon_load: 0.02
    epsilon_vres: 0.02
    contingency: 4000

  max_hours:
    battery: 6
    H2: 168

  extendable_carriers:
    Generator: [solar, solar-hsat, onwind, offwind-ac, offwind-dc, offwind-float, OCGT, CCGT]
    StorageUnit: [] # battery, H2
    Store: [battery, H2]
    Link: [] # H2 pipeline

  powerplants_filter: (DateOut >= 2023 or DateOut != DateOut) and not (Country == 'Germany' and Fueltype == 'Nuclear')
  custom_powerplants: false
  everywhere_powerplants: []

  conventional_carriers: [nuclear, oil, OCGT, CCGT, coal, lignite, geothermal, biomass]
  renewable_carriers: [solar, solar-hsat, onwind, offwind-ac, offwind-dc, offwind-float, hydro]

  estimate_renewable_capacities:
    enable: true
    from_opsd: true
    year: 2020
    expansion_limit: false
    technology_mapping:
      Offshore: [offwind-ac, offwind-dc, offwind-float]
      Onshore: [onwind]
      PV: [solar]

  autarky:
    enable: false
    by_country: false

# docs in https://pypsa-eur.readthedocs.io/en/latest/configuration.html#atlite
atlite:
  default_cutout: europe-2013-era5
  nprocesses: 4
  show_progress: false
  cutouts:
    # use 'base' to determine geographical bounds and time span from config
    # base:
      # module: era5
    europe-2013-era5:
      module: era5 # in priority order
      x: [-12., 42.]
      y: [33., 72]
      dx: 0.3
      dy: 0.3
      time: ['2013', '2013']
    europe-2013-sarah:
      module: [sarah, era5] # in priority order
      x: [-12., 42.]
      y: [33., 65]
      dx: 0.2
      dy: 0.2
      time: ['2013', '2013']
      sarah_interpolate: false
      sarah_dir:
      features: [influx, temperature]

# docs in https://pypsa-eur.readthedocs.io/en/latest/configuration.html#renewable
renewable:
  onwind:
    cutout: europe-2013-era5
    resource:
      method: wind
      turbine: Vestas_V112_3MW
      add_cutout_windspeed: true
    capacity_per_sqkm: 3
    # correction_factor: 0.93
    corine:
      grid_codes: [12, 13, 14, 15, 16, 17, 18, 19, 20, 21, 22, 23, 24, 25, 26, 27, 28, 29, 31, 32]
      distance: 1000
      distance_grid_codes: [1, 2, 3, 4, 5, 6]
    luisa: false
      # grid_codes: [1111, 1121, 1122, 1123, 1130, 1210, 1221, 1222, 1230, 1241, 1242]
      # distance: 1000
      # distance_grid_codes: [1111, 1121, 1122, 1123, 1130, 1210, 1221, 1222, 1230, 1241, 1242]
    natura: true
    excluder_resolution: 100
    clip_p_max_pu: 1.e-2
  offwind-ac:
    cutout: europe-2013-era5
    resource:
      method: wind
      turbine: NREL_ReferenceTurbine_2020ATB_5.5MW
      add_cutout_windspeed: true
    capacity_per_sqkm: 2
    correction_factor: 0.8855
    corine: [44, 255]
    luisa: false # [0, 5230]
    natura: true
    ship_threshold: 400
    max_depth: 60
    max_shore_distance: 30000
    excluder_resolution: 200
    clip_p_max_pu: 1.e-2
  offwind-dc:
    cutout: europe-2013-era5
    resource:
      method: wind
      turbine: NREL_ReferenceTurbine_2020ATB_5.5MW
      add_cutout_windspeed: true
    capacity_per_sqkm: 2
    correction_factor: 0.8855
    corine: [44, 255]
    luisa: false # [0, 5230]
    natura: true
    ship_threshold: 400
    max_depth: 60
    min_shore_distance: 30000
    excluder_resolution: 200
    clip_p_max_pu: 1.e-2
  offwind-float:
    cutout: europe-2013-era5
    resource:
      method: wind
      turbine: NREL_ReferenceTurbine_5MW_offshore
    # ScholzPhd Tab 4.3.1: 10MW/km^2
    capacity_per_sqkm: 2
    correction_factor: 0.8855
    # proxy for wake losses
    # from 10.1016/j.energy.2018.08.153
    # until done more rigorously in #153
    corine: [44, 255]
    natura: true
    ship_threshold: 400
    excluder_resolution: 200
    min_depth: 60
    max_depth: 1000
    clip_p_max_pu: 1.e-2
  solar:
    cutout: europe-2013-sarah
    resource:
      method: pv
      panel: CSi
      orientation:
        slope: 35.
        azimuth: 180.
    capacity_per_sqkm: 5.1
    # correction_factor: 0.854337
    corine: [1, 2, 3, 4, 5, 6, 7, 8, 9, 10, 11, 12, 13, 14, 15, 16, 17, 18, 19, 20, 26, 31, 32]
    luisa: false # [1111, 1121, 1122, 1123, 1130, 1210, 1221, 1222, 1230, 1241, 1242, 1310, 1320, 1330, 1410, 1421, 1422, 2110, 2120, 2130, 2210, 2220, 2230, 2310, 2410, 2420, 3210, 3320, 3330]
    natura: true
    excluder_resolution: 100
    clip_p_max_pu: 1.e-2
  solar-hsat:
    cutout: europe-2013-sarah
    resource:
      method: pv
      panel: CSi
      orientation:
        slope: 35.
        azimuth: 180.
      tracking: horizontal
    capacity_per_sqkm: 4.43 # 15% higher land usage acc. to NREL
    corine: [1, 2, 3, 4, 5, 6, 7, 8, 9, 10, 11, 12, 13, 14, 15, 16, 17, 18, 19, 20, 26, 31, 32]
    luisa: false # [1111, 1121, 1122, 1123, 1130, 1210, 1221, 1222, 1230, 1241, 1242, 1310, 1320, 1330, 1410, 1421, 1422, 2110, 2120, 2130, 2210, 2220, 2230, 2310, 2410, 2420, 3210, 3320, 3330]
    natura: true
    excluder_resolution: 100
    clip_p_max_pu: 1.e-2
  hydro:
    cutout: europe-2013-era5
    carriers: [ror, PHS, hydro]
    PHS_max_hours: 6
    hydro_max_hours: "energy_capacity_totals_by_country" # one of energy_capacity_totals_by_country, estimate_by_large_installations or a float
    flatten_dispatch: false
    flatten_dispatch_buffer: 0.2
    clip_min_inflow: 1.0
    eia_norm_year: false
    eia_correct_by_capacity: false
    eia_approximate_missing: false

# docs in https://pypsa-eur.readthedocs.io/en/latest/configuration.html#conventional
conventional:
  unit_commitment: false
  dynamic_fuel_price: false
  nuclear:
    p_max_pu: "data/nuclear_p_max_pu.csv" # float of file name

# docs in https://pypsa-eur.readthedocs.io/en/latest/configuration.html#lines
lines:
  types:
    220.: "Al/St 240/40 2-bundle 220.0"
    300.: "Al/St 240/40 3-bundle 300.0"
    380.: "Al/St 240/40 4-bundle 380.0"
    500.: "Al/St 240/40 4-bundle 380.0"
    750.: "Al/St 560/50 4-bundle 750.0"
  s_max_pu: 0.7
  s_nom_max: .inf
  max_extension: 20000 #MW
  length_factor: 1.25
  reconnect_crimea: true
  under_construction: 'keep' # 'zero': set capacity to zero, 'remove': remove, 'keep': with full capacity
  dynamic_line_rating:
    activate: false
    cutout: europe-2013-era5
    correction_factor: 0.95
    max_voltage_difference: false
    max_line_rating: false

# docs in https://pypsa-eur.readthedocs.io/en/latest/configuration.html#links
links:
  p_max_pu: 1.0
  p_nom_max: .inf
  max_extension: 30000 #MW
  include_tyndp: true
  under_construction: 'zero' # 'zero': set capacity to zero, 'remove': remove, 'keep': with full capacity

# docs in https://pypsa-eur.readthedocs.io/en/latest/configuration.html#transformers
transformers:
  x: 0.1
  s_nom: 2000.
  type: ''

# docs-load in https://pypsa-eur.readthedocs.io/en/latest/configuration.html#load
load:
  interpolate_limit: 3
  time_shift_for_large_gaps: 1w
  manual_adjustments: true # false
  scaling_factor: 1.0
  fixed_year: false # false or year (e.g. 2013)
  supplement_synthetic: true

# docs
# TODO: PyPSA-Eur merge issue in prepare_sector_network.py
# regulate what components with which carriers are kept from PyPSA-Eur;
# some technologies are removed because they are implemented differently
# (e.g. battery or H2 storage) or have different year-dependent costs
# in PyPSA-Eur-Sec
pypsa_eur:
  Bus:
  - AC
  Link:
  - DC
  Generator:
  - onwind
  - offwind-ac
  - offwind-dc
  - offwind-float
  - solar-hsat
  - solar
  - ror
  - nuclear
  StorageUnit:
  - PHS
  - hydro
  Store: []

# docs in https://pypsa-eur.readthedocs.io/en/latest/configuration.html#energy
energy:
  energy_totals_year: 2019
  base_emissions_year: 1990
  emissions: CO2

# docs in https://pypsa-eur.readthedocs.io/en/latest/configuration.html#biomass
biomass:
  year: 2030
  scenario: ENS_Med
  classes:
    solid biomass:
    - Agricultural waste
    - Fuelwood residues
    - Secondary Forestry residues - woodchips
    - Sawdust
    - Residues from landscape care
    - Municipal waste
    not included:
    - Sugar from sugar beet
    - Rape seed
    - "Sunflower, soya seed "
    - Bioethanol barley, wheat, grain maize, oats, other cereals and rye
    - Miscanthus, switchgrass, RCG
    - Willow
    - Poplar
    - FuelwoodRW
    - C&P_RW
    biogas:
    - Manure solid, liquid
    - Sludge

# docs in https://pypsa-eur.readthedocs.io/en/latest/configuration.html#solar-thermal
solar_thermal:
  clearsky_model: simple  # should be "simple" or "enhanced"?
  orientation:
    slope: 45.
    azimuth: 180.
  cutout: default

# docs in https://pypsa-eur.readthedocs.io/en/latest/configuration.html#existing-capacities
existing_capacities:
  grouping_years_power: [1895, 1920, 1950, 1955, 1960, 1965, 1970, 1975, 1980, 1985, 1990, 1995, 2000, 2005, 2010, 2015, 2020, 2025, 2030]
  grouping_years_heat: [1980, 1985, 1990, 1995, 2000, 2005, 2010, 2015, 2020] # heat grouping years >= baseyear will be ignored
  threshold_capacity: 10
  default_heating_lifetime: 20
  conventional_carriers:
  - lignite
  - coal
  - oil
  - uranium

# docs in https://pypsa-eur.readthedocs.io/en/latest/configuration.html#sector
sector:
  transport: true
  heating: true
  biomass: true
  industry: true
  shipping: false
  imp: true
  agriculture: true
  district_heating:
    potential: 0.6
    progress:
      2020: 0.0
      2025: 0.15
      2030: 0.3
      2035: 0.45
      2040: 0.6
      2045: 0.8
      2050: 1.0
    district_heating_loss: 0.15
  cluster_heat_buses: true
  heat_demand_cutout: default
  bev_dsm_restriction_value: 0.75
  bev_dsm_restriction_time: 7
  transport_heating_deadband_upper: 20.
  transport_heating_deadband_lower: 15.
  ICE_lower_degree_factor: 0.375
  ICE_upper_degree_factor: 1.6
  EV_lower_degree_factor: 0.98
  EV_upper_degree_factor: 0.63
  bev_dsm: true
  bev_availability: 0.5
  bev_energy: 0.05
  bev_charge_efficiency: 0.9
  bev_charge_rate: 0.011
  bev_avail_max: 0.95
  bev_avail_mean: 0.8
  v2g: true
  land_transport_fuel_cell_share:
    2020: 0
    2025: 0
    2030: 0
    2035: 0
    2040: 0
    2045: 0
    2050: 0
  land_transport_electric_share:
    2020: 0
    2025: 0.15
    2030: 0.3
    2035: 0.45
    2040: 0.7
    2045: 0.85
    2050: 1
  land_transport_ice_share:
    2020: 1
    2025: 0.85
    2030: 0.7
    2035: 0.55
    2040: 0.3
    2045: 0.15
    2050: 0
  transport_electric_efficiency: 53.19 # 1 MWh_el = 53.19*100 km
  transport_fuel_cell_efficiency: 30.003 # 1 MWh_H2 = 30.003*100 km
  transport_ice_efficiency: 16.0712 # 1 MWh_oil = 16.0712 * 100 km
  agriculture_machinery_electric_share: 0
  agriculture_machinery_oil_share: 1
  agriculture_machinery_fuel_efficiency: 0.7
  agriculture_machinery_electric_efficiency: 0.3
  MWh_MeOH_per_MWh_H2: 0.8787
  MWh_MeOH_per_tCO2: 4.0321
  MWh_MeOH_per_MWh_e: 3.6907
  shipping_hydrogen_liquefaction: false
  shipping_hydrogen_share:
    2020: 0
    2025: 0
    2030: 0
    2035: 0
    2040: 0
    2045: 0
    2050: 0
  shipping_methanol_share:
    2020: 0
    2025: 0.15
    2030: 0.3
    2035: 0.5
    2040: 0.7
    2045: 0.85
    2050: 1
  shipping_oil_share:
    2020: 1
    2025: 0.85
    2030: 0.7
    2035: 0.5
    2040: 0.3
    2045: 0.15
    2050: 0
  shipping_methanol_efficiency: 0.46
  shipping_oil_efficiency: 0.40
  shipping_ammonia_efficiency: 0.40
  shipping_lng_efficiency: 0.44
  shipping_lh2_efficiency: 0.44
  shipping_endogenous:
    enable: false
    fuels:
    - oil
    - methanol
    - LH2
    - LNG
    - ammonia
  aviation_demand_factor: 1.
  land_transport_demand_factor: 1.
  HVC_demand_factor: 1.
  time_dep_hp_cop: true
  heat_pump_sink_T: 55.
  reduce_space_heat_exogenously: true
  reduce_space_heat_exogenously_factor:
    2020: 0.10  # this results in a space heat demand reduction of 10%
    2025: 0.09  # first heat demand increases compared to 2020 because of larger floor area per capita
    2030: 0.09
    2035: 0.11
    2040: 0.16
    2045: 0.21
    2050: 0.29
  retrofitting:
    retro_endogen: false
    cost_factor: 1.0
    interest_rate: 0.04
    annualise_cost: true
    tax_weighting: false
    construction_index: true
  tes: true
  tes_tau:
    decentral: 3
    central: 180
  boilers: true
  resistive_heaters: true
  oil_boilers: false
  biomass_boiler: true
  overdimension_individual_heating: 1.1  #to cover demand peaks bigger than data
  chp: true
  micro_chp: false
  solar_thermal: true
  solar_cf_correction: 0.788457  # =  >>> 1/1.2683
  marginal_cost_storage: 0. #1e-4
  methanation: true
  coal_cc: false
  dac: true
  co2_vent: false
  central_heat_vent: false
  allam_cycle_gas: false
  hydrogen_fuel_cell: true
  hydrogen_turbine: false
  SMR: true
  SMR_cc: true
  regional_methanol_demand: true
  regional_oil_demand: false
  regional_coal_demand: false
  methanol_reforming: true
  methanol_reforming_cc: false
  methanol_to_kerosene: true
  methanol_to_power:
    ccgt: true
    ccgt_cc: true
    ocgt: true
    allam: true
  regional_co2_sequestration_potential:
    enable: false
    attribute:
    - conservative estimate Mt
    - conservative estimate GAS Mt
    - conservative estimate OIL Mt
    - conservative estimate aquifer Mt
    include_onshore: false
    min_size: 3
    max_size: 25
    years_of_storage: 25
  co2_sequestration_potential: 200
  co2_sequestration_cost: 10
  co2_sequestration_lifetime: 50
  co2_spatial: false
  co2network: false
  co2_network_cost_factor: 1
  cc_fraction: 0.9
  hydrogen_underground_storage: true
  hydrogen_underground_storage_locations:
    # - onshore  # more than 50 km from sea
  - nearshore    # within 50 km of sea
    # - offshore
<<<<<<< HEAD
  ammonia: true # false
  min_part_load_fischer_tropsch: 0.7
=======
  ammonia: false
  min_part_load_fischer_tropsch: 0.5
>>>>>>> 962e5d41
  min_part_load_methanolisation: 0.3
  min_part_load_methanation: 0.3
  use_fischer_tropsch_waste_heat: true
  use_haber_bosch_waste_heat: true
  use_methanolisation_waste_heat: true
  use_methanation_waste_heat: true
  use_fuel_cell_waste_heat: true
  use_electrolysis_waste_heat: true
  electricity_transmission_grid: true
  electricity_distribution_grid: true
  electricity_distribution_grid_cost_factor: 1.0
  electricity_grid_connection: true
  transmission_efficiency:
    DC:
      efficiency_static: 0.98
      efficiency_per_1000km: 0.977
    H2 pipeline:
      efficiency_per_1000km: 1 # 0.982
      compression_per_1000km: 0.018
    gas pipeline:
      efficiency_per_1000km: 1 #0.977
      compression_per_1000km: 0.01
    electricity distribution grid:
      efficiency_static: 0.97
  H2_network: true
  gas_network: true
  H2_retrofit: false
  H2_retrofit_capacity_per_CH4: 0.6
  gas_network_connectivity_upgrade: 1
  gas_distribution_grid: true
  gas_distribution_grid_cost_factor: 1.0
  biomass_spatial: false
  biomass_transport: false
  biogas_upgrading_cc: false
  conventional_generation:
    OCGT: gas
  biomass_to_liquid: false
  biomass_to_liquid_cc: false
  biomass_to_methanol: false
  biomass_to_methanol_cc: false
  biosng: false
  biosng_cc: false
  biomass_upgrading_cc: false
  electrobiofuels: false
  endogenous_steel: true # false
  endogenous_hvc: true # false
  relocation_steel: false
  flexibility_steel: false
  import:
    capacity_boost: 2 # p_nom_max generator
    limit: false # bool or number in TWh
    limit_sense: "=="
    options:
    - pipeline-h2: 1.0 # relative costs
    - shipping-lh2: 1.0
    - shipping-lch4: 1.0
    - shipping-lnh3: 1.0
    - shipping-ftfuel: 1.0
    - shipping-meoh: 1.0
    - hvdc-to-elec: 1.0
    - shipping-hbi: 1.0
    - shipping-steel: 1.0
    p_nom_max:
      pipeline-h2: .inf
    endogenous_hvdc_import:
      enable: false
      cost_factor: 1.0
      exporters:
      - CN-West
      - DZ
      - EG
      - KZ
      - LY
      - MA
      - SA
      - TN
      - TR
      - UA
      extra_connections:
      - MA-DZ
      - DZ-LY
      - DZ-TN
      - TN-LY
      - LY-EG
      - EG-SA
      xlinks:
        MA:
        # Plymouth
        - x: -4.14
          y: 50.39
          length: 3800
        # Cork
        - x: -8.52
          y: 51.92
          length: 4000
        # Brest
        - x: -4.49
          y: 48.43
          length: 3200
        # Vigo
        - x: -8.70
          y: 42.31
          length: 1800
        DZ:
        # Barcelona
        - x: 2.37
          y: 41.57
          length: 1300
        # Genoa
        - x: 8.93
          y: 44.41
          length: 1800
        # Marseille
        - x: 5.30
          y: 43.38
          length: 1400
        TN:
        # Genoa
        - x: 8.93
          y: 44.41
          length: 1500
        # Marseille
        - x: 5.30
          y: 43.38
          length: 1500
        LY:
        # Venice
        - x: 12.39
          y: 45.56
          length: 2500
        EG:
        # Venice
        - x: 12.39
          y: 45.56
          length: 2500
      efficiency_static: 0.98
      efficiency_per_1000km: 0.977 # p.u./km
      length_factor: 1.25
      distance_threshold: 0.05 # quantile
      p_nom_max: .inf # for HVDC links
      share_of_p_nom_max_available: 1. # for wind and solar generators
  limit_max_growth:
    enable: false
    # allowing 30% larger than max historic growth
    factor: 1.3
    max_growth:  # unit GW
      onwind: 16 # onshore max grow so far 16 GW in Europe https://www.iea.org/reports/renewables-2020/wind
      solar: 28 # solar max grow so far 28 GW in Europe https://www.iea.org/reports/renewables-2020/solar-pv
      offwind-ac: 35 # offshore max grow so far 3.5 GW in Europe https://windeurope.org/about-wind/statistics/offshore/european-offshore-wind-industry-key-trends-statistics-2019/
      offwind-dc: 35
    max_relative_growth:
      onwind: 3
      solar: 3
      offwind-ac: 3
      offwind-dc: 3

# docs in https://pypsa-eur.readthedocs.io/en/latest/configuration.html#industry
industry:
  St_primary_fraction:
    2020: 0.6
    2025: 0.55
    2030: 0.5
    2035: 0.45
    2040: 0.4
    2045: 0.35
    2050: 0.3
  DRI_fraction:
    2020: 0
    2025: 0
    2030: 0.05
    2035: 0.2
    2040: 0.4
    2045: 0.7
    2050: 1
  H2_DRI: 1.7
  elec_DRI: 0.322
  Al_primary_fraction:
    2020: 0.4
    2025: 0.375
    2030: 0.35
    2035: 0.325
    2040: 0.3
    2045: 0.25
    2050: 0.2
  MWh_NH3_per_tNH3: 5.166
  MWh_CH4_per_tNH3_SMR: 10.8
  MWh_elec_per_tNH3_SMR: 0.7
  MWh_H2_per_tNH3_electrolysis: 5.93
  MWh_elec_per_tNH3_electrolysis: 0.2473
  MWh_NH3_per_MWh_H2_cracker: 1.46 # https://github.com/euronion/trace/blob/44a5ff8401762edbef80eff9cfe5a47c8d3c8be4/data/efficiencies.csv
  NH3_process_emissions: 24.5
  petrochemical_process_emissions: 25.5
  #HVC primary/recycling based on values used in Neumann et al https://doi.org/10.1016/j.joule.2023.06.016, linearly interpolated between 2020 and 2050
  #2020 recycling rates based on Agora https://static.agora-energiewende.de/fileadmin/Projekte/2021/2021_02_EU_CEAP/A-EW_254_Mobilising-circular-economy_study_WEB.pdf
  #fractions refer to the total primary HVC production in 2020
  #assumes 6.7 Mtplastics produced from recycling in 2020
  HVC_primary_fraction:
    2020: 1.0
    2025: 0.9
    2030: 0.8
    2035: 0.7
    2040: 0.6
    2045: 0.5
    2050: 0.4
  HVC_mechanical_recycling_fraction:
    2020: 0.12
    2025: 0.15
    2030: 0.18
    2035: 0.21
    2040: 0.24
    2045: 0.27
    2050: 0.30
  HVC_chemical_recycling_fraction:
    2020: 0.0
    2025: 0.0
    2030: 0.04
    2035: 0.08
    2040: 0.12
    2045: 0.16
    2050: 0.20
  HVC_environment_sequestration_fraction: 0.
  waste_to_energy: false
  waste_to_energy_cc: false
  sector_ratios_fraction_future:
    2020: 0.0
    2025: 0.1
    2030: 0.3
    2035: 0.5
    2040: 0.7
    2045: 0.9
    2050: 1.0
  basic_chemicals_without_NH3_production_today: 69. #Mt/a, = 86 Mtethylene-equiv - 17 MtNH3
  HVC_production_today: # DECHEMA report in Mt
    ethylene: 21.7
    propylene: 17
    BTX: 15.7
  MWh_elec_per_tHVC_mechanical_recycling: 0.547
  MWh_elec_per_tHVC_chemical_recycling: 6.9
  chlorine_production_today: 9.58
  MWh_elec_per_tCl: 3.6
  MWh_H2_per_tCl: -0.9372
  methanol_production_today: 1.5
  MWh_MeOH_per_tMeOH: 5.54
  MWh_elec_per_tMeOH: 0.167
  MWh_CH4_per_tMeOH: 10.25
  MWh_MeOH_per_tMeOH: 5.528
  hotmaps_locate_missing: false
  reference_year: 2015


# docs in https://pypsa-eur.readthedocs.io/en/latest/configuration.html#costs
costs:
  year: 2030
<<<<<<< HEAD
  version: c338aa8
  rooftop_share: 0.14  # based on the potentials, assuming  (0.1 kW/m2 and 10 m2/person)
=======
  version: v0.9.0
>>>>>>> 962e5d41
  social_discountrate: 0.02
  fill_values:
    FOM: 0
    VOM: 0
    efficiency: 1
    fuel: 0
    investment: 0
    lifetime: 25
    "CO2 intensity": 0
    "discount rate": 0.07
  # Marginal and capital costs can be overwritten
  # capital_cost:
  #   onwind: 500
  marginal_cost:
    solar: 0.01
    onwind: 0.015
    offwind: 0.015
    hydro: 0.
    H2: 0.
    electrolysis: 0.
    fuel cell: 0.
    battery: 0.
    battery inverter: 0.
  emission_prices:
    enable: false
    co2: 0.
    co2_monthly_prices: false

# docs in https://pypsa-eur.readthedocs.io/en/latest/configuration.html#clustering
clustering:
  focus_weights: false
  simplify_network:
    to_substations: false
    algorithm: kmeans # choose from: [hac, kmeans]
    feature: solar+onwind-time
    exclude_carriers: []
    remove_stubs: true
    remove_stubs_across_borders: true
  cluster_network:
    algorithm: kmeans
    feature: solar+onwind-time
    exclude_carriers: []
    consider_efficiency_classes: false
  aggregation_strategies:
    generators:
      committable: any
      ramp_limit_up: max
      ramp_limit_down: max
  temporal:
    resolution_elec: false
    resolution_sector: false

# docs in https://pypsa-eur.readthedocs.io/en/latest/configuration.html#adjustments
adjustments:
  electricity: false
  sector: false

# docs in https://pypsa-eur.readthedocs.io/en/latest/configuration.html#solving
solving:
  #tmpdir: "path/to/tmp"
  options:
    clip_p_max_pu: 1.e-2
    load_shedding: false
    noisy_costs: true
    skip_iterations: true
    rolling_horizon: false
    seed: 123
    custom_extra_functionality: "../data/custom_extra_functionality.py"
    # io_api: "direct"  # Increases performance but only supported for the highs and gurobi solvers
    # options that go into the optimize function
    track_iterations: false
    min_iterations: 2
    max_iterations: 3
    transmission_losses: 2
    linearized_unit_commitment: true
    horizon: 365
    post_discretization:
      enable: false
      line_unit_size: 1700
      line_threshold: 0.3
      link_unit_size:
        DC: 2000
        H2 pipeline: 1200
        gas pipeline: 1500
      link_threshold:
        DC: 0.3
        H2 pipeline: 0.3
        gas pipeline: 0.3

  agg_p_nom_limits:
    agg_offwind: false
    include_existing: false
    file: data/agg_p_nom_minmax.csv

  constraints:
    CCL: false
    EQ: false
    BAU: false
    SAFE: false

  solver:
    name: gurobi
    options: gurobi-default

  solver_options:
    highs-default:
      # refer to https://ergo-code.github.io/HiGHS/dev/options/definitions/
      threads: 4
      solver: "ipm"
      run_crossover: "off"
      small_matrix_value: 1e-6
      large_matrix_value: 1e9
      primal_feasibility_tolerance: 1e-5
      dual_feasibility_tolerance: 1e-5
      ipm_optimality_tolerance: 1e-4
      parallel: "on"
      random_seed: 123
    gurobi-default:
      threads: 4
      method: 2 # barrier
      crossover: 0
      BarConvTol: 1.e-6
      Seed: 123
      AggFill: 0
      PreDual: 0
      GURO_PAR_BARDENSETHRESH: 200
    gurobi-numeric-focus:
      NumericFocus: 3       # Favour numeric stability over speed
      method: 2             # barrier
      crossover: 0          # do not use crossover
      BarHomogeneous: 1     # Use homogeneous barrier if standard does not converge
      BarConvTol: 1.e-5
      FeasibilityTol: 1.e-4
      OptimalityTol: 1.e-4
      ObjScale: -0.5
      threads: 8
      Seed: 123
    gurobi-fallback:        # Use gurobi defaults
      crossover: 0
      method: 2             # barrier
      BarHomogeneous: 1     # Use homogeneous barrier if standard does not converge
      BarConvTol: 1.e-5
      FeasibilityTol: 1.e-5
      OptimalityTol: 1.e-5
      Seed: 123
      threads: 8
    cplex-default:
      threads: 4
      lpmethod: 4 # barrier
      solutiontype: 2 # non basic solution, ie no crossover
      barrier.convergetol: 1.e-5
      feasopt.tolerance: 1.e-6
    copt-default:
      Threads: 8
      LpMethod: 2
      Crossover: 0
    cbc-default: {} # Used in CI
    glpk-default: {} # Used in CI

  mem_mb: 30000 #memory in MB; 20 GB enough for 50+B+I+H2; 100 GB for 181+B+I+H2
  runtime: 6h #runtime in humanfriendly style https://humanfriendly.readthedocs.io/en/latest/


# docs in https://pypsa-eur.readthedocs.io/en/latest/configuration.html#plotting
plotting:
  map:
    boundaries: [-11, 30, 34, 71]
    color_geomap:
      ocean: white
      land: white
  projection:
    name: "EqualEarth"
    # See https://scitools.org.uk/cartopy/docs/latest/reference/projections.html for alternatives, for example:
    # name: "LambertConformal"
    # central_longitude: 10.
    # central_latitude: 50.
    # standard_parallels: [35, 65]
  eu_node_location:
    x: -5.5
    y: 46.
  costs_max: 1000
  costs_threshold: 1
  energy_max: 20000
  energy_min: -20000
  energy_threshold: 50.
  countries:
  - all
  carriers:
  - electricity
  - heat
  carrier_groups:
    electricity: [AC, low_voltage]

  nice_names:
    OCGT: "Open-Cycle Gas"
    CCGT: "Combined-Cycle Gas"
    offwind-ac: "Offshore Wind (AC)"
    offwind-dc: "Offshore Wind (DC)"
    offwind-float: "Offshore Wind (Floating)"
    onwind: "Onshore Wind"
    solar: "Solar"
    PHS: "Pumped Hydro Storage"
    hydro: "Reservoir & Dam"
    battery: "Battery Storage"
    H2: "Hydrogen Storage"
    lines: "Transmission Lines"
    ror: "Run of River"
    load: "Load Shedding"
    ac: "AC"
    dc: "DC"

  tech_colors:
    # wind
    onwind: "#235ebc"
    onshore wind: "#235ebc"
    offwind: "#6895dd"
    offshore wind: "#6895dd"
    offwind-ac: "#6895dd"
    offshore wind (AC): "#6895dd"
    offshore wind ac: "#6895dd"
    offwind-dc: "#74c6f2"
    offshore wind (DC): "#74c6f2"
    offshore wind dc: "#74c6f2"
    offwind-float: "#b5e2fa"
    offshore wind (Float): "#b5e2fa"
    offshore wind float: "#b5e2fa"
    # water
    hydro: '#298c81'
    hydro reservoir: '#298c81'
    ror: '#3dbfb0'
    run of river: '#3dbfb0'
    hydroelectricity: '#298c81'
    PHS: '#51dbcc'
    hydro+PHS: "#08ad97"
    # solar
    solar: "#f9d002"
    solar PV: "#f9d002"
    solar-hsat: "#fdb915"
    solar thermal: '#ffbf2b'
    residential rural solar thermal: '#f1c069'
    services rural solar thermal: '#eabf61'
    rural solar thermal: '#eabf61'
    residential urban decentral solar thermal: '#e5bc5a'
    services urban decentral solar thermal: '#dfb953'
    urban decentral solar thermal: '#dfb953'
    urban central solar thermal: '#d7b24c'
    solar rooftop: '#ffea80'
    # gas
    OCGT: '#e0986c'
    OCGT marginal: '#e0986c'
    OCGT-heat: '#e0986c'
    gas boiler: '#db6a25'
    gas boilers: '#db6a25'
    gas boiler marginal: '#db6a25'
    residential rural gas boiler: '#d4722e'
    residential urban decentral gas boiler: '#cb7a36'
    services rural gas boiler: '#c4813f'
    services urban decentral gas boiler: '#ba8947'
    rural gas boiler: '#c4813f'
    urban decentral gas boiler: '#ba8947'
    urban central gas boiler: '#b0904f'
    gas: '#e05b09'
    fossil gas: '#e05b09'
    natural gas: '#e05b09'
    biogas to gas: '#e36311'
    biogas to gas CC: '#e0986c'
    electrobiofuels: '#b0b87b'
    CCGT: '#a85522'
    CCGT marginal: '#a85522'
    allam gas: '#B98F76'
    allam methanol: '#B98F76'
    CCGT methanol: '#B98F76'
    CCGT methanol CC: '#B98F76'
    OCGT methanol: '#B98F76'
    gas for industry co2 to atmosphere: '#692e0a'
    gas for industry co2 to stored: '#8a3400'
    gas for industry: '#853403'
    gas for industry CC: '#692e0a'
    gas pipeline: '#ebbca0'
    gas pipeline new: '#a87c62'
    # oil
    oil: '#c9c9c9'
    imported oil: '#a3a3a3'
    oil boiler: '#adadad'
    residential rural oil boiler: '#a9a9a9'
    services rural oil boiler: '#a5a5a5'
    rural oil boiler: '#a5a5a5'
    residential urban decentral oil boiler: '#a1a1a1'
    urban decentral oil boiler: '#a1a1a1'
    urban central oil boiler: '#9d9d9d'
    services urban decentral oil boiler: '#999999'
    agriculture machinery oil: '#949494'
    shipping oil: "#808080"
    land transport oil: '#afafaf'
    # nuclear
    Nuclear: '#ff8c00'
    Nuclear marginal: '#ff8c00'
    nuclear: '#ff8c00'
    uranium: '#ff8c00'
    # coal
    Coal: '#545454'
    coal: '#545454'
    Coal marginal: '#545454'
    coal for industry: '#343434'
    solid: '#545454'
    Lignite: '#826837'
    lignite: '#826837'
    Lignite marginal: '#826837'
    # biomass
    biogas: '#e3d37d'
    biomass: '#baa741'
    solid biomass: '#baa741'
    solid biomass transport: '#baa741'
    solid biomass for industry: '#7a6d26'
    solid biomass for industry CC: '#47411c'
    solid biomass for industry co2 from atmosphere: '#736412'
    solid biomass for industry co2 to stored: '#47411c'
    urban central solid biomass CHP: '#9d9042'
    solid biomass: '#9d9042'
    solid biomass OP: '#9d9042'
    urban central solid biomass CHP CC: '#6c5d28'
    biomass boiler: '#8A9A5B'
    residential rural biomass boiler: '#a1a066'
    residential urban decentral biomass boiler: '#b0b87b'
    services rural biomass boiler: '#c6cf98'
    services urban decentral biomass boiler: '#dde5b5'
    rural biomass boiler: '#a1a066'
    urban decentral biomass boiler: '#b0b87b'
    biomass to liquid: '#32CD32'
    biomass to liquid CC: '#32CDaa'
    BioSNG: '#123456'
    BioSNG CC: '#123456'
    # power transmission
    lines: '#6c9459'
    transmission lines: '#6c9459'
    electricity distribution grid: '#97ad8c'
    low voltage: '#97ad8c'
    # electricity demand
    Electric load: '#110d63'
    electric demand: '#110d63'
    electricity: '#110d63'
    industry electricity: '#2d2a66'
    industry new electricity: '#2d2a66'
    agriculture electricity: '#494778'
    # battery + EVs
    battery: '#ace37f'
    battery storage: '#ace37f'
    battery charger: '#88a75b'
    battery discharger: '#5d4e29'
    home battery: '#80c944'
    home battery storage: '#80c944'
    home battery charger: '#5e8032'
    home battery discharger: '#3c5221'
    BEV charger: '#baf238'
    V2G: '#e5ffa8'
    land transport EV: '#baf238'
    land transport demand: '#38baf2'
    Li ion: '#baf238'
    # hot water storage
    water tanks: '#e69487'
    residential rural water tanks: '#f7b7a3'
    services rural water tanks: '#f3afa3'
    rural water tanks: '#f3afa3'
    residential urban decentral water tanks: '#f2b2a3'
    services urban decentral water tanks: '#f1b4a4'
    urban decentral water tanks: '#f1b4a4'
    urban central water tanks: '#e9977d'
    hot water storage: '#e69487'
    hot water charging: '#e8998b'
    urban central water tanks charger: '#b57a67'
    residential rural water tanks charger: '#b4887c'
    residential urban decentral water tanks charger: '#b39995'
    services rural water tanks charger: '#b3abb0'
    services urban decentral water tanks charger: '#b3becc'
    rural water tanks charger: '#b3abb0'
    urban decentral water tanks charger: '#b3becc'
    hot water discharging: '#e99c8e'
    urban central water tanks discharger: '#b9816e'
    residential rural water tanks discharger: '#ba9685'
    residential urban decentral water tanks discharger: '#baac9e'
    services rural water tanks discharger: '#bbc2b8'
    services urban decentral water tanks discharger: '#bdd8d3'
    rural water tanks discharger: '#bbc2b8'
    urban decentral water tanks discharger: '#bdd8d3'
    # heat demand
    Heat load: '#cc1f1f'
    heat: '#cc1f1f'
    heat vent: '#aa3344'
    heat demand: '#cc1f1f'
    rural heat: '#ff5c5c'
    residential rural heat: '#ff7c7c'
    services rural heat: '#ff9c9c'
    central heat: '#cc1f1f'
    urban central heat: '#d15959'
    urban central heat vent: '#a74747'
    decentral heat: '#750606'
    residential urban decentral heat: '#a33c3c'
    services urban decentral heat: '#cc1f1f'
    urban decentral heat: '#cc1f1f'
    low-temperature heat for industry: '#8f2727'
    process heat: '#ff0000'
    agriculture heat: '#d9a5a5'
    # heat supply
    heat pumps: '#2fb537'
    heat pump: '#2fb537'
    air heat pump: '#36eb41'
    residential urban decentral air heat pump: '#48f74f'
    services urban decentral air heat pump: '#5af95d'
    urban decentral air heat pump: '#5af95d'
    services rural air heat pump: '#5af95d'
    urban central air heat pump: '#6cfb6b'
    ground heat pump: '#2fb537'
    residential rural ground heat pump: '#48f74f'
    residential rural air heat pump: '#48f74f'
    services rural ground heat pump: '#5af95d'
    rural ground heat pump: '#5af95d'
    Ambient: '#98eb9d'
    CHP: '#8a5751'
    urban central gas CHP: '#8d5e56'
    urban central lignite CHP: '#8d5e56'
    urban central coal CHP: '#8d5e56'
    CHP CC: '#634643'
    urban central gas CHP CC: '#6e4e4c'
    CHP heat: '#8a5751'
    CHP electric: '#8a5751'
    district heating: '#e8beac'
    resistive heater: '#d8f9b8'
    residential rural resistive heater: '#bef5b5'
    residential urban decentral resistive heater: '#b2f1a9'
    services rural resistive heater: '#a5ed9d'
    rural resistive heater: '#a5ed9d'
    services urban decentral resistive heater: '#98e991'
    urban decentral resistive heater: '#98e991'
    urban central resistive heater: '#8cdf85'
    retrofitting: '#8487e8'
    building retrofitting: '#8487e8'
    # hydrogen
    H2 for industry: "#f073da"
    H2 for shipping: "#ebaee0"
    H2: '#bf13a0'
    hydrogen: '#bf13a0'
    retrofitted H2 boiler: '#e5a0d9'
    SMR: '#870c71'
    SMR CC: '#4f1745'
    H2 liquefaction: '#d647bd'
    hydrogen storage: '#bf13a0'
    H2 Store: '#bf13a0'
    H2 storage: '#bf13a0'
    land transport fuel cell: '#6b3161'
    H2 pipeline: '#f081dc'
    H2 pipeline retrofitted: '#ba99b5'
    H2 Fuel Cell: '#c251ae'
    H2 fuel cell: '#c251ae'
    H2 turbine: '#991f83'
    H2 Electrolysis: '#ff29d9'
    H2 electrolysis: '#ff29d9'
    # ammonia
    NH3: '#46caf0'
    ammonia: '#46caf0'
    ammonia store: '#00ace0'
    ammonia cracker: '#87d0e6'
    Haber-Bosch: '#076987'
    # syngas
    Sabatier: '#9850ad'
    methanation: '#c44ce6'
    methane: '#c44ce6'
    # synfuels
    Fischer-Tropsch: '#25c49a'
    liquid: '#25c49a'
    kerosene for aviation: '#a1ffe6'
    naphtha for industry: '#57ebc4'
    methanolisation: '#83d6d5'
    methanol: '#468c8b'
    shipping methanol: '#468c8b'
<<<<<<< HEAD
    methanol-to-kerosene: '#579d9c'
=======
    industry methanol: '#468c8b'
>>>>>>> 962e5d41
    # co2
    CC: '#f29dae'
    CCS: '#f29dae'
    CO2 sequestration: '#f29dae'
    DAC: '#ff5270'
    co2 stored: '#f2385a'
    co2 sequestered: '#f2682f'
    co2: '#f29dae'
    co2 vent: '#ffd4dc'
    CO2 pipeline: '#f5627f'
    # emissions
    process emissions CC: '#000000'
    process emissions: '#222222'
    process emissions to stored: '#444444'
    process emissions to atmosphere: '#888888'
    oil emissions: '#aaaaaa'
    shipping oil emissions: "#555555"
    shipping methanol emissions: '#666666'
    land transport oil emissions: '#777777'
    agriculture machinery oil emissions: '#333333'
    # other
    shipping: '#03a2ff'
    power-to-heat: '#2fb537'
    power-to-gas: '#c44ce6'
    power-to-H2: '#ff29d9'
    power-to-liquid: '#25c49a'
    gas-to-power/heat: '#ee8340'
    waste: '#e3d37d'
    other: '#000000'
    geothermal: '#ba91b1'
    AC: "#70af1d"
    AC-AC: "#70af1d"
    AC line: "#70af1d"
    links: "#8a1caf"
    HVDC links: "#8a1caf"
    DC: "#8a1caf"
    DC-DC: "#8a1caf"
    DC link: "#8a1caf"
<<<<<<< HEAD
    import pipeline-h2: '#db8ccd'
    import shipping-lh2: '#d9b8d3'
    import shipping-lch4: '#f7a572'
    import shipping-lnh3: '#87d0e6'
    import shipping-ftfuel: '#95decb'
    import shipping-meoh: '#b7dbdb'
    import shipping-hbi: '#b1bbc9'
    import shipping-steel: '#94a4be'
    import hvdc-to-elec: '#91856a'
    external H2: '#f7cdf0'
    external H2 Turbine: '#991f83'
    external H2 Electrolysis: '#991f83'
    external battery discharger: '#dff7cb'
    external battery charger: '#dff7cb'
    external battery: '#dff7cb'
    external offwind: '#d0e8f5'
    external onwind: '#accbfc'
    external solar: '#fcf1c7'
    external solar-utility: '#fcf1c7'
    external HVDC: "#8a1caf"
    steel: '#b1bbc9'
    DRI + Electric arc: '#b1bbc9'
    shipping ammonia: '#46caf0'
    Methanol steam reforming CC: '#468c8b'
    biomass to methanol CC: '#468c8b'
    biomass to methanol: '#468c8b'
    Methanol steam reforming: '#468c8b'
    shipping LNG: '#e0986c'
    industry methanol: '#468c8b'
    industry methanol emissions: '#468c8b'
    HVC: '#012345'
    methanol-to-olefins/aromatics: '#012345'
    electric steam cracker: '#012345'
    load: "#dd2e23"
=======
    load: "#dd2e23"
    waste CHP: '#e3d37d'
    waste CHP CC: '#e3d3ff'
    HVC to air: 'k'
>>>>>>> 962e5d41
<|MERGE_RESOLUTION|>--- conflicted
+++ resolved
@@ -589,13 +589,8 @@
     # - onshore  # more than 50 km from sea
   - nearshore    # within 50 km of sea
     # - offshore
-<<<<<<< HEAD
-  ammonia: true # false
-  min_part_load_fischer_tropsch: 0.7
-=======
-  ammonia: false
+  ammonia: true
   min_part_load_fischer_tropsch: 0.5
->>>>>>> 962e5d41
   min_part_load_methanolisation: 0.3
   min_part_load_methanation: 0.3
   use_fischer_tropsch_waste_heat: true
@@ -849,12 +844,7 @@
 # docs in https://pypsa-eur.readthedocs.io/en/latest/configuration.html#costs
 costs:
   year: 2030
-<<<<<<< HEAD
-  version: c338aa8
-  rooftop_share: 0.14  # based on the potentials, assuming  (0.1 kW/m2 and 10 m2/person)
-=======
   version: v0.9.0
->>>>>>> 962e5d41
   social_discountrate: 0.02
   fill_values:
     FOM: 0
@@ -1329,11 +1319,7 @@
     methanolisation: '#83d6d5'
     methanol: '#468c8b'
     shipping methanol: '#468c8b'
-<<<<<<< HEAD
-    methanol-to-kerosene: '#579d9c'
-=======
     industry methanol: '#468c8b'
->>>>>>> 962e5d41
     # co2
     CC: '#f29dae'
     CCS: '#f29dae'
@@ -1372,7 +1358,6 @@
     DC: "#8a1caf"
     DC-DC: "#8a1caf"
     DC link: "#8a1caf"
-<<<<<<< HEAD
     import pipeline-h2: '#db8ccd'
     import shipping-lh2: '#d9b8d3'
     import shipping-lch4: '#f7a572'
@@ -1407,9 +1392,6 @@
     methanol-to-olefins/aromatics: '#012345'
     electric steam cracker: '#012345'
     load: "#dd2e23"
-=======
-    load: "#dd2e23"
     waste CHP: '#e3d37d'
     waste CHP CC: '#e3d3ff'
-    HVC to air: 'k'
->>>>>>> 962e5d41
+    HVC to air: 'k'