--- conflicted
+++ resolved
@@ -100,14 +100,9 @@
     contingency: 4000
 
   max_hours:
-<<<<<<< HEAD
     battery: [6]
     H2: [168]
-=======
-    li-ion battery: 6
-    H2: 168
-    iron-air battery: 100
->>>>>>> ea890c12
+    iron-air battery: [100]
 
   extendable_carriers:
     Generator: [solar, solar-hsat, onwind, offwind-ac, offwind-dc, offwind-float, OCGT, CCGT]
