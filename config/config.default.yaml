# SPDX-FileCopyrightText: Contributors to PyPSA-Eur <https://github.com/pypsa/pypsa-eur>
#
# SPDX-License-Identifier: CC0-1.0

# docs in https://pypsa-eur.readthedocs.io/en/latest/configuration.html#top-level-configuration
version: v2025.07.0
tutorial: false

logging:
  level: INFO
  format: '%(levelname)s:%(name)s:%(message)s'

remote:
  ssh: ""
  path: ""

# docs in https://pypsa-eur.readthedocs.io/en/latest/configuration.html#run
run:
  prefix: ""
  name: ""
  scenarios:
    enable: false
    file: config/scenarios.yaml
  disable_progressbar: false
  shared_resources:
    policy: false
    exclude: []
  use_shadow_directory: false

# docs in https://pypsa-eur.readthedocs.io/en/latest/configuration.html#foresight
foresight: overnight

# docs in https://pypsa-eur.readthedocs.io/en/latest/configuration.html#scenario
# Wildcard docs in https://pypsa-eur.readthedocs.io/en/latest/wildcards.html
scenario:
  clusters:
  - 50
  opts:
  - ''
  sector_opts:
  - ''
  planning_horizons:
  - 2050

# docs in https://pypsa-eur.readthedocs.io/en/latest/configuration.html#countries
countries:
- AL
- AT
- BA
- BE
- BG
- CH
- CZ
- DE
- DK
- EE
- ES
- FI
- FR
- GB
- GR
- HR
- HU
- IE
- IT
- LT
- LU
- LV
- ME
- MK
- NL
- 'NO'
- PL
- PT
- RO
- RS
- SE
- SI
- SK
- XK

# docs in https://pypsa-eur.readthedocs.io/en/latest/configuration.html#snapshots
snapshots:
  start: "2013-01-01"
  end: "2014-01-01"
  inclusive: 'left'

# docs in https://pypsa-eur.readthedocs.io/en/latest/configuration.html#enable
enable:
  retrieve: auto
  retrieve_databundle: true
  retrieve_cost_data: true
  drop_leap_day: true

# docs in https://pypsa-eur.readthedocs.io/en/latest/configuration.html#co2-budget
co2_budget:
  2020: 0.720 # average emissions of 2019 to 2021 relative to 1990, CO2 excl LULUCF, EEA data, European Environment Agency. (2023a). Annual European Union greenhouse gas inventory 1990–2021 and inventory report 2023 - CRF Table. https://unfccc.int/documents/627830
  2025: 0.648 # With additional measures (WAM) projection, CO2 excl LULUCF, European Environment Agency. (2023e). Member States’ greenhouse gas (GHG) emission projections 2023. https://www.eea.europa.eu/en/datahub/datahubitem-view/4b8d94a4-aed7-4e67-a54c-0623a50f48e8
  2030: 0.450 # 55% reduction by 2030 (Ff55)
  2035: 0.250
  2040: 0.100 # 90% by 2040
  2045: 0.050
  2050: 0.000 # climate-neutral by 2050

# docs in https://pypsa-eur.readthedocs.io/en/latest/configuration.html#electricity
electricity:
  voltages: [220., 300., 330., 380., 400., 500., 750.]
  base_network: osm
  gaslimit_enable: false
  gaslimit: false
  co2limit_enable: false
  co2limit: 7.75e+7
  co2base: 1.487e+9

  operational_reserve:
    activate: false
    epsilon_load: 0.02
    epsilon_vres: 0.02
    contingency: 4000

  max_hours:
    battery: 6
    H2: 168

  extendable_carriers:
    Generator: [solar, solar-hsat, onwind, offwind-ac, offwind-dc, offwind-float, OCGT, CCGT]
    StorageUnit: [] # battery, H2
    Store: [battery, H2]
    Link: [] # H2 pipeline

  powerplants_filter: (DateOut >= 2024 or DateOut != DateOut) and not (Country == 'Germany' and Fueltype == 'Nuclear')
  custom_powerplants: false
  everywhere_powerplants: []

  conventional_carriers: [nuclear, oil, OCGT, CCGT, coal, lignite, geothermal, biomass]
  renewable_carriers: [solar, solar-hsat, onwind, offwind-ac, offwind-dc, offwind-float, hydro]

  estimate_renewable_capacities:
    enable: true
    from_gem: true
    year: 2020
    expansion_limit: false
    technology_mapping:
      Offshore: offwind-ac
      Onshore: onwind
      PV: solar

  autarky:
    enable: false
    by_country: false

  transmission_limit: vopt

# docs in https://pypsa-eur.readthedocs.io/en/latest/configuration.html#atlite
atlite:
  default_cutout: europe-2013-sarah3-era5
  nprocesses: 16
  show_progress: false
  cutouts:
    # use 'base' to determine geographical bounds and time span from config
    # base:
      # module: era5
    europe-2013-sarah3-era5:
      module: [sarah, era5] # in priority order
      x: [-12., 42.]
      y: [33., 72.]
      dx: 0.3
      dy: 0.3
      time: ['2013', '2013']
      # features: [] 
      # sarah_dir: ""
    europe-1940-2024-era5:
      module: era5
      x: [-12., 42.]
      y: [33., 72.]
      dx: 0.3
      dy: 0.3
      time: ['1940', '2024']
      features: ['temperature', 'height', 'runoff']
      chunks:
        time: 500
      monthly_requests: true

# docs in https://pypsa-eur.readthedocs.io/en/latest/configuration.html#renewable
renewable:
  onwind:
    cutout: default
    resource:
      method: wind
      turbine: Vestas_V112_3MW
      smooth: false
      add_cutout_windspeed: true
    resource_classes: 1
    capacity_per_sqkm: 3
    # correction_factor: 0.93
    corine:
      grid_codes: [12, 13, 14, 15, 16, 17, 18, 19, 20, 21, 22, 23, 24, 25, 26, 27, 28, 29, 31, 32]
      distance: 1000
      distance_grid_codes: [1, 2, 3, 4, 5, 6]
    luisa: false
      # grid_codes: [1111, 1121, 1122, 1123, 1130, 1210, 1221, 1222, 1230, 1241, 1242]
      # distance: 1000
      # distance_grid_codes: [1111, 1121, 1122, 1123, 1130, 1210, 1221, 1222, 1230, 1241, 1242]
    natura: true
    excluder_resolution: 100
    clip_p_max_pu: 1.e-2
  offwind-ac:
    cutout: default
    resource:
      method: wind
      turbine: NREL_ReferenceTurbine_2020ATB_5.5MW
      smooth: false
      add_cutout_windspeed: true
    resource_classes: 1
    capacity_per_sqkm: 2
    correction_factor: 0.8855
    corine: [44, 255]
    luisa: false # [0, 5230]
    natura: true
    ship_threshold: 400
    max_depth: 60
    max_shore_distance: 30000
    excluder_resolution: 200
    clip_p_max_pu: 1.e-2
    landfall_length: 20
  offwind-dc:
    cutout: default
    resource:
      method: wind
      turbine: NREL_ReferenceTurbine_2020ATB_5.5MW
      smooth: false
      add_cutout_windspeed: true
    resource_classes: 1
    capacity_per_sqkm: 2
    correction_factor: 0.8855
    corine: [44, 255]
    luisa: false # [0, 5230]
    natura: true
    ship_threshold: 400
    max_depth: 60
    min_shore_distance: 30000
    excluder_resolution: 200
    clip_p_max_pu: 1.e-2
    landfall_length: 30
  offwind-float:
    cutout: default
    resource:
      method: wind
      turbine: NREL_ReferenceTurbine_5MW_offshore
      smooth: false
      add_cutout_windspeed: true
    resource_classes: 1
    # ScholzPhd Tab 4.3.1: 10MW/km^2
    capacity_per_sqkm: 2
    correction_factor: 0.8855
    # proxy for wake losses
    # from 10.1016/j.energy.2018.08.153
    # until done more rigorously in #153
    corine: [44, 255]
    natura: true
    ship_threshold: 400
    excluder_resolution: 200
    min_depth: 60
    max_depth: 1000
    clip_p_max_pu: 1.e-2
    landfall_length: 40
  solar:
    cutout: default
    resource:
      method: pv
      panel: CSi
      orientation:
        slope: 35.
        azimuth: 180.
    resource_classes: 1
    capacity_per_sqkm: 5.1
    # correction_factor: 0.854337
    corine: [1, 2, 3, 4, 5, 6, 7, 8, 9, 10, 11, 12, 13, 14, 15, 16, 17, 18, 19, 20, 26, 31, 32]
    luisa: false # [1111, 1121, 1122, 1123, 1130, 1210, 1221, 1222, 1230, 1241, 1242, 1310, 1320, 1330, 1410, 1421, 1422, 2110, 2120, 2130, 2210, 2220, 2230, 2310, 2410, 2420, 3210, 3320, 3330]
    natura: true
    excluder_resolution: 100
    clip_p_max_pu: 1.e-2
  solar-hsat:
    cutout: default
    resource:
      method: pv
      panel: CSi
      orientation:
        slope: 35.
        azimuth: 180.
      tracking: horizontal
    resource_classes: 1
    capacity_per_sqkm: 4.43 # 15% higher land usage acc. to NREL
    corine: [1, 2, 3, 4, 5, 6, 7, 8, 9, 10, 11, 12, 13, 14, 15, 16, 17, 18, 19, 20, 26, 31, 32]
    luisa: false # [1111, 1121, 1122, 1123, 1130, 1210, 1221, 1222, 1230, 1241, 1242, 1310, 1320, 1330, 1410, 1421, 1422, 2110, 2120, 2130, 2210, 2220, 2230, 2310, 2410, 2420, 3210, 3320, 3330]
    natura: true
    excluder_resolution: 100
    clip_p_max_pu: 1.e-2
  hydro:
    cutout: default
    carriers: [ror, PHS, hydro]
    PHS_max_hours: 6
    hydro_max_hours: energy_capacity_totals_by_country # one of energy_capacity_totals_by_country, estimate_by_large_installations or a float
    flatten_dispatch: false
    flatten_dispatch_buffer: 0.2
    clip_min_inflow: 1.0
    eia_norm_year: false
    eia_correct_by_capacity: false
    eia_approximate_missing: false

# docs in https://pypsa-eur.readthedocs.io/en/latest/configuration.html#conventional
conventional:
  unit_commitment: false
  dynamic_fuel_price: false
  nuclear:
    p_max_pu: data/nuclear_p_max_pu.csv # float of file name

# docs in https://pypsa-eur.readthedocs.io/en/latest/configuration.html#lines
lines:
  types:
    63.: 94-AL1/15-ST1A 20.0
    66.: 94-AL1/15-ST1A 20.0
    90.: 184-AL1/30-ST1A 110.0
    110.: 184-AL1/30-ST1A 110.0
    132.: 243-AL1/39-ST1A 110.0
    150.: 243-AL1/39-ST1A 110.0
    220.: Al/St 240/40 2-bundle 220.0
    300.: Al/St 240/40 3-bundle 300.0
    330.: Al/St 240/40 3-bundle 300.0
    380.: Al/St 240/40 4-bundle 380.0
    400.: Al/St 240/40 4-bundle 380.0
    500.: Al/St 240/40 4-bundle 380.0
    750.: Al/St 560/50 4-bundle 750.0
  s_max_pu: 0.7
  s_nom_max: .inf
  max_extension: 20000 #MW
  length_factor: 1.25
  reconnect_crimea: true
  under_construction: keep # 'zero': set capacity to zero, 'remove': remove, 'keep': with full capacity for lines in grid extract
  dynamic_line_rating:
    activate: false
    cutout: default
    correction_factor: 0.95
    max_voltage_difference: false
    max_line_rating: false

# docs in https://pypsa-eur.readthedocs.io/en/latest/configuration.html#links
links:
  p_max_pu: 1.0
  p_min_pu: -1.0
  p_nom_max: .inf
  max_extension: 30000 #MW
  length_factor: 1.25
  under_construction: keep # 'zero': set capacity to zero, 'remove': remove, 'keep': with full capacity for lines in grid extract

# docs in https://pypsa-eur.readthedocs.io/en/latest/configuration.html#transmission_projects
transmission_projects:
  enable: true
  include:
    tyndp2020: true
    nep: true
    manual: true
  skip:
  - upgraded_lines
  - upgraded_links
  status:
  - under_construction
  - in_permitting
  - confirmed
    #- planned_not_yet_permitted
    #- under_consideration
  new_link_capacity: zero #keep or zero

# docs in https://pypsa-eur.readthedocs.io/en/latest/configuration.html#transformers
transformers:
  x: 0.1
  s_nom: 2000.
  type: ''

# docs-load in https://pypsa-eur.readthedocs.io/en/latest/configuration.html#load
load:
  fill_gaps:
    enable: true
    interpolate_limit: 3
    time_shift_for_large_gaps: 1w
  manual_adjustments: true
  scaling_factor: 1.0
  fixed_year: false
  supplement_synthetic: true
  distribution_key:
    gdp: 0.6
    population: 0.4

# docs
# TODO: PyPSA-Eur merge issue in prepare_sector_network.py
# regulate what components with which carriers are kept from PyPSA-Eur;
# some technologies are removed because they are implemented differently
# (e.g. battery or H2 storage) or have different year-dependent costs
# in PyPSA-Eur-Sec
pypsa_eur:
  Bus:
  - AC
  Link:
  - DC
  Generator:
  - onwind
  - offwind-ac
  - offwind-dc
  - offwind-float
  - solar-hsat
  - solar
  - ror
  - nuclear
  StorageUnit:
  - PHS
  - hydro
  Store: []

# docs in https://pypsa-eur.readthedocs.io/en/latest/configuration.html#energy
energy:
  energy_totals_year: 2019
  base_emissions_year: 1990
  emissions: CO2

# docs in https://pypsa-eur.readthedocs.io/en/latest/configuration.html#biomass
biomass:
  year: 2030
  scenario: ENS_Med
  classes:
    solid biomass:
    - Agricultural waste
    - Fuelwood residues
    - Secondary Forestry residues - woodchips
    - Sawdust
    - Residues from landscape care
    not included:
    - Sugar from sugar beet
    - Rape seed
    - "Sunflower, soya seed "
    - Bioethanol barley, wheat, grain maize, oats, other cereals and rye
    - Miscanthus, switchgrass, RCG
    - Willow
    - Poplar
    - FuelwoodRW
    - C&P_RW
    biogas:
    - Manure solid, liquid
    - Sludge
    municipal solid waste:
    - Municipal waste
  share_unsustainable_use_retained:
    2020: 1
    2025: 1
    2030: 0.66
    2035: 0.33
    2040: 0
    2045: 0
    2050: 0
  share_sustainable_potential_available:
    2020: 0
    2025: 0
    2030: 0.33
    2035: 0.66
    2040: 1
    2045: 1
    2050: 1


# docs in https://pypsa-eur.readthedocs.io/en/latest/configuration.html#solar-thermal
solar_thermal:
  clearsky_model: simple  # should be "simple" or "enhanced"?
  orientation:
    slope: 45.
    azimuth: 180.
  cutout: default

# docs in https://pypsa-eur.readthedocs.io/en/latest/configuration.html#existing-capacities
existing_capacities:
  grouping_years_power: [1920, 1950, 1955, 1960, 1965, 1970, 1975, 1980, 1985, 1990, 1995, 2000, 2005, 2010, 2015, 2020, 2025]
  grouping_years_heat: [1980, 1985, 1990, 1995, 2000, 2005, 2010, 2015, 2019] # heat grouping years >= baseyear will be ignored
  threshold_capacity: 10
  default_heating_lifetime: 20
  conventional_carriers:
  - lignite
  - coal
  - oil
  - uranium

# docs in https://pypsa-eur.readthedocs.io/en/latest/configuration.html#sector
sector:
  transport: true
  heating: true
  biomass: true
  industry: true
  shipping: true
  aviation: true
  agriculture: true
  fossil_fuels: true
  district_heating:
    potential: 0.6
    progress:
      2020: 0.0
      2025: 0.1
      2030: 0.25
      2035: 0.4
      2040: 0.55
      2045: 0.75
      2050: 1.0
    district_heating_loss: 0.15
    supply_temperature_approximation:
      max_forward_temperature_baseyear:
        FR: 110
        DK: 75
        DE: 109
        CZ: 130
        FI: 115
        PL: 130
        SE: 102
        IT: 90
      min_forward_temperature_baseyear:
        DE: 82
      return_temperature_baseyear:
        DE: 58
      lower_threshold_ambient_temperature: 0
      upper_threshold_ambient_temperature: 10
      rolling_window_ambient_temperature: 72
      relative_annual_temperature_reduction: 0.01
    ptes:
      dynamic_capacity: true
      supplemental_heating:
        enable: false
        booster_heat_pump: false
      max_top_temperature: 90
      min_bottom_temperature: 35
    ates:
      enable: false
      suitable_aquifer_types:
      - Highly productive porous aquifers
      aquifer_volumetric_heat_capacity: 2600
      fraction_of_aquifer_area_available: 0.2
      effective_screen_length: 20
      dh_area_buffer: 1000
      capex_as_fraction_of_geothermal_heat_source: 0.75
      recovery_factor: 0.6
      marginal_cost_charger: 0.035
      ignore_missing_regions: false
    heat_source_cooling: 6 #K
    heat_pump_cop_approximation:
      refrigerant: ammonia
      heat_exchanger_pinch_point_temperature_difference: 5 #K
      isentropic_compressor_efficiency: 0.8
      heat_loss: 0.0
      min_delta_t_lift: 10 #K
    limited_heat_sources:
      geothermal:
        constant_temperature_celsius: 65
        ignore_missing_regions: false
    direct_utilisation_heat_sources:
    - geothermal
    temperature_limited_stores:
    - ptes
  heat_pump_sources:
    urban central:
    - air
    urban decentral:
    - air
    rural:
    - air
    - ground
  cluster_heat_buses: true
  heat_demand_cutout: default
  bev_dsm_restriction_value: 0.8
  bev_dsm_restriction_time: 7
  transport_heating_deadband_upper: 20.
  transport_heating_deadband_lower: 15.
  ICE_lower_degree_factor: 0.375
  ICE_upper_degree_factor: 1.6
  EV_lower_degree_factor: 0.98
  EV_upper_degree_factor: 0.63
  bev_dsm: true
  bev_dsm_availability: 0.5
  bev_energy: 0.05
  bev_charge_efficiency: 0.9
  bev_charge_rate: 0.011
  bev_avail_max: 0.95
  bev_avail_mean: 0.8
  v2g: true
  land_transport_fuel_cell_share:
    2020: 0
    2025: 0
    2030: 0
    2035: 0
    2040: 0
    2045: 0
    2050: 0
  land_transport_electric_share:
    2020: 0
    2025: 0.05
    2030: 0.2
    2035: 0.45
    2040: 0.7
    2045: 0.85
    2050: 1
  land_transport_ice_share:
    2020: 1
    2025: 0.95
    2030: 0.8
    2035: 0.55
    2040: 0.3
    2045: 0.15
    2050: 0
  transport_electric_efficiency: 53.19 # 1 MWh_el = 53.19*100 km
  transport_fuel_cell_efficiency: 30.003 # 1 MWh_H2 = 30.003*100 km
  transport_ice_efficiency: 16.0712 # 1 MWh_oil = 16.0712 * 100 km
  agriculture_machinery_electric_share: 0.5
  agriculture_machinery_oil_share: 0.5
  agriculture_machinery_fuel_efficiency: 0.7
  agriculture_machinery_electric_efficiency: 0.3
  MWh_MeOH_per_MWh_H2: 0.8787
  MWh_MeOH_per_tCO2: 4.0321
  MWh_MeOH_per_MWh_e: 3.6907
  shipping_hydrogen_liquefaction: false
  shipping_hydrogen_share:
    2020: 0
    2025: 0
    2030: 0
    2035: 0
    2040: 0
    2045: 0
    2050: 0
  shipping_methanol_share:
    2020: 0
    2025: 0
    2030: 0.15
    2035: 0.35
    2040: 0.55
    2045: 0.8
    2050: 1
  shipping_oil_share:
    2020: 1
    2025: 1
    2030: 0.85
    2035: 0.65
    2040: 0.45
    2045: 0.2
    2050: 0
  shipping_methanol_efficiency: 0.46
  shipping_oil_efficiency: 0.40
  aviation_demand_factor: 1.
  HVC_demand_factor: 1.
  time_dep_hp_cop: true
  heat_pump_sink_T_individual_heating: 55.
  reduce_space_heat_exogenously: true
  reduce_space_heat_exogenously_factor:
    2020: 0.10  # this results in a space heat demand reduction of 10%
    2025: 0.09  # first heat demand increases compared to 2020 because of larger floor area per capita
    2030: 0.09
    2035: 0.11
    2040: 0.16
    2045: 0.21
    2050: 0.29
  retrofitting:
    retro_endogen: false
    cost_factor: 1.0
    interest_rate: 0.04
    annualise_cost: true
    tax_weighting: false
    construction_index: true
  tes: true
  boilers: true
  resistive_heaters: true
  oil_boilers: false
  biomass_boiler: true
  overdimension_heat_generators:
    decentral: 1.1  #to cover demand peaks bigger than data
    central: 1.0
  chp:
    enable: true
    fuel:
    - solid biomass # For solid biomass, CHP with and without CC are added
    - gas # For all other fuels the same techno economic data from gas CHP is taken
    micro_chp: false # Only gas is used for micro_chp
  solar_thermal: true
  solar_cf_correction: 0.788457  # =  >>> 1/1.2683
  methanation: true
  coal_cc: false
  dac: true
  co2_vent: false
  heat_vent:
    urban central: true
    urban decentral: true
    rural: true
  marginal_cost_heat_vent: 0.02
  allam_cycle_gas: false
  hydrogen_fuel_cell: true
  hydrogen_turbine: true
  SMR: true
  SMR_cc: true
  regional_oil_demand: true
  regional_coal_demand: false
  regional_co2_sequestration_potential:
    enable: true
    attribute:
    - conservative estimate Mt
    - conservative estimate GAS Mt
    - conservative estimate OIL Mt
    - conservative estimate aquifer Mt
    include_onshore: false
    min_size: 3
    max_size: 25
    years_of_storage: 25
  co2_sequestration_potential:
    2020: 0
    2025: 0
    2030: 40
    2035: 100
    2040: 180
    2045: 250
    2050: 250
  co2_sequestration_cost: 30
  co2_sequestration_lifetime: 50
  co2_spatial: true
  co2_network: true
  co2_network_cost_factor: 1
  cc_fraction: 0.9
  hydrogen_underground_storage: true
  hydrogen_underground_storage_locations:
  - onshore    # more than 50 km from sea
  - nearshore      # within 50 km of sea
    # - offshore
  methanol:
    regional_methanol_demand: false
    methanol_reforming: false
    methanol_reforming_cc: false
    methanol_to_kerosene: false
    methanol_to_power:
      ccgt: false
      ccgt_cc: false
      ocgt: true
      allam: false
    biomass_to_methanol: true
    biomass_to_methanol_cc: false
  ammonia: true
  min_part_load_fischer_tropsch: 0.5
  min_part_load_methanolisation: 0.3
  min_part_load_methanation: 0.3
  use_fischer_tropsch_waste_heat: 0.25
  use_haber_bosch_waste_heat: 0.25
  use_methanolisation_waste_heat: 0.25
  use_methanation_waste_heat: 0.25
  use_fuel_cell_waste_heat: 1
  use_electrolysis_waste_heat: 0.25
  electricity_transmission_grid: true
  electricity_distribution_grid: true
  electricity_grid_connection: true
  transmission_efficiency:
    enable:
    - DC
    - H2 pipeline
    - gas pipeline
    - electricity distribution grid
    DC:
      efficiency_static: 0.98
      efficiency_per_1000km: 0.977
    H2 pipeline:
      efficiency_per_1000km: 1 # 0.982
      compression_per_1000km: 0.018
    gas pipeline:
      efficiency_per_1000km: 1 #0.977
      compression_per_1000km: 0.01
    electricity distribution grid:
      efficiency_static: 0.97
  H2_network: true
  gas_network: true
  H2_retrofit: false
  H2_retrofit_capacity_per_CH4: 0.6
  gas_network_connectivity_upgrade: 1
  gas_distribution_grid: true
  gas_distribution_grid_cost_factor: 1.0
  biomass_spatial: true
  biomass_transport: false
  biogas_upgrading: true
  biogas_upgrading_cc: false
  conventional_generation:
    OCGT: gas
    CCGT: gas
  biomass_to_liquid: true
  biomass_to_liquid_cc: false
  electrobiofuels: true
  biosng: false
  biosng_cc: false
  bioH2: false
  municipal_solid_waste: false
  limit_max_growth:
    enable: false
    # allowing 30% larger than max historic growth
    factor: 1.3
    max_growth:  # unit GW
      onwind: 16 # onshore max grow so far 16 GW in Europe https://www.iea.org/reports/renewables-2020/wind
      solar: 28 # solar max grow so far 28 GW in Europe https://www.iea.org/reports/renewables-2020/solar-pv
      offwind-ac: 35 # offshore max grow so far 3.5 GW in Europe https://windeurope.org/about-wind/statistics/offshore/european-offshore-wind-industry-key-trends-statistics-2019/
      offwind-dc: 35
    max_relative_growth:
      onwind: 3
      solar: 3
      offwind-ac: 3
      offwind-dc: 3
  enhanced_geothermal:
    enable: false
    flexible: true
    max_hours: 240
    max_boost: 0.25
    var_cf: true
    sustainability_factor: 0.0025
  solid_biomass_import:
    enable: false
    price: 54 #EUR/MWh
    max_amount: 1390 # TWh
    upstream_emissions_factor: .1 #share of solid biomass CO2 emissions at full combustion
  imports:
    enable: false
    limit: .inf
    limit_sense: <=
    price:
      H2: 74
      NH3: 97
      methanol: 121
      gas: 122
      oil: 125

# docs in https://pypsa-eur.readthedocs.io/en/latest/configuration.html#industry
industry:
  St_primary_fraction:
    2020: 0.6
    2025: 0.55
    2030: 0.5
    2035: 0.45
    2040: 0.4
    2045: 0.35
    2050: 0.3
  DRI_fraction:
    2020: 0
    2025: 0
    2030: 0.05
    2035: 0.2
    2040: 0.4
    2045: 0.7
    2050: 1
  H2_DRI: 1.7
  elec_DRI: 0.322
  Al_primary_fraction:
    2020: 0.4
    2025: 0.375
    2030: 0.35
    2035: 0.325
    2040: 0.3
    2045: 0.25
    2050: 0.2
  MWh_NH3_per_tNH3: 5.166
  MWh_CH4_per_tNH3_SMR: 10.8
  MWh_elec_per_tNH3_SMR: 0.7
  MWh_H2_per_tNH3_electrolysis: 5.93
  MWh_elec_per_tNH3_electrolysis: 0.2473
  MWh_NH3_per_MWh_H2_cracker: 1.46 # https://github.com/euronion/trace/blob/44a5ff8401762edbef80eff9cfe5a47c8d3c8be4/data/efficiencies.csv
  NH3_process_emissions: 24.5
  petrochemical_process_emissions: 25.5
  #HVC primary/recycling based on values used in Neumann et al https://doi.org/10.1016/j.joule.2023.06.016, linearly interpolated between 2020 and 2050
  #2020 recycling rates based on Agora https://static.agora-energiewende.de/fileadmin/Projekte/2021/2021_02_EU_CEAP/A-EW_254_Mobilising-circular-economy_study_WEB.pdf
  #fractions refer to the total primary HVC production in 2020
  #assumes 6.7 Mtplastics produced from recycling in 2020
  HVC_primary_fraction:
    2020: 0.88
    2025: 0.85
    2030: 0.78
    2035: 0.7
    2040: 0.6
    2045: 0.5
    2050: 0.4
  HVC_mechanical_recycling_fraction:
    2020: 0.12
    2025: 0.15
    2030: 0.18
    2035: 0.21
    2040: 0.24
    2045: 0.27
    2050: 0.30
  HVC_chemical_recycling_fraction:
    2020: 0.0
    2025: 0.0
    2030: 0.04
    2035: 0.08
    2040: 0.12
    2045: 0.16
    2050: 0.20
  HVC_environment_sequestration_fraction: 0.
  waste_to_energy: false
  waste_to_energy_cc: false
  sector_ratios_fraction_future:
    2020: 0.0
    2025: 0.05
    2030: 0.2
    2035: 0.45
    2040: 0.7
    2045: 0.85
    2050: 1.0
  basic_chemicals_without_NH3_production_today: 69. #Mt/a, = 86 Mtethylene-equiv - 17 MtNH3
  HVC_production_today: 52.
  MWh_elec_per_tHVC_mechanical_recycling: 0.547
  MWh_elec_per_tHVC_chemical_recycling: 6.9
  chlorine_production_today: 9.58
  MWh_elec_per_tCl: 3.6
  MWh_H2_per_tCl: -0.9372
  methanol_production_today: 1.5
  MWh_elec_per_tMeOH: 0.167
  MWh_CH4_per_tMeOH: 10.25
  MWh_MeOH_per_tMeOH: 5.528
  hotmaps_locate_missing: false
  reference_year: 2019
  oil_refining_emissions: 0.013


# docs in https://pypsa-eur.readthedocs.io/en/latest/configuration.html#costs
costs:
<<<<<<< HEAD
  year: 2030
=======
  year: 2050
  version: v0.13.3
>>>>>>> a1032ea0
  social_discountrate: 0.02
  fill_values:
    FOM: 0
    VOM: 0
    efficiency: 1
    fuel: 0
    investment: 0
    lifetime: 25
    "CO2 intensity": 0
    "discount rate": 0.07
    "standing losses": 0
  overwrites: {}
  marginal_cost:
    solar: 0.01
    onwind: 0.015
    offwind: 0.015
    hydro: 0.
    H2: 0.
    electrolysis: 0.
    fuel cell: 0.
    battery: 0.
    battery inverter: 0.
    home battery storage: 0
    water tank charger: 0.03
    central water pit charger: 0.025
  emission_prices:
    enable: false
    co2: 0.
    co2_monthly_prices: false

# docs in https://pypsa-eur.readthedocs.io/en/latest/configuration.html#clustering
clustering:
  mode: busmap
  administrative:
    level: 1
  focus_weights: false
  copperplate_regions: []
  build_bidding_zones:
    remove_islands: false
    aggregate_to_tyndp: false
  simplify_network:
    to_substations: false
    remove_stubs: true
    remove_stubs_across_borders: false
  cluster_network:
    algorithm: kmeans
    hac_features:
    - wnd100m
    - influx_direct
  exclude_carriers: []
  consider_efficiency_classes: false
  aggregation_strategies:
    generators:
      committable: any
      ramp_limit_up: max
      ramp_limit_down: max
  temporal:
    resolution_elec: false
    resolution_sector: false

# docs in https://pypsa-eur.readthedocs.io/en/latest/configuration.html#adjustments
adjustments:
  electricity: false
  sector:
    factor:
      Link:
        electricity distribution grid:
          capital_cost: 1.0
    absolute: false

# docs in https://pypsa-eur.readthedocs.io/en/latest/configuration.html#data
data:
  # TODO implement
  # retrieve: auto # auto, true, false; ignore when 'source: "build"' is used
  enspreso_biomass:
    source: "archive"
    version_or_latest: "latest"
  osm:
    source: "archive" # "archive" or "build"
    version_or_latest: "latest"
  worldbank_urban_population:
    source: "archive"
    version_or_latest: "latest"
  gem_europe_gas_tracker:
    source: "archive"
    version_or_latest: "latest"
  gem_gspt:
    source: "archive"
    version_or_latest: "latest"
  tyndp:
    source: "archive"
    version_or_latest: "latest"
  powerplants:
    source: "primary"
    version_or_latest: "latest"
  costs:
    source: "primary"
    version_or_latest: "latest"
  country_runoff:
    source: "archive"
    version_or_latest: "latest"
  country_hdd:
    source: "archive"
    version_or_latest: "latest"
  natura:
    source: "archive"
    version_or_latest: "latest"
  bfs_road_vehicle_stock:
    source: "archive"
    version_or_latest: "latest"
  bfs_gdp_and_population:
    source: "archive"
    version_or_latest: "latest"
  mobility_profiles:
    source: "archive"
    version_or_latest: "latest"
  cutout:
    source: "build"
    version_or_latest: "latest"

# docs in https://pypsa-eur.readthedocs.io/en/latest/configuration.html#solving
solving:
  options:
    clip_p_max_pu: 1.e-2
    load_shedding: false
    curtailment_mode: false
    noisy_costs: true
    skip_iterations: true
    rolling_horizon: false
    seed: 123
    custom_extra_functionality: "../data/custom_extra_functionality.py"
    # io_api: "direct"  # Increases performance but only supported for the highs and gurobi solvers
    # options that go into the optimize function
    track_iterations: false
    min_iterations: 2
    max_iterations: 3
    transmission_losses: 2
    linearized_unit_commitment: true
    horizon: 365
    post_discretization:
      enable: false
      line_unit_size: 1700
      line_threshold: 0.3
      link_unit_size:
        DC: 2000
        H2 pipeline: 1200
        gas pipeline: 1500
      link_threshold:
        DC: 0.3
        H2 pipeline: 0.3
        gas pipeline: 0.3
      fractional_last_unit_size: false
    keep_files: false
    model_kwargs:
      solver_dir: ""

  agg_p_nom_limits:
    agg_offwind: false
    agg_solar: false
    include_existing: false
    file: data/agg_p_nom_minmax.csv

  constraints:
    CCL: false
    EQ: false
    BAU: false
    SAFE: false

  solver:
    name: gurobi
    options: gurobi-default

  solver_options:
    highs-default:
      # refer to https://ergo-code.github.io/HiGHS/dev/options/definitions/
      threads: 1
      solver: "ipm"
      run_crossover: "off"
      small_matrix_value: 1e-6
      large_matrix_value: 1e9
      primal_feasibility_tolerance: 1e-5
      dual_feasibility_tolerance: 1e-5
      ipm_optimality_tolerance: 1e-4
      parallel: "on"
      random_seed: 123
    highs-simplex:
      solver: "simplex"
      parallel: "on"
      primal_feasibility_tolerance: 1e-5
      dual_feasibility_tolerance: 1e-5
      random_seed: 123
    gurobi-default:
      threads: 32
      method: 2 # barrier
      crossover: 0
      BarConvTol: 1.e-5
      Seed: 123
      AggFill: 0
      PreDual: 0
      GURO_PAR_BARDENSETHRESH: 200
    gurobi-numeric-focus:
      NumericFocus: 3       # Favour numeric stability over speed
      method: 2             # barrier
      crossover: 0          # do not use crossover
      BarHomogeneous: 1     # Use homogeneous barrier if standard does not converge
      BarConvTol: 1.e-5
      FeasibilityTol: 1.e-4
      OptimalityTol: 1.e-4
      ObjScale: -0.5
      threads: 8
      Seed: 123
    gurobi-fallback:        # Use gurobi defaults
      crossover: 0
      method: 2             # barrier
      BarHomogeneous: 1     # Use homogeneous barrier if standard does not converge
      BarConvTol: 1.e-5
      FeasibilityTol: 1.e-5
      OptimalityTol: 1.e-5
      Seed: 123
      threads: 8
    cplex-default:
      threads: 4
      lpmethod: 4 # barrier
      solutiontype: 2 # non basic solution, ie no crossover
      barrier.convergetol: 1.e-5
      feasopt.tolerance: 1.e-6
    copt-default:
      Threads: 8
      LpMethod: 2
      Crossover: 0
      RelGap: 1.e-6
      Dualize: 0
    copt-gpu:
      LpMethod: 6
      GPUMode: 1
      PDLPTol: 1.e-5
      Crossover: 0
    cbc-default: {} # Used in CI
    glpk-default: {} # Used in CI

  check_objective:
    enable: false
    expected_value: None
    atol: 1_000_000
    rtol: 0.01

  mem_mb: 128000
  memory_logging_frequency: 5 # in seconds
  runtime: 48h #runtime in humanfriendly style https://humanfriendly.readthedocs.io/en/latest/<|MERGE_RESOLUTION|>--- conflicted
+++ resolved
@@ -921,12 +921,7 @@
 
 # docs in https://pypsa-eur.readthedocs.io/en/latest/configuration.html#costs
 costs:
-<<<<<<< HEAD
-  year: 2030
-=======
   year: 2050
-  version: v0.13.3
->>>>>>> a1032ea0
   social_discountrate: 0.02
   fill_values:
     FOM: 0
