# SPDX-FileCopyrightText: : 2017-2023 The PyPSA-Eur Authors
#
# SPDX-License-Identifier: CC0-1.0

# docs in https://pypsa-eur.readthedocs.io/en/latest/configuration.html#top-level-configuration
version: 0.8.1
tutorial: false

logging:
  level: INFO
  format: '%(levelname)s:%(name)s:%(message)s'

private:
  keys:
    entsoe_api:

remote:
  ssh: ""
  path: ""

# docs in https://pypsa-eur.readthedocs.io/en/latest/configuration.html#run
run:
  name: ""
  disable_progressbar: false
  shared_resources: false
  shared_cutouts: true

# docs in https://pypsa-eur.readthedocs.io/en/latest/configuration.html#foresight
foresight: overnight

# docs in https://pypsa-eur.readthedocs.io/en/latest/configuration.html#scenario
# Wildcard docs in https://pypsa-eur.readthedocs.io/en/latest/wildcards.html
scenario:
  simpl:
  - ''
  ll:
  - v1.5
  clusters:
  - 37
  - 128
  - 256
  - 512
  - 1024
  opts:
  - ''
  sector_opts:
  - Co2L0-3H-T-H-B-I-A-solar+p3-dist1
  planning_horizons:
  # - 2020
  # - 2030
  # - 2040
  - 2050

# docs in https://pypsa-eur.readthedocs.io/en/latest/configuration.html#countries
countries: ['AL', 'AT', 'BA', 'BE', 'BG', 'CH', 'CZ', 'DE', 'DK', 'EE', 'ES', 'FI', 'FR', 'GB', 'GR', 'HR', 'HU', 'IE', 'IT', 'LT', 'LU', 'LV', 'ME', 'MK', 'NL', 'NO', 'PL', 'PT', 'RO', 'RS', 'SE', 'SI', 'SK']

# docs in https://pypsa-eur.readthedocs.io/en/latest/configuration.html#snapshots
snapshots:
  start: "2013-01-01"
  end: "2014-01-01"
  inclusive: 'left'

# docs in https://pypsa-eur.readthedocs.io/en/latest/configuration.html#enable
enable:
  retrieve: auto
  prepare_links_p_nom: false
  retrieve_databundle: true
  retrieve_sector_databundle: true
  retrieve_cost_data: true
  build_cutout: false
  retrieve_irena: false
  retrieve_cutout: true
  build_natura_raster: false
  retrieve_natura_raster: true
  custom_busmap: false

# docs in https://pypsa-eur.readthedocs.io/en/latest/configuration.html#co2-budget
co2_budget:
  2020: 0.701
  2025: 0.524
  2030: 0.297
  2035: 0.150
  2040: 0.071
  2045: 0.032
  2050: 0.000

# docs in https://pypsa-eur.readthedocs.io/en/latest/configuration.html#electricity
electricity:
  voltages: [220., 300., 380., 500., 750.]
  gaslimit: false
  co2limit: 7.75e+7
  co2base: 1.487e+9
  agg_p_nom_limits: data/agg_p_nom_minmax.csv

  operational_reserve:
    activate: false
    epsilon_load: 0.02
    epsilon_vres: 0.02
    contingency: 4000

  max_hours:
    battery: 6
    H2: 168

  extendable_carriers:
    Generator: [solar, onwind, offwind-ac, offwind-dc, OCGT]
    StorageUnit: [] # battery, H2
    Store: [battery, H2]
    Link: [] # H2 pipeline

  powerplants_filter: (DateOut >= 2022 or DateOut != DateOut)
  custom_powerplants: false

  conventional_carriers: [nuclear, oil, OCGT, CCGT, coal, lignite, geothermal, biomass]
  renewable_carriers: [solar, onwind, offwind-ac, offwind-dc, hydro]

  estimate_renewable_capacities:
    enable: true
    from_opsd: true
    year: 2020
    expansion_limit: false
    technology_mapping:
      Offshore: [offwind-ac, offwind-dc]
      Onshore: [onwind]
      PV: [solar]

# docs in https://pypsa-eur.readthedocs.io/en/latest/configuration.html#atlite
atlite:
  default_cutout: europe-2013-era5
  nprocesses: 4
  show_progress: false
  cutouts:
    # use 'base' to determine geographical bounds and time span from config
    # base:
      # module: era5
    europe-2013-era5:
      module: era5 # in priority order
      x: [-12., 42.]
      y: [33., 72]
      dx: 0.3
      dy: 0.3
      time: ['2013', '2013']
    europe-2013-sarah:
      module: [sarah, era5] # in priority order
      x: [-12., 42.]
      y: [33., 65]
      dx: 0.2
      dy: 0.2
      time: ['2013', '2013']
      sarah_interpolate: false
      sarah_dir:
      features: [influx, temperature]

# docs in https://pypsa-eur.readthedocs.io/en/latest/configuration.html#renewable
renewable:
  onwind:
    cutout: europe-2013-era5
    resource:
      method: wind
      turbine: Vestas_V112_3MW
      add_cutout_windspeed: true
    capacity_per_sqkm: 3
    # correction_factor: 0.93
    corine:
      grid_codes: [12, 13, 14, 15, 16, 17, 18, 19, 20, 21, 22, 23, 24, 25, 26, 27, 28, 29, 31, 32]
      distance: 1000
      distance_grid_codes: [1, 2, 3, 4, 5, 6]
    natura: true
    excluder_resolution: 100
    potential: simple # or conservative
    clip_p_max_pu: 1.e-2
  offwind-ac:
    cutout: europe-2013-era5
    resource:
      method: wind
      turbine: NREL_ReferenceTurbine_2020ATB_5.5MW
      add_cutout_windspeed: true
    capacity_per_sqkm: 2
    correction_factor: 0.8855
    corine: [44, 255]
    natura: true
    ship_threshold: 400
    max_depth: 50
    max_shore_distance: 30000
    excluder_resolution: 200
    potential: simple # or conservative
    clip_p_max_pu: 1.e-2
  offwind-dc:
    cutout: europe-2013-era5
    resource:
      method: wind
      turbine: NREL_ReferenceTurbine_2020ATB_5.5MW
      add_cutout_windspeed: true
    capacity_per_sqkm: 2
    correction_factor: 0.8855
    corine: [44, 255]
    natura: true
    ship_threshold: 400
    max_depth: 50
    min_shore_distance: 30000
    excluder_resolution: 200
    potential: simple # or conservative
    clip_p_max_pu: 1.e-2
  solar:
    cutout: europe-2013-sarah
    resource:
      method: pv
      panel: CSi
      orientation:
        slope: 35.
        azimuth: 180.
    capacity_per_sqkm: 1.7
    # correction_factor: 0.854337
    corine: [1, 2, 3, 4, 5, 6, 7, 8, 9, 10, 11, 12, 13, 14, 15, 16, 17, 18, 19, 20, 26, 31, 32]
    natura: true
    excluder_resolution: 100
    potential: simple # or conservative
    clip_p_max_pu: 1.e-2
  hydro:
    cutout: europe-2013-era5
    carriers: [ror, PHS, hydro]
    PHS_max_hours: 6
    hydro_max_hours: "energy_capacity_totals_by_country" # one of energy_capacity_totals_by_country, estimate_by_large_installations or a float
    flatten_dispatch: false
    flatten_dispatch_buffer: 0.2
    clip_min_inflow: 1.0

# docs in https://pypsa-eur.readthedocs.io/en/latest/configuration.html#conventional
conventional:
  unit_commitment: false
  dynamic_fuel_price: false
  nuclear:
    p_max_pu: "data/nuclear_p_max_pu.csv" # float of file name

# docs in https://pypsa-eur.readthedocs.io/en/latest/configuration.html#lines
lines:
  types:
    220.: "Al/St 240/40 2-bundle 220.0"
    300.: "Al/St 240/40 3-bundle 300.0"
    380.: "Al/St 240/40 4-bundle 380.0"
    500.: "Al/St 240/40 4-bundle 380.0"
    750.: "Al/St 560/50 4-bundle 750.0"
  s_max_pu: 0.7
  s_nom_max: .inf
  max_extension: .inf
  length_factor: 1.25
  reconnect_crimea: true
  under_construction: 'zero' # 'zero': set capacity to zero, 'remove': remove, 'keep': with full capacity
  dynamic_line_rating:
    activate: false
    cutout: europe-2013-era5
    correction_factor: 0.95
    max_voltage_difference: false
    max_line_rating: false

# docs in https://pypsa-eur.readthedocs.io/en/latest/configuration.html#links
links:
  p_max_pu: 1.0
  p_nom_max: .inf
  max_extension: .inf
  include_tyndp: true
  under_construction: 'zero' # 'zero': set capacity to zero, 'remove': remove, 'keep': with full capacity

# docs in https://pypsa-eur.readthedocs.io/en/latest/configuration.html#transformers
transformers:
  x: 0.1
  s_nom: 2000.
  type: ''

# docs in https://pypsa-eur.readthedocs.io/en/latest/configuration.html#load
load:
  power_statistics: true
  interpolate_limit: 3
  time_shift_for_large_gaps: 1w
  manual_adjustments: true # false
  scaling_factor: 1.0

# docs
# TODO: PyPSA-Eur merge issue in prepare_sector_network.py
# regulate what components with which carriers are kept from PyPSA-Eur;
# some technologies are removed because they are implemented differently
# (e.g. battery or H2 storage) or have different year-dependent costs
# in PyPSA-Eur-Sec
pypsa_eur:
  Bus:
  - AC
  Link:
  - DC
  Generator:
  - onwind
  - offwind-ac
  - offwind-dc
  - solar
  - ror
  StorageUnit:
  - PHS
  - hydro
  Store: []

# docs in https://pypsa-eur.readthedocs.io/en/latest/configuration.html#energy
energy:
  energy_totals_year: 2011
  base_emissions_year: 1990
  eurostat_report_year: 2016
  emissions: CO2

# docs in https://pypsa-eur.readthedocs.io/en/latest/configuration.html#biomass
biomass:
  year: 2030
  scenario: ENS_Med
  classes:
    solid biomass:
    - Agricultural waste
    - Fuelwood residues
    - Secondary Forestry residues - woodchips
    - Sawdust
    - Residues from landscape care
    - Municipal waste
    not included:
    - Sugar from sugar beet
    - Rape seed
    - "Sunflower, soya seed "
    - Bioethanol barley, wheat, grain maize, oats, other cereals and rye
    - Miscanthus, switchgrass, RCG
    - Willow
    - Poplar
    - FuelwoodRW
    - C&P_RW
    biogas:
    - Manure solid, liquid
    - Sludge

# docs in https://pypsa-eur.readthedocs.io/en/latest/configuration.html#solar-thermal
solar_thermal:
  clearsky_model: simple  # should be "simple" or "enhanced"?
  orientation:
    slope: 45.
    azimuth: 180.

# docs in https://pypsa-eur.readthedocs.io/en/latest/configuration.html#existing-capacities
existing_capacities:
  grouping_years_power: [1980, 1985, 1990, 1995, 2000, 2005, 2010, 2015, 2020, 2025, 2030]
  grouping_years_heat: [1980, 1985, 1990, 1995, 2000, 2005, 2010, 2015, 2019] # these should not extend 2020
  threshold_capacity: 10
  conventional_carriers:
  - lignite
  - coal
  - oil
  - uranium

# docs in https://pypsa-eur.readthedocs.io/en/latest/configuration.html#sector
sector:
  district_heating:
    potential: 0.6
    progress:
      2020: 0.0
      2030: 0.3
      2040: 0.6
      2050: 1.0
    district_heating_loss: 0.15
  cluster_heat_buses: false
  bev_dsm_restriction_value: 0.75
  bev_dsm_restriction_time: 7
  transport_heating_deadband_upper: 20.
  transport_heating_deadband_lower: 15.
  ICE_lower_degree_factor: 0.375
  ICE_upper_degree_factor: 1.6
  EV_lower_degree_factor: 0.98
  EV_upper_degree_factor: 0.63
  bev_dsm: true
  bev_availability: 0.5
  bev_energy: 0.05
  bev_charge_efficiency: 0.9
  bev_plug_to_wheel_efficiency: 0.2
  bev_charge_rate: 0.011
  bev_avail_max: 0.95
  bev_avail_mean: 0.8
  v2g: true
  land_transport_fuel_cell_share:
    2020: 0
    2030: 0.05
    2040: 0.1
    2050: 0.15
  land_transport_electric_share:
    2020: 0
    2030: 0.25
    2040: 0.6
    2050: 0.85
  land_transport_ice_share:
    2020: 1
    2030: 0.7
    2040: 0.3
    2050: 0
  transport_fuel_cell_efficiency: 0.5
  transport_internal_combustion_efficiency: 0.3
  agriculture_machinery_electric_share: 0
  agriculture_machinery_oil_share: 1
  agriculture_machinery_fuel_efficiency: 0.7
  agriculture_machinery_electric_efficiency: 0.3
  MWh_MeOH_per_MWh_H2: 0.8787
  MWh_MeOH_per_tCO2: 4.0321
  MWh_MeOH_per_MWh_e: 3.6907
  shipping_hydrogen_liquefaction: false
  shipping_hydrogen_share:
    2020: 0
    2030: 0
    2040: 0
    2050: 0
  shipping_methanol_share:
    2020: 0
    2030: 0.3
    2040: 0.7
    2050: 1
  shipping_oil_share:
    2020: 1
    2030: 0.7
    2040: 0.3
    2050: 0
  shipping_methanol_efficiency: 0.46
  shipping_oil_efficiency: 0.40
  aviation_demand_factor: 1.
  HVC_demand_factor: 1.
  time_dep_hp_cop: true
  heat_pump_sink_T: 55.
  reduce_space_heat_exogenously: true
  reduce_space_heat_exogenously_factor:
    2020: 0.10  # this results in a space heat demand reduction of 10%
    2025: 0.09  # first heat demand increases compared to 2020 because of larger floor area per capita
    2030: 0.09
    2035: 0.11
    2040: 0.16
    2045: 0.21
    2050: 0.29
  retrofitting:
    retro_endogen: false
    cost_factor: 1.0
    interest_rate: 0.04
    annualise_cost: true
    tax_weighting: false
    construction_index: true
  tes: true
  tes_tau:
    decentral: 3
    central: 180
  boilers: true
  oil_boilers: false
  biomass_boiler: true
  chp: true
  micro_chp: false
  solar_thermal: true
  solar_cf_correction: 0.788457  # =  >>> 1/1.2683
  marginal_cost_storage: 0. #1e-4
  methanation: true
  helmeth: false
  coal_cc: false
  dac: true
  co2_vent: false
  central_heat_vent: false
  allam_cycle: false
  hydrogen_fuel_cell: true
  hydrogen_turbine: false
  SMR: true
  SMR_cc: true
  regional_co2_sequestration_potential:
    enable: false
    attribute: 'conservative estimate Mt'
    include_onshore: false
    min_size: 3
    max_size: 25
    years_of_storage: 25
  co2_sequestration_potential: 200
  co2_sequestration_cost: 10
  co2_sequestration_lifetime: 50
  co2_spatial: false
  co2network: false
  cc_fraction: 0.9
  hydrogen_underground_storage: true
  hydrogen_underground_storage_locations:
    # - onshore  # more than 50 km from sea
  - nearshore    # within 50 km of sea
    # - offshore
  ammonia: false
  min_part_load_fischer_tropsch: 0.7
  min_part_load_methanolisation: 0.3
  min_part_load_methanation: 0.3
  use_fischer_tropsch_waste_heat: true
  use_haber_bosch_waste_heat: true
  use_methanolisation_waste_heat: true
  use_methanation_waste_heat: true
  use_fuel_cell_waste_heat: true
  use_electrolysis_waste_heat: true
  electricity_distribution_grid: true
  electricity_distribution_grid_cost_factor: 1.0
  electricity_grid_connection: true
  H2_network: true
  gas_network: false
  H2_retrofit: false
  H2_retrofit_capacity_per_CH4: 0.6
  gas_network_connectivity_upgrade: 1
  gas_distribution_grid: true
  gas_distribution_grid_cost_factor: 1.0
  biomass_spatial: false
  biomass_transport: false
  biogas_upgrading_cc: false
  conventional_generation:
    OCGT: gas
  biomass_to_liquid: false
  biosng: false
  endogenous_steel: false
  limit_max_growth:
    enable: false
    # allowing 30% larger than max historic growth
    factor: 1.3
    max_growth:  # unit GW
      onwind: 16 # onshore max grow so far 16 GW in Europe https://www.iea.org/reports/renewables-2020/wind
      solar: 28 # solar max grow so far 28 GW in Europe https://www.iea.org/reports/renewables-2020/solar-pv
      offwind-ac: 35 # offshore max grow so far 3.5 GW in Europe https://windeurope.org/about-wind/statistics/offshore/european-offshore-wind-industry-key-trends-statistics-2019/
      offwind-dc: 35
    max_relative_growth:
      onwind: 3
      solar: 3
      offwind-ac: 3
      offwind-dc: 3

# docs in https://pypsa-eur.readthedocs.io/en/latest/configuration.html#industry
industry:
  St_primary_fraction:
    2020: 0.6
    2025: 0.55
    2030: 0.5
    2035: 0.45
    2040: 0.4
    2045: 0.35
    2050: 0.3
  DRI_fraction:
    2020: 0
    2025: 0
    2030: 0.05
    2035: 0.2
    2040: 0.4
    2045: 0.7
    2050: 1
  H2_DRI: 1.7
  elec_DRI: 0.322
  Al_primary_fraction:
    2020: 0.4
    2025: 0.375
    2030: 0.35
    2035: 0.325
    2040: 0.3
    2045: 0.25
    2050: 0.2
  MWh_NH3_per_tNH3: 5.166
  MWh_CH4_per_tNH3_SMR: 10.8
  MWh_elec_per_tNH3_SMR: 0.7
  MWh_H2_per_tNH3_electrolysis: 5.93
  MWh_elec_per_tNH3_electrolysis: 0.2473
  MWh_NH3_per_MWh_H2_cracker: 1.46 # https://github.com/euronion/trace/blob/44a5ff8401762edbef80eff9cfe5a47c8d3c8be4/data/efficiencies.csv
  NH3_process_emissions: 24.5
  petrochemical_process_emissions: 25.5
  HVC_primary_fraction: 1.
  HVC_mechanical_recycling_fraction: 0.
  HVC_chemical_recycling_fraction: 0.
  HVC_production_today: 52.
  MWh_elec_per_tHVC_mechanical_recycling: 0.547
  MWh_elec_per_tHVC_chemical_recycling: 6.9
  chlorine_production_today: 9.58
  MWh_elec_per_tCl: 3.6
  MWh_H2_per_tCl: -0.9372
  methanol_production_today: 1.5
  MWh_elec_per_tMeOH: 0.167
  MWh_CH4_per_tMeOH: 10.25
  hotmaps_locate_missing: false
  reference_year: 2015


# docs in https://pypsa-eur.readthedocs.io/en/latest/configuration.html#costs
costs:
  year: 2030
  version: v0.6.2
  rooftop_share: 0.14  # based on the potentials, assuming  (0.1 kW/m2 and 10 m2/person)
  social_discountrate: 0.02
  fill_values:
    FOM: 0
    VOM: 0
    efficiency: 1
    fuel: 0
    investment: 0
    lifetime: 25
    "CO2 intensity": 0
    "discount rate": 0.07
  # Marginal and capital costs can be overwritten
  # capital_cost:
  #   onwind: 500
  marginal_cost:
    solar: 0.01
    onwind: 0.015
    offwind: 0.015
    hydro: 0.
    H2: 0.
    electrolysis: 0.
    fuel cell: 0.
    battery: 0.
    battery inverter: 0.
  emission_prices:
    co2: 0.

# docs in https://pypsa-eur.readthedocs.io/en/latest/configuration.html#clustering
clustering:
  focus_weights: false
  simplify_network:
    to_substations: false
    algorithm: kmeans # choose from: [hac, kmeans]
    feature: solar+onwind-time
    exclude_carriers: []
    remove_stubs: true
    remove_stubs_across_borders: true
  cluster_network:
    algorithm: kmeans
    feature: solar+onwind-time
    exclude_carriers: []
    consider_efficiency_classes: false
  aggregation_strategies:
    generators:
      committable: any
      ramp_limit_up: max
      ramp_limit_down: max

# docs in https://pypsa-eur.readthedocs.io/en/latest/configuration.html#solving
solving:
  #tmpdir: "path/to/tmp"
  options:
    clip_p_max_pu: 1.e-2
    load_shedding: false
    noisy_costs: true
    skip_iterations: true
    rolling_horizon: false
    seed: 123
    # options that go into the optimize function
    track_iterations: false
    min_iterations: 4
    max_iterations: 6
    transmission_losses: 0
    linearized_unit_commitment: true
    horizon: 365

  solver:
    name: gurobi
    options: gurobi-default

  solver_options:
    highs-default:
      # refer to https://ergo-code.github.io/HiGHS/options/definitions.html#solver
      threads: 4
      solver: "ipm"
      run_crossover: "off"
      small_matrix_value: 1e-6
      large_matrix_value: 1e9
      primal_feasibility_tolerance: 1e-5
      dual_feasibility_tolerance: 1e-5
      ipm_optimality_tolerance: 1e-4
      parallel: "on"
      random_seed: 123
    gurobi-default:
      threads: 4
      method: 2 # barrier
      crossover: 0
      BarConvTol: 1.e-6
      Seed: 123
      AggFill: 0
      PreDual: 0
      GURO_PAR_BARDENSETHRESH: 200
    gurobi-numeric-focus:
      name: gurobi
      NumericFocus: 3       # Favour numeric stability over speed
      method: 2             # barrier
      crossover: 0          # do not use crossover
      BarHomogeneous: 1     # Use homogeneous barrier if standard does not converge
      BarConvTol: 1.e-5
      FeasibilityTol: 1.e-4
      OptimalityTol: 1.e-4
      ObjScale: -0.5
      threads: 8
      Seed: 123
    gurobi-fallback:        # Use gurobi defaults
      name: gurobi
      crossover: 0
      method: 2             # barrier
      BarHomogeneous: 1     # Use homogeneous barrier if standard does not converge
      BarConvTol: 1.e-5
      FeasibilityTol: 1.e-5
      OptimalityTol: 1.e-5
      Seed: 123
      threads: 8
    cplex-default:
      threads: 4
      lpmethod: 4 # barrier
      solutiontype: 2 # non basic solution, ie no crossover
      barrier.convergetol: 1.e-5
      feasopt.tolerance: 1.e-6
    cbc-default: {} # Used in CI
    glpk-default: {} # Used in CI

  mem: 30000 #memory in MB; 20 GB enough for 50+B+I+H2; 100 GB for 181+B+I+H2
  walltime: "12:00:00"

# docs in https://pypsa-eur.readthedocs.io/en/latest/configuration.html#plotting
plotting:
  map:
    boundaries: [-11, 30, 34, 71]
    color_geomap:
      ocean: white
      land: white
  eu_node_location:
    x: -5.5
    y: 46.
  costs_max: 1000
  costs_threshold: 1
  energy_max: 20000
  energy_min: -20000
  energy_threshold: 50.

  nice_names:
    OCGT: "Open-Cycle Gas"
    CCGT: "Combined-Cycle Gas"
    offwind-ac: "Offshore Wind (AC)"
    offwind-dc: "Offshore Wind (DC)"
    onwind: "Onshore Wind"
    solar: "Solar"
    PHS: "Pumped Hydro Storage"
    hydro: "Reservoir & Dam"
    battery: "Battery Storage"
    H2: "Hydrogen Storage"
    lines: "Transmission Lines"
    ror: "Run of River"
    load: "Load Shedding"
    ac: "AC"
    dc: "DC"

  tech_colors:
    # wind
    onwind: "#235ebc"
    onshore wind: "#235ebc"
    offwind: "#6895dd"
    offshore wind: "#6895dd"
    offwind-ac: "#6895dd"
    offshore wind (AC): "#6895dd"
    offshore wind ac: "#6895dd"
    offwind-dc: "#74c6f2"
    offshore wind (DC): "#74c6f2"
    offshore wind dc: "#74c6f2"
    # water
    hydro: '#298c81'
    hydro reservoir: '#298c81'
    ror: '#3dbfb0'
    run of river: '#3dbfb0'
    hydroelectricity: '#298c81'
    PHS: '#51dbcc'
    hydro+PHS: "#08ad97"
    wave: '#a7d4cf'
    # solar
    solar: "#f9d002"
    solar PV: "#f9d002"
    solar thermal: '#ffbf2b'
    residential rural solar thermal: '#f1c069'
    services rural solar thermal: '#eabf61'
    residential urban decentral solar thermal: '#e5bc5a'
    services urban decentral solar thermal: '#dfb953'
    urban central solar thermal: '#d7b24c'
    solar rooftop: '#ffea80'
    # gas
    OCGT: '#e0986c'
    OCGT marginal: '#e0986c'
    OCGT-heat: '#e0986c'
    gas boiler: '#db6a25'
    gas boilers: '#db6a25'
    gas boiler marginal: '#db6a25'
    residential rural gas boiler: '#d4722e'
    residential urban decentral gas boiler: '#cb7a36'
    services rural gas boiler: '#c4813f'
    services urban decentral gas boiler: '#ba8947'
    urban central gas boiler: '#b0904f'
    gas: '#e05b09'
    fossil gas: '#e05b09'
    natural gas: '#e05b09'
    biogas to gas: '#e36311'
    biogas to gas CC: '#e51245'
    CCGT: '#a85522'
    CCGT marginal: '#a85522'
    allam: '#B98F76'
    gas for industry co2 to atmosphere: '#692e0a'
    gas for industry co2 to stored: '#8a3400'
    gas for industry: '#853403'
    gas for industry CC: '#692e0a'
    gas pipeline: '#ebbca0'
    gas pipeline new: '#a87c62'
    # oil
    oil: '#c9c9c9'
    imported oil: '#a3a3a3'
    oil boiler: '#adadad'
    residential rural oil boiler: '#a9a9a9'
    services rural oil boiler: '#a5a5a5'
    residential urban decentral oil boiler: '#a1a1a1'
    urban central oil boiler: '#9d9d9d'
    services urban decentral oil boiler: '#999999'
    agriculture machinery oil: '#949494'
    shipping oil: "#808080"
    land transport oil: '#afafaf'
    # nuclear
    Nuclear: '#ff8c00'
    Nuclear marginal: '#ff8c00'
    nuclear: '#ff8c00'
    uranium: '#ff8c00'
    # coal
    Coal: '#545454'
    coal: '#545454'
    Coal marginal: '#545454'
    coal for industry: '#343434'
    solid: '#545454'
    Lignite: '#826837'
    lignite: '#826837'
    Lignite marginal: '#826837'
    # biomass
    biogas: '#e3d37d'
    biomass: '#baa741'
    solid biomass: '#baa741'
    solid biomass transport: '#baa741'
    solid biomass for industry: '#7a6d26'
    solid biomass for industry CC: '#47411c'
    solid biomass for industry co2 from atmosphere: '#736412'
    solid biomass for industry co2 to stored: '#47411c'
    urban central solid biomass CHP: '#9d9042'
    urban central solid biomass CHP CC: '#6c5d28'
    biomass boiler: '#8A9A5B'
    residential rural biomass boiler: '#a1a066'
    residential urban decentral biomass boiler: '#b0b87b'
    services rural biomass boiler: '#c6cf98'
    services urban decentral biomass boiler: '#dde5b5'
    biomass to liquid: '#32CD32'
    BioSNG: '#123456'
    # power transmission
    lines: '#6c9459'
    transmission lines: '#6c9459'
    electricity distribution grid: '#97ad8c'
    low voltage: '#97ad8c'
    # electricity demand
    Electric load: '#110d63'
    electric demand: '#110d63'
    electricity: '#110d63'
    industry electricity: '#2d2a66'
    industry new electricity: '#2d2a66'
    agriculture electricity: '#494778'
    # battery + EVs
    battery: '#ace37f'
    battery storage: '#ace37f'
    battery charger: '#88a75b'
    battery discharger: '#5d4e29'
    home battery: '#80c944'
    home battery storage: '#80c944'
    home battery charger: '#5e8032'
    home battery discharger: '#3c5221'
    BEV charger: '#baf238'
    V2G: '#e5ffa8'
    land transport EV: '#baf238'
    Li ion: '#baf238'
    # hot water storage
    water tanks: '#e69487'
    residential rural water tanks: '#f7b7a3'
    services rural water tanks: '#f3afa3'
    residential urban decentral water tanks: '#f2b2a3'
    services urban decentral water tanks: '#f1b4a4'
    urban central water tanks: '#e9977d'
    hot water storage: '#e69487'
    hot water charging: '#e8998b'
    urban central water tanks charger: '#b57a67'
    residential rural water tanks charger: '#b4887c'
    residential urban decentral water tanks charger: '#b39995'
    services rural water tanks charger: '#b3abb0'
    services urban decentral water tanks charger: '#b3becc'
    hot water discharging: '#e99c8e'
    urban central water tanks discharger: '#b9816e'
    residential rural water tanks discharger: '#ba9685'
    residential urban decentral water tanks discharger: '#baac9e'
    services rural water tanks discharger: '#bbc2b8'
    services urban decentral water tanks discharger: '#bdd8d3'
    # heat demand
    Heat load: '#cc1f1f'
    heat: '#cc1f1f'
    heat demand: '#cc1f1f'
    rural heat: '#ff5c5c'
    residential rural heat: '#ff7c7c'
    services rural heat: '#ff9c9c'
    central heat: '#cc1f1f'
    urban central heat: '#d15959'
    urban central heat vent: '#a74747'
    decentral heat: '#750606'
    residential urban decentral heat: '#a33c3c'
    services urban decentral heat: '#cc1f1f'
    low-temperature heat for industry: '#8f2727'
    process heat: '#ff0000'
    agriculture heat: '#d9a5a5'
    # heat supply
    heat pumps: '#2fb537'
    heat pump: '#2fb537'
    air heat pump: '#36eb41'
    residential urban decentral air heat pump: '#48f74f'
    services urban decentral air heat pump: '#5af95d'
    urban central air heat pump: '#6cfb6b'
    ground heat pump: '#2fb537'
    residential rural ground heat pump: '#48f74f'
    services rural ground heat pump: '#5af95d'
    Ambient: '#98eb9d'
    CHP: '#8a5751'
    urban central gas CHP: '#8d5e56'
    CHP CC: '#634643'
    urban central gas CHP CC: '#6e4e4c'
    CHP heat: '#8a5751'
    CHP electric: '#8a5751'
    district heating: '#e8beac'
    resistive heater: '#d8f9b8'
    residential rural resistive heater: '#bef5b5'
    residential urban decentral resistive heater: '#b2f1a9'
    services rural resistive heater: '#a5ed9d'
    services urban decentral resistive heater: '#98e991'
    urban central resistive heater: '#8cdf85'
    retrofitting: '#8487e8'
    building retrofitting: '#8487e8'
    # hydrogen
    H2 for industry: "#f073da"
    H2 for shipping: "#ebaee0"
    H2: '#bf13a0'
    hydrogen: '#bf13a0'
    retrofitted H2 boiler: '#e5a0d9'
    SMR: '#870c71'
    SMR CC: '#4f1745'
    H2 liquefaction: '#d647bd'
    hydrogen storage: '#bf13a0'
    H2 Store: '#bf13a0'
    H2 storage: '#bf13a0'
    land transport fuel cell: '#6b3161'
    H2 pipeline: '#f081dc'
    H2 pipeline retrofitted: '#ba99b5'
    H2 Fuel Cell: '#c251ae'
    H2 fuel cell: '#c251ae'
    H2 turbine: '#991f83'
    H2 Electrolysis: '#ff29d9'
    H2 electrolysis: '#ff29d9'
    # ammonia
    NH3: '#46caf0'
    ammonia: '#46caf0'
    ammonia store: '#00ace0'
    ammonia cracker: '#87d0e6'
    Haber-Bosch: '#076987'
    # syngas
    Sabatier: '#9850ad'
    methanation: '#c44ce6'
    methane: '#c44ce6'
    helmeth: '#e899ff'
    # synfuels
    Fischer-Tropsch: '#25c49a'
    liquid: '#25c49a'
    kerosene for aviation: '#a1ffe6'
    naphtha for industry: '#57ebc4'
    methanolisation: '#83d6d5'
    methanol: '#468c8b'
    shipping methanol: '#468c8b'
    # co2
    CC: '#f29dae'
    CCS: '#f29dae'
    CO2 sequestration: '#f29dae'
    DAC: '#ff5270'
    co2 stored: '#f2385a'
    co2: '#f29dae'
    co2 vent: '#ffd4dc'
    CO2 pipeline: '#f5627f'
    # emissions
    process emissions CC: '#000000'
    process emissions: '#222222'
    process emissions to stored: '#444444'
    process emissions to atmosphere: '#888888'
    oil emissions: '#aaaaaa'
    shipping oil emissions: "#555555"
    shipping methanol emissions: '#666666'
    land transport oil emissions: '#777777'
    agriculture machinery oil emissions: '#333333'
    # other
    shipping: '#03a2ff'
    power-to-heat: '#2fb537'
    power-to-gas: '#c44ce6'
    power-to-H2: '#ff29d9'
    power-to-liquid: '#25c49a'
    gas-to-power/heat: '#ee8340'
    waste: '#e3d37d'
    other: '#000000'
    geothermal: '#ba91b1'
    AC: "#70af1d"
    AC-AC: "#70af1d"
    AC line: "#70af1d"
    links: "#8a1caf"
    HVDC links: "#8a1caf"
    DC: "#8a1caf"
    DC-DC: "#8a1caf"
    DC link: "#8a1caf"
<<<<<<< HEAD
    DRI + Electric arc: '#b1bbc9'
=======
    load: "#dd2e23"
>>>>>>> 953467ce
<|MERGE_RESOLUTION|>--- conflicted
+++ resolved
@@ -1001,8 +1001,5 @@
     DC: "#8a1caf"
     DC-DC: "#8a1caf"
     DC link: "#8a1caf"
-<<<<<<< HEAD
     DRI + Electric arc: '#b1bbc9'
-=======
-    load: "#dd2e23"
->>>>>>> 953467ce
+    load: "#dd2e23"