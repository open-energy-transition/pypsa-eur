--- conflicted
+++ resolved
@@ -996,14 +996,10 @@
 data:
   # TODO implement
   # retrieve: auto # auto, true, false; ignore when 'source: "build"' is used
-<<<<<<< HEAD
   hotmaps_industrial_sites:
     source: "archive"
     version_or_latest: "latest"
-  jrc_enspreso_biomass:
-=======
   enspreso_biomass:
->>>>>>> 46754251
     source: "archive"
     version_or_latest: "latest"
   osm:
@@ -1015,6 +1011,30 @@
   gem_europe_gas_tracker:
     source: "archive"
     version_or_latest: "latest"
+  co2stop:
+    source: "archive"
+    version_or_latest: "latest"
+  nitrogen_statistics:
+    source: "archive"
+    version_or_latest: "latest"
+  eu_nuts2013:
+    source: "archive"
+    version_or_latest: "latest"
+  eu_nuts2021:
+    source: "archive"
+    version_or_latest: "latest"
+  eurostat_balances:
+    source: "archive"
+    version_or_latest: "latest"
+  eurostat_household_balances:
+    source: "archive"
+    version_or_latest: "latest"
+  wdpa:
+    source: "archive"
+    version_or_latest: "latest"
+  wdpa_marine:
+    source: "archive"
+    version_or_latest: "latest"
   gem_gspt:
     source: "archive"
     version_or_latest: "latest"
@@ -1045,34 +1065,8 @@
   mobility_profiles:
     source: "archive"
     version_or_latest: "latest"
-<<<<<<< HEAD
-  co2stop:
-    source: "archive"
-    version_or_latest: "latest"
-  nitrogen_statistics:
-    source: "archive"
-    version_or_latest: "latest"
-  eu_nuts2013:
-    source: "archive"
-    version_or_latest: "latest"
-  eu_nuts2021:
-    source: "archive"
-    version_or_latest: "latest"
-  eurostat_balances:
-    source: "archive"
-    version_or_latest: "latest"
-  eurostat_household_balances:
-    source: "archive"
-    version_or_latest: "latest"
-  wdpa:
-    source: "archive"
-    version_or_latest: "latest"
-  wdpa_marine:
-    source: "archive"
-=======
   cutout:
     source: "build"
->>>>>>> 46754251
     version_or_latest: "latest"
 
 # docs in https://pypsa-eur.readthedocs.io/en/latest/configuration.html#solving
