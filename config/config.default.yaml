--- conflicted
+++ resolved
@@ -1016,9 +1016,6 @@
   costs:
     source: "primary"
     version_or_latest: "latest"
-<<<<<<< HEAD
-  cutout:
-=======
   country_runoff:
     source: "archive"
     version_or_latest: "latest"
@@ -1035,7 +1032,7 @@
     source: "archive"
     version_or_latest: "latest"
   mobility_profiles:
->>>>>>> 6bb36ba8
+  cutout:
     source: "archive"
     version_or_latest: "latest"
 
