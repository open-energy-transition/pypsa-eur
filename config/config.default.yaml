--- conflicted
+++ resolved
@@ -337,10 +337,7 @@
 
 # docs-load in https://pypsa-eur.readthedocs.io/en/latest/configuration.html#load
 load:
-<<<<<<< HEAD
   source: opsd # opsd, tyndp
-=======
->>>>>>> 7418fc7c
   fill_gaps:
     enable: true
     interpolate_limit: 3
