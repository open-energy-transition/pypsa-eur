--- conflicted
+++ resolved
@@ -53,29 +53,6 @@
           cutouts
         key: data-cutouts-${{ env.WEEK }}
 
-<<<<<<< HEAD
-    - uses: conda-incubator/setup-miniconda@v3
-      with:
-        miniforge-version: latest
-        activate-environment: pypsa-eur
-        channel-priority: strict
-
-    - name: Cache Conda env
-      uses: actions/cache@v4
-      with:
-        path: ${{ env.CONDA }}/envs
-        key: conda-${{ runner.os }}-${{ runner.arch }}-${{ hashFiles(format('{0}', env.env_file)) }}
-      id: cache-env
-
-    - name: Update environment
-      if: steps.cache-env.outputs.cache-hit != 'true'
-      run: |
-        conda env update -n pypsa-eur -f ${{ env.env_file }}
-        conda clean -ay
-        echo "Run conda list" && conda list
-
-=======
->>>>>>> 81b3bf5a
     - name: Run pylint check on scripts
       # check for undefined variables to reuse functions across scripts
       run: |
