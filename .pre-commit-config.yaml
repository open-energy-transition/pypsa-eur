# SPDX-FileCopyrightText: Contributors to PyPSA-Eur <https://github.com/pypsa/pypsa-eur>
#
# SPDX-License-Identifier: CC0-1.0
exclude: "^LICENSES"

ci:
  autoupdate_schedule: quarterly

repos:
- repo: https://github.com/pre-commit/pre-commit-hooks
  rev: v6.0.0
  hooks:
  - id: check-merge-conflict
  - id: check-added-large-files
    args: ["--maxkb=2000"]

# Run ruff to lint and format
- repo: https://github.com/astral-sh/ruff-pre-commit
  # Ruff version.
  rev: v0.13.3
  hooks:
    # Run the linter.
  - id: ruff
    args: [--fix]
    # Run the formatter.
  - id: ruff-format

  # Find common spelling mistakes in comments and docstrings
- repo: https://github.com/codespell-project/codespell
  rev: v2.4.1
  hooks:
  - id: codespell
    args: ['--ignore-regex="(\b[A-Z]+\b)"', '--ignore-words-list=fom,appartment,bage,ore,setis,tabacco,berfore,vor,pris,bund'] # Ignore capital case words, e.g. country codes
    types_or: [python, rst, markdown]
    files: ^(scripts|doc)/

# Remove output from Jupyter notebooks
- repo: https://github.com/aflc/pre-commit-jupyter
  rev: v1.2.1
  hooks:
  - id: jupyter-notebook-cleanup
    args: ['--remove-kernel-metadata']
    exclude: examples/solve-on-remote.ipynb

  # YAML formatting
- repo: https://github.com/macisamuele/language-formatters-pre-commit-hooks
  rev: v2.15.0
  hooks:
  - id: pretty-format-yaml
    exclude: (\.lock\.yaml)$
    args: [--autofix, --indent, "2", --preserve-quotes]

  # Format Snakemake rule / workflow files
- repo: https://github.com/snakemake/snakefmt
  rev: v0.11.2
  hooks:
  - id: snakefmt

  # Check for FSFE REUSE compliance (licensing)
- repo: https://github.com/fsfe/reuse-tool
  rev: v6.0.0
  hooks:
<<<<<<< HEAD
  - id: reuse-lint-file
=======
  - id: reuse
>>>>>>> 75e5387e

# Use gitleaks to prevent committing secrets
- repo: https://github.com/gitleaks/gitleaks
  rev: v8.28.0
  hooks:
  - id: gitleaks<|MERGE_RESOLUTION|>--- conflicted
+++ resolved
@@ -60,11 +60,7 @@
 - repo: https://github.com/fsfe/reuse-tool
   rev: v6.0.0
   hooks:
-<<<<<<< HEAD
-  - id: reuse-lint-file
-=======
   - id: reuse
->>>>>>> 75e5387e
 
 # Use gitleaks to prevent committing secrets
 - repo: https://github.com/gitleaks/gitleaks
