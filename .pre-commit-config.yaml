# SPDX-FileCopyrightText: : 2022 The PyPSA-Eur Authors
#
# SPDX-License-Identifier: CC0-1.0
exclude: "^LICENSES"

repos:
- repo: https://github.com/pre-commit/pre-commit-hooks
  rev: v4.5.0
  hooks:
  - id: check-merge-conflict
  - id: end-of-file-fixer
  - id: fix-encoding-pragma
  - id: mixed-line-ending
  - id: trailing-whitespace
  - id: check-added-large-files
    args: ["--maxkb=2000"]

  # Sort package imports alphabetically
- repo: https://github.com/PyCQA/isort
  rev: 5.12.0
  hooks:
  - id: isort
    args: ["--profile", "black", "--filter-files"]

  # Convert relative imports to absolute imports
- repo: https://github.com/MarcoGorelli/absolufy-imports
  rev: v0.3.1
  hooks:
  - id: absolufy-imports

  # Find common spelling mistakes in comments and docstrings
- repo: https://github.com/codespell-project/codespell
  rev: v2.2.6
  hooks:
  - id: codespell
    args: ['--ignore-regex="(\b[A-Z]+\b)"', '--ignore-words-list=fom,appartment,bage,ore,setis,tabacco,berfore,vor'] # Ignore capital case words, e.g. country codes
    types_or: [python, rst, markdown]
    files: ^(scripts|doc)/

  # Make docstrings PEP 257 compliant
- repo: https://github.com/PyCQA/docformatter
  rev: v1.7.5
  hooks:
  - id: docformatter
    args: ["--in-place", "--make-summary-multi-line", "--pre-summary-newline"]

- repo: https://github.com/keewis/blackdoc
  rev: v0.3.9
  hooks:
  - id: blackdoc

  # Formatting with "black" coding style
- repo: https://github.com/psf/black
<<<<<<< HEAD
  rev: 23.9.1
=======
  rev: 23.10.1
>>>>>>> 86358afd
  hooks:
      # Format Python files
  - id: black
      # Format Jupyter Python notebooks
  - id: black-jupyter

  # Remove output from Jupyter notebooks
- repo: https://github.com/aflc/pre-commit-jupyter
  rev: v1.2.1
  hooks:
  - id: jupyter-notebook-cleanup
    args: ["--remove-kernel-metadata"]

  # Do YAML formatting (before the linter checks it for misses)
- repo: https://github.com/macisamuele/language-formatters-pre-commit-hooks
  rev: v2.11.0
  hooks:
  - id: pretty-format-yaml
    args: [--autofix, --indent, "2", --preserve-quotes]

  # Format Snakemake rule / workflow files
- repo: https://github.com/snakemake/snakefmt
  rev: v0.8.5
  hooks:
  - id: snakefmt

  # For cleaning jupyter notebooks
- repo: https://github.com/aflc/pre-commit-jupyter
  rev: v1.2.1
  hooks:
  - id: jupyter-notebook-cleanup
    exclude: examples/solve-on-remote.ipynb

  # Check for FSFE REUSE compliance (licensing)
- repo: https://github.com/fsfe/reuse-tool
  rev: v2.1.0
  hooks:
  - id: reuse<|MERGE_RESOLUTION|>--- conflicted
+++ resolved
@@ -51,11 +51,7 @@
 
   # Formatting with "black" coding style
 - repo: https://github.com/psf/black
-<<<<<<< HEAD
-  rev: 23.9.1
-=======
   rev: 23.10.1
->>>>>>> 86358afd
   hooks:
       # Format Python files
   - id: black
