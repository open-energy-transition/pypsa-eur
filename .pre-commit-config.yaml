# SPDX-FileCopyrightText: Contributors to PyPSA-Eur <https://github.com/pypsa/pypsa-eur>
#
# SPDX-License-Identifier: CC0-1.0
exclude: "^LICENSES"

repos:
- repo: https://github.com/pre-commit/pre-commit-hooks
  rev: v5.0.0
  hooks:
  - id: check-merge-conflict
  - id: check-added-large-files
    args: ["--maxkb=2000"]

# Run ruff to lint and format
- repo: https://github.com/astral-sh/ruff-pre-commit
  # Ruff version.
<<<<<<< HEAD
  rev: v0.9.10
=======
  rev: v0.11.0
>>>>>>> 310bbe1b
  hooks:
    # Run the linter.
  - id: ruff
    args: [--fix]
    # Run the formatter.
  - id: ruff-format

  # Find common spelling mistakes in comments and docstrings
- repo: https://github.com/codespell-project/codespell
  rev: v2.4.1
  hooks:
  - id: codespell
    args: ['--ignore-regex="(\b[A-Z]+\b)"', '--ignore-words-list=fom,appartment,bage,ore,setis,tabacco,berfore,vor,pris'] # Ignore capital case words, e.g. country codes
    types_or: [python, rst, markdown]
    files: ^(scripts|doc)/

# Remove output from Jupyter notebooks
- repo: https://github.com/aflc/pre-commit-jupyter
  rev: v1.2.1
  hooks:
  - id: jupyter-notebook-cleanup
    args: ['--remove-kernel-metadata']
    exclude: examples/solve-on-remote.ipynb

  # YAML formatting
- repo: https://github.com/macisamuele/language-formatters-pre-commit-hooks
  rev: v2.14.0
  hooks:
  - id: pretty-format-yaml
    exclude: pinned\.yaml$
    args: [--autofix, --indent, "2", --preserve-quotes]

  # Format Snakemake rule / workflow files
- repo: https://github.com/snakemake/snakefmt
  rev: v0.10.2
  hooks:
  - id: snakefmt

  # Check for FSFE REUSE compliance (licensing)
- repo: https://github.com/fsfe/reuse-tool
  rev: v5.0.2
  hooks:
  - id: reuse<|MERGE_RESOLUTION|>--- conflicted
+++ resolved
@@ -14,11 +14,7 @@
 # Run ruff to lint and format
 - repo: https://github.com/astral-sh/ruff-pre-commit
   # Ruff version.
-<<<<<<< HEAD
-  rev: v0.9.10
-=======
   rev: v0.11.0
->>>>>>> 310bbe1b
   hooks:
     # Run the linter.
   - id: ruff
